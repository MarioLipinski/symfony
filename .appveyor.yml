--- conflicted
+++ resolved
@@ -46,13 +46,10 @@
     - php composer.phar self-update
     - copy /Y .github\composer-config.json %APPDATA%\Composer\config.json
     - php composer.phar global require --no-progress --no-scripts --no-plugins symfony/flex dev-master
-<<<<<<< HEAD
-    - php .github/build-packages.php "HEAD^" src\Symfony\Bridge\PhpUnit src\Symfony\Contracts
-=======
     - git config --global user.email ""
     - git config --global user.name "Symfony"
     - php .github/build-packages.php "HEAD^" src\Symfony\Bridge\PhpUnit
->>>>>>> 29cabf94
+    - php .github/build-packages.php "HEAD^" src\Symfony\Bridge\PhpUnit src\Symfony\Contracts
     - IF %APPVEYOR_REPO_BRANCH%==master (SET COMPOSER_ROOT_VERSION=dev-master) ELSE (SET COMPOSER_ROOT_VERSION=%APPVEYOR_REPO_BRANCH%.x-dev)
     - php composer.phar update --no-progress --no-suggest --ansi
     - php phpunit install
