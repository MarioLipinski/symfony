--- conflicted
+++ resolved
@@ -11,13 +11,9 @@
 
 namespace Symfony\Bundle\SecurityBundle\Command;
 
-<<<<<<< HEAD
-use Symfony\Component\Console\Command\Command;
-=======
 @trigger_error(sprintf('Class "%s" is deprecated since version 3.4 and will be removed in 4.0. Use Symfony\Bundle\AclBundle\Command\SetAclCommand instead.', SetAclCommand::class), E_USER_DEPRECATED);
 
 use Symfony\Bundle\FrameworkBundle\Command\ContainerAwareCommand;
->>>>>>> 3c262bab
 use Symfony\Component\Console\Input\InputArgument;
 use Symfony\Component\Console\Input\InputInterface;
 use Symfony\Component\Console\Input\InputOption;
@@ -38,23 +34,23 @@
  *
  * @deprecated since version 3.4, to be removed in 4.0. See Symfony\Bundle\AclBundle\Command\SetAclCommand instead.
  */
-class SetAclCommand extends Command
+class SetAclCommand extends ContainerAwareCommand
 {
     protected static $defaultName = 'acl:set';
 
     private $provider;
 
-    public function __construct(MutableAclProviderInterface $provider)
-    {
-<<<<<<< HEAD
-=======
+    /**
+     * @param MutableAclProviderInterface $provider
+     */
+    public function __construct($provider = null)
+    {
         if (!$provider instanceof MutableAclProviderInterface) {
             parent::__construct($provider);
 
             return;
         }
 
->>>>>>> 3c262bab
         parent::__construct();
 
         $this->provider = $provider;
@@ -62,8 +58,6 @@
 
     /**
      * {@inheritdoc}
-<<<<<<< HEAD
-=======
      */
     public function isEnabled()
     {
@@ -84,7 +78,6 @@
 
     /**
      * {@inheritdoc}
->>>>>>> 3c262bab
      */
     protected function configure()
     {
@@ -124,18 +117,15 @@
      */
     protected function execute(InputInterface $input, OutputInterface $output)
     {
-<<<<<<< HEAD
-=======
         (new SymfonyStyle($input, $output instanceof ConsoleOutputInterface ? $output->getErrorOutput() : $output))->warning('Command "acl:set" is deprecated since version 3.4 and will be removed from SecurityBundle in 4.0. Install symfony/acl-bundle to use this command.');
 
         if (null === $this->provider) {
             $this->provider = $this->getContainer()->get('security.acl.provider');
         }
 
->>>>>>> 3c262bab
         // Parse arguments
         $objectIdentities = array();
-        $maskBuilder = new MaskBuilder();
+        $maskBuilder = $this->getMaskBuilder();
         foreach ($input->getArgument('arguments') as $argument) {
             $data = explode(':', $argument, 2);
 
@@ -199,8 +189,6 @@
             $this->provider->updateAcl($acl);
         }
     }
-<<<<<<< HEAD
-=======
 
     /**
      * Gets the mask builder.
@@ -211,5 +199,4 @@
     {
         return new MaskBuilder();
     }
->>>>>>> 3c262bab
 }