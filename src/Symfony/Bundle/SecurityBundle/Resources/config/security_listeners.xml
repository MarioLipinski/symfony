--- conflicted
+++ resolved
@@ -50,15 +50,10 @@
             <argument type="service" id="security.logout.success_handler" />
             <argument /> <!-- Options -->
         </service>
-<<<<<<< HEAD
+
         <service id="security.logout.handler.session" class="Symfony\Component\Security\Http\Logout\SessionLogoutHandler" public="false" />
+
         <service id="security.logout.handler.cookie_clearing" class="Symfony\Component\Security\Http\Logout\CookieClearingLogoutHandler" public="false" abstract="true" />
-=======
-
-        <service id="security.logout.handler.session" class="%security.logout.handler.session.class%" public="false" />
-
-        <service id="security.logout.handler.cookie_clearing" class="%security.logout.handler.cookie_clearing.class%" public="false" abstract="true" />
->>>>>>> 007386c5
 
         <service id="security.logout.success_handler" class="Symfony\Component\Security\Http\Logout\DefaultLogoutSuccessHandler" public="false" abstract="true">
             <argument type="service" id="security.http_utils" />
