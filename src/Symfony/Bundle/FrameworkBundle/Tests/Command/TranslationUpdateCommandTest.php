<?php

/*
 * This file is part of the Symfony package.
 *
 * (c) Fabien Potencier <fabien@symfony.com>
 *
 * For the full copyright and license information, please view the LICENSE
 * file that was distributed with this source code.
 */

namespace Symfony\Bundle\FrameworkBundle\Tests\Command;

use Symfony\Component\Console\Application;
use Symfony\Component\Console\Tester\CommandTester;
use Symfony\Bundle\FrameworkBundle\Command\TranslationUpdateCommand;
use Symfony\Component\Filesystem\Filesystem;
use Symfony\Component\DependencyInjection;
use Symfony\Component\HttpKernel;

class TranslationUpdateCommandTest extends \PHPUnit_Framework_TestCase
{
    private $fs;
    private $translationDir;

    public function testDumpMessagesAndClean()
    {
        $tester = $this->createCommandTester($this->getContainer(array('messages' => array('foo' => 'foo'))));
        $tester->execute(array('command' => 'translation:update', 'locale' => 'en', 'bundle' => 'foo', '--dump-messages' => true, '--clean' => true));
        $this->assertRegExp('/foo/', $tester->getDisplay());
        $this->assertRegExp('/1 message was successfully extracted/', $tester->getDisplay());
    }

    public function testDumpTwoMessagesAndClean()
    {
        $tester = $this->createCommandTester($this->getContainer(array('messages' => array('foo' => 'foo', 'bar' => 'bar'))));
        $tester->execute(array('command' => 'translation:update', 'locale' => 'en', 'bundle' => 'foo', '--dump-messages' => true, '--clean' => true));
        $this->assertRegExp('/foo/', $tester->getDisplay());
        $this->assertRegExp('/bar/', $tester->getDisplay());
        $this->assertRegExp('/2 messages were successfully extracted/', $tester->getDisplay());
    }

    public function testDumpMessagesForSpecificDomain()
    {
        $tester = $this->createCommandTester($this->getContainer(array('messages' => array('foo' => 'foo'), 'mydomain' => array('bar' => 'bar'))));
        $tester->execute(array('command' => 'translation:update', 'locale' => 'en', 'bundle' => 'foo', '--dump-messages' => true, '--clean' => true, '--domain' => 'mydomain'));
        $this->assertRegExp('/bar/', $tester->getDisplay());
        $this->assertRegExp('/1 message was successfully extracted/', $tester->getDisplay());
    }

    public function testWriteMessages()
    {
        $tester = $this->createCommandTester($this->getContainer(array('messages' => array('foo' => 'foo'))));
        $tester->execute(array('command' => 'translation:update', 'locale' => 'en', 'bundle' => 'foo', '--force' => true));
        $this->assertRegExp('/Translation files were successfully updated./', $tester->getDisplay());
    }

    public function testWriteMessagesForSpecificDomain()
    {
        $tester = $this->createCommandTester($this->getContainer(array('messages' => array('foo' => 'foo'), 'mydomain' => array('bar' => 'bar'))));
        $tester->execute(array('command' => 'translation:update', 'locale' => 'en', 'bundle' => 'foo', '--force' => true, '--domain' => 'mydomain'));
        $this->assertRegExp('/Translation files were successfully updated./', $tester->getDisplay());
    }

    protected function setUp()
    {
        $this->fs = new Filesystem();
        $this->translationDir = sys_get_temp_dir().'/'.uniqid('sf2_translation', true);
        $this->fs->mkdir($this->translationDir.'/Resources/translations');
        $this->fs->mkdir($this->translationDir.'/Resources/views');
    }

    protected function tearDown()
    {
        $this->fs->remove($this->translationDir);
    }

    /**
     * @return CommandTester
     */
    private function createCommandTester(DependencyInjection\ContainerInterface $container)
    {
        $command = new TranslationUpdateCommand();
        $command->setContainer($container);

        $application = new Application();
        $application->add($command);

        return new CommandTester($application->find('translation:update'));
    }

    private function getContainer($extractedMessages = array(), $loadedMessages = array(), HttpKernel\KernelInterface $kernel = null)
    {
        $translator = $this->getMockBuilder('Symfony\Component\Translation\Translator')
            ->disableOriginalConstructor()
            ->getMock();

        $translator
            ->expects($this->any())
            ->method('getFallbackLocales')
            ->will($this->returnValue(array('en')));

        $extractor = $this->getMock('Symfony\Component\Translation\Extractor\ExtractorInterface');
        $extractor
            ->expects($this->any())
            ->method('extract')
            ->will(
                $this->returnCallback(function ($path, $catalogue) use ($extractedMessages) {
<<<<<<< HEAD
                    foreach ($extractedMessages as $domain => $messages) {
                        $catalogue->add($messages, $domain);
                    }
=======
                    $catalogue->add($extractedMessages);
>>>>>>> 73013029
                })
            );

        $loader = $this->getMock('Symfony\Bundle\FrameworkBundle\Translation\TranslationLoader');
        $loader
            ->expects($this->any())
            ->method('loadMessages')
            ->will(
                $this->returnCallback(function ($path, $catalogue) use ($loadedMessages) {
                    $catalogue->add($loadedMessages);
                })
            );

        $writer = $this->getMock('Symfony\Component\Translation\Writer\TranslationWriter');
        $writer
            ->expects($this->any())
            ->method('getFormats')
            ->will(
                $this->returnValue(array('xlf', 'yml'))
            );

        if (null === $kernel) {
            $kernel = $this->getMock('Symfony\Component\HttpKernel\KernelInterface');
            $kernel
                ->expects($this->any())
                ->method('getBundle')
                ->will($this->returnValueMap(array(
                    array('foo', true, $this->getBundle($this->translationDir)),
                    array('test', true, $this->getBundle('test')),
                )));
        }

        $kernel
            ->expects($this->any())
            ->method('getRootDir')
            ->will($this->returnValue($this->translationDir));

        $container = $this->getMock('Symfony\Component\DependencyInjection\ContainerInterface');
        $container
            ->expects($this->any())
            ->method('get')
            ->will($this->returnValueMap(array(
                array('translation.extractor', 1, $extractor),
                array('translation.loader', 1, $loader),
                array('translation.writer', 1, $writer),
                array('translator', 1, $translator),
                array('kernel', 1, $kernel),
            )));

        return $container;
    }

    private function getBundle($path)
    {
        $bundle = $this->getMock('Symfony\Component\HttpKernel\Bundle\BundleInterface');
        $bundle
            ->expects($this->any())
            ->method('getPath')
            ->will($this->returnValue($path))
        ;

        return $bundle;
    }
}<|MERGE_RESOLUTION|>--- conflicted
+++ resolved
@@ -106,13 +106,9 @@
             ->method('extract')
             ->will(
                 $this->returnCallback(function ($path, $catalogue) use ($extractedMessages) {
-<<<<<<< HEAD
                     foreach ($extractedMessages as $domain => $messages) {
                         $catalogue->add($messages, $domain);
                     }
-=======
-                    $catalogue->add($extractedMessages);
->>>>>>> 73013029
                 })
             );
 
