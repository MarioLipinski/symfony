<?php

/*
 * This file is part of the Symfony package.
 *
 * (c) Fabien Potencier <fabien@symfony.com>
 *
 * For the full copyright and license information, please view the LICENSE
 * file that was distributed with this source code.
 */

namespace Symfony\Bundle\FrameworkBundle\Tests\DependencyInjection;

use Symfony\Bundle\FrameworkBundle\DependencyInjection\Configuration;
use Symfony\Component\Config\Definition\Processor;

class ConfigurationTest extends \PHPUnit_Framework_TestCase
{
    /**
     * @dataProvider getTestConfigTreeData
     */
    public function testConfigTree($options, $results)
    {
        $processor = new Processor();
        $configuration = new Configuration(array());
        $config = $processor->processConfiguration($configuration, array($options));

        $this->assertEquals($results, $config);
    }

    public function getTestConfigTreeData()
    {
        return array(
            array(array('secret' => 's3cr3t'), array('secret' => 's3cr3t', 'trusted_proxies' => array(), 'trust_proxy_headers' => false, 'ide' => NULL, 'annotations' => array('cache' => 'file', 'file_cache_dir' => '%kernel.cache_dir%/annotations', 'debug' => false), 'default_locale' => 'en', 'charset' => null)),
        );
    }

    /**
     * @dataProvider getTestValidTrustedProxiesData
     */
    public function testValidTrustedProxies($options, $results)
    {
        $processor = new Processor();
        $configuration = new Configuration(array());
        $config = $processor->processConfiguration($configuration, array($options));

        $this->assertEquals($results, $config);
    }

    public function getTestValidTrustedProxiesData()
    {
        return array(
<<<<<<< HEAD
            array(array('secret' => 's3cr3t', 'trusted_proxies' => array('127.0.0.1')), array('secret' => 's3cr3t', 'trusted_proxies' => array('127.0.0.1'), 'trust_proxy_headers' => false, 'ide' => NULL, 'annotations' => array('cache' => 'file', 'file_cache_dir' => '%kernel.cache_dir%/annotations', 'debug' => false), 'default_locale' => 'en', 'charset' => null)),
            array(array('secret' => 's3cr3t', 'trusted_proxies' => array('::1')), array('secret' => 's3cr3t', 'trusted_proxies' => array('::1'), 'trust_proxy_headers' => false, 'ide' => NULL, 'annotations' => array('cache' => 'file', 'file_cache_dir' => '%kernel.cache_dir%/annotations', 'debug' => false), 'default_locale' => 'en', 'charset' => null)),
            array(array('secret' => 's3cr3t', 'trusted_proxies' => array('127.0.0.1', '::1')), array('secret' => 's3cr3t', 'trusted_proxies' => array('127.0.0.1', '::1'), 'trust_proxy_headers' => false, 'ide' => NULL, 'annotations' => array('cache' => 'file', 'file_cache_dir' => '%kernel.cache_dir%/annotations', 'debug' => false), 'default_locale' => 'en', 'charset' => null)),
=======
            array(array('secret' => 's3cr3t', 'trusted_proxies' => array('127.0.0.1')), array('secret' => 's3cr3t', 'trusted_proxies' => array('127.0.0.1'), 'trust_proxy_headers' => false, 'ide' => NULL, 'annotations' => array('cache' => 'file', 'file_cache_dir' => '%kernel.cache_dir%/annotations', 'debug' => false))),
            array(array('secret' => 's3cr3t', 'trusted_proxies' => array('::1')), array('secret' => 's3cr3t', 'trusted_proxies' => array('::1'), 'trust_proxy_headers' => false, 'ide' => NULL, 'annotations' => array('cache' => 'file', 'file_cache_dir' => '%kernel.cache_dir%/annotations', 'debug' => false))),
            array(array('secret' => 's3cr3t', 'trusted_proxies' => array('127.0.0.1', '::1')), array('secret' => 's3cr3t', 'trusted_proxies' => array('127.0.0.1', '::1'), 'trust_proxy_headers' => false, 'ide' => NULL, 'annotations' => array('cache' => 'file', 'file_cache_dir' => '%kernel.cache_dir%/annotations', 'debug' => false))),
            array(array('secret' => 's3cr3t', 'trusted_proxies' => null), array('secret' => 's3cr3t', 'trusted_proxies' => array(), 'trust_proxy_headers' => false, 'ide' => NULL, 'annotations' => array('cache' => 'file', 'file_cache_dir' => '%kernel.cache_dir%/annotations', 'debug' => false))),
            array(array('secret' => 's3cr3t', 'trusted_proxies' => false), array('secret' => 's3cr3t', 'trusted_proxies' => array(), 'trust_proxy_headers' => false, 'ide' => NULL, 'annotations' => array('cache' => 'file', 'file_cache_dir' => '%kernel.cache_dir%/annotations', 'debug' => false))),
            array(array('secret' => 's3cr3t', 'trusted_proxies' => array()), array('secret' => 's3cr3t', 'trusted_proxies' => array(), 'trust_proxy_headers' => false, 'ide' => NULL, 'annotations' => array('cache' => 'file', 'file_cache_dir' => '%kernel.cache_dir%/annotations', 'debug' => false))),
>>>>>>> 369e4a64
        );
    }

    /**
     * @expectedException Symfony\Component\Config\Definition\Exception\InvalidConfigurationException
     */
    public function testInvalidTypeTrustedProxies()
    {
        $processor = new Processor();
        $configuration = new Configuration(array());
        $config = $processor->processConfiguration($configuration, array(array('secret' => 's3cr3t', 'trusted_proxies' => 'Not an IP address')));
    }

    /**
     * @expectedException Symfony\Component\Config\Definition\Exception\InvalidConfigurationException
     */
    public function testInvalidValueTrustedProxies()
    {
        $processor = new Processor();
        $configuration = new Configuration(array());
        $config = $processor->processConfiguration($configuration, array(array('secret' => 's3cr3t', 'trusted_proxies' => array('Not an IP address'))));
    }
}<|MERGE_RESOLUTION|>--- conflicted
+++ resolved
@@ -50,18 +50,12 @@
     public function getTestValidTrustedProxiesData()
     {
         return array(
-<<<<<<< HEAD
             array(array('secret' => 's3cr3t', 'trusted_proxies' => array('127.0.0.1')), array('secret' => 's3cr3t', 'trusted_proxies' => array('127.0.0.1'), 'trust_proxy_headers' => false, 'ide' => NULL, 'annotations' => array('cache' => 'file', 'file_cache_dir' => '%kernel.cache_dir%/annotations', 'debug' => false), 'default_locale' => 'en', 'charset' => null)),
             array(array('secret' => 's3cr3t', 'trusted_proxies' => array('::1')), array('secret' => 's3cr3t', 'trusted_proxies' => array('::1'), 'trust_proxy_headers' => false, 'ide' => NULL, 'annotations' => array('cache' => 'file', 'file_cache_dir' => '%kernel.cache_dir%/annotations', 'debug' => false), 'default_locale' => 'en', 'charset' => null)),
             array(array('secret' => 's3cr3t', 'trusted_proxies' => array('127.0.0.1', '::1')), array('secret' => 's3cr3t', 'trusted_proxies' => array('127.0.0.1', '::1'), 'trust_proxy_headers' => false, 'ide' => NULL, 'annotations' => array('cache' => 'file', 'file_cache_dir' => '%kernel.cache_dir%/annotations', 'debug' => false), 'default_locale' => 'en', 'charset' => null)),
-=======
-            array(array('secret' => 's3cr3t', 'trusted_proxies' => array('127.0.0.1')), array('secret' => 's3cr3t', 'trusted_proxies' => array('127.0.0.1'), 'trust_proxy_headers' => false, 'ide' => NULL, 'annotations' => array('cache' => 'file', 'file_cache_dir' => '%kernel.cache_dir%/annotations', 'debug' => false))),
-            array(array('secret' => 's3cr3t', 'trusted_proxies' => array('::1')), array('secret' => 's3cr3t', 'trusted_proxies' => array('::1'), 'trust_proxy_headers' => false, 'ide' => NULL, 'annotations' => array('cache' => 'file', 'file_cache_dir' => '%kernel.cache_dir%/annotations', 'debug' => false))),
-            array(array('secret' => 's3cr3t', 'trusted_proxies' => array('127.0.0.1', '::1')), array('secret' => 's3cr3t', 'trusted_proxies' => array('127.0.0.1', '::1'), 'trust_proxy_headers' => false, 'ide' => NULL, 'annotations' => array('cache' => 'file', 'file_cache_dir' => '%kernel.cache_dir%/annotations', 'debug' => false))),
-            array(array('secret' => 's3cr3t', 'trusted_proxies' => null), array('secret' => 's3cr3t', 'trusted_proxies' => array(), 'trust_proxy_headers' => false, 'ide' => NULL, 'annotations' => array('cache' => 'file', 'file_cache_dir' => '%kernel.cache_dir%/annotations', 'debug' => false))),
-            array(array('secret' => 's3cr3t', 'trusted_proxies' => false), array('secret' => 's3cr3t', 'trusted_proxies' => array(), 'trust_proxy_headers' => false, 'ide' => NULL, 'annotations' => array('cache' => 'file', 'file_cache_dir' => '%kernel.cache_dir%/annotations', 'debug' => false))),
-            array(array('secret' => 's3cr3t', 'trusted_proxies' => array()), array('secret' => 's3cr3t', 'trusted_proxies' => array(), 'trust_proxy_headers' => false, 'ide' => NULL, 'annotations' => array('cache' => 'file', 'file_cache_dir' => '%kernel.cache_dir%/annotations', 'debug' => false))),
->>>>>>> 369e4a64
+            array(array('secret' => 's3cr3t', 'trusted_proxies' => null), array('secret' => 's3cr3t', 'trusted_proxies' => array(), 'trust_proxy_headers' => false, 'ide' => NULL, 'annotations' => array('cache' => 'file', 'file_cache_dir' => '%kernel.cache_dir%/annotations', 'debug' => false), 'default_locale' => 'en', 'charset' => null)),
+            array(array('secret' => 's3cr3t', 'trusted_proxies' => false), array('secret' => 's3cr3t', 'trusted_proxies' => array(), 'trust_proxy_headers' => false, 'ide' => NULL, 'annotations' => array('cache' => 'file', 'file_cache_dir' => '%kernel.cache_dir%/annotations', 'debug' => false), 'default_locale' => 'en', 'charset' => null)),
+            array(array('secret' => 's3cr3t', 'trusted_proxies' => array()), array('secret' => 's3cr3t', 'trusted_proxies' => array(), 'trust_proxy_headers' => false, 'ide' => NULL, 'annotations' => array('cache' => 'file', 'file_cache_dir' => '%kernel.cache_dir%/annotations', 'debug' => false), 'default_locale' => 'en', 'charset' => null)),
         );
     }
 
