<?php

/*
 * This file is part of the Symfony package.
 *
 * (c) Fabien Potencier <fabien@symfony.com>
 *
 * For the full copyright and license information, please view the LICENSE
 * file that was distributed with this source code.
 */

namespace Symfony\Bundle\FrameworkBundle\Tests\DependencyInjection;

use Doctrine\Common\Annotations\Annotation;
use Psr\Log\LoggerAwareInterface;
use Symfony\Bundle\FrameworkBundle\DependencyInjection\Compiler\AddAnnotationsCachedReaderPass;
use Symfony\Bundle\FrameworkBundle\DependencyInjection\FrameworkExtension;
use Symfony\Bundle\FrameworkBundle\Tests\Fixtures\Messenger\DummyMessage;
use Symfony\Bundle\FrameworkBundle\Tests\TestCase;
use Symfony\Bundle\FullStack;
use Symfony\Component\Cache\Adapter\AdapterInterface;
use Symfony\Component\Cache\Adapter\ApcuAdapter;
use Symfony\Component\Cache\Adapter\ArrayAdapter;
use Symfony\Component\Cache\Adapter\ChainAdapter;
use Symfony\Component\Cache\Adapter\DoctrineAdapter;
use Symfony\Component\Cache\Adapter\FilesystemAdapter;
use Symfony\Component\Cache\Adapter\ProxyAdapter;
use Symfony\Component\Cache\Adapter\RedisAdapter;
use Symfony\Component\Cache\DependencyInjection\CachePoolPass;
use Symfony\Component\DependencyInjection\ChildDefinition;
use Symfony\Component\DependencyInjection\Compiler\CompilerPassInterface;
use Symfony\Component\DependencyInjection\Compiler\ResolveInstanceofConditionalsPass;
use Symfony\Component\DependencyInjection\ContainerBuilder;
use Symfony\Component\DependencyInjection\ContainerInterface;
use Symfony\Component\DependencyInjection\Definition;
use Symfony\Component\DependencyInjection\Loader\ClosureLoader;
use Symfony\Component\DependencyInjection\ParameterBag\EnvPlaceholderParameterBag;
use Symfony\Component\DependencyInjection\Reference;
use Symfony\Component\EventDispatcher\EventDispatcherInterface;
use Symfony\Component\HttpClient\ScopingHttpClient;
use Symfony\Component\HttpKernel\DependencyInjection\LoggerPass;
use Symfony\Component\Messenger\Transport\TransportFactory;
use Symfony\Component\PropertyAccess\PropertyAccessor;
use Symfony\Component\Serializer\Mapping\Loader\AnnotationLoader;
use Symfony\Component\Serializer\Mapping\Loader\XmlFileLoader;
use Symfony\Component\Serializer\Mapping\Loader\YamlFileLoader;
use Symfony\Component\Serializer\Normalizer\ConstraintViolationListNormalizer;
use Symfony\Component\Serializer\Normalizer\DataUriNormalizer;
use Symfony\Component\Serializer\Normalizer\DateIntervalNormalizer;
use Symfony\Component\Serializer\Normalizer\DateTimeNormalizer;
use Symfony\Component\Serializer\Normalizer\JsonSerializableNormalizer;
use Symfony\Component\Serializer\Serializer;
use Symfony\Component\Translation\DependencyInjection\TranslatorPass;
use Symfony\Component\Validator\DependencyInjection\AddConstraintValidatorsPass;
use Symfony\Component\Validator\Mapping\Loader\PropertyInfoLoader;
use Symfony\Component\Workflow;

abstract class FrameworkExtensionTest extends TestCase
{
    private static $containerCache = [];

    abstract protected function loadFromFile(ContainerBuilder $container, $file);

    public function testFormCsrfProtection()
    {
        $container = $this->createContainerFromFile('full');

        $def = $container->getDefinition('form.type_extension.csrf');

        $this->assertTrue($container->getParameter('form.type_extension.csrf.enabled'));
        $this->assertEquals('%form.type_extension.csrf.enabled%', $def->getArgument(1));
        $this->assertEquals('_csrf', $container->getParameter('form.type_extension.csrf.field_name'));
        $this->assertEquals('%form.type_extension.csrf.field_name%', $def->getArgument(2));
    }

    public function testPropertyAccessWithDefaultValue()
    {
        $container = $this->createContainerFromFile('full');

        $def = $container->getDefinition('property_accessor');
        $this->assertFalse($def->getArgument(0));
        $this->assertFalse($def->getArgument(1));
        $this->assertTrue($def->getArgument(3));
    }

    public function testPropertyAccessWithOverriddenValues()
    {
        $container = $this->createContainerFromFile('property_accessor');
        $def = $container->getDefinition('property_accessor');
        $this->assertTrue($def->getArgument(0));
        $this->assertTrue($def->getArgument(1));
        $this->assertFalse($def->getArgument(3));
    }

    public function testPropertyAccessCache()
    {
        $container = $this->createContainerFromFile('property_accessor');

        if (!method_exists(PropertyAccessor::class, 'createCache')) {
            $this->assertFalse($container->hasDefinition('cache.property_access'));

            return;
        }

        $cache = $container->getDefinition('cache.property_access');
        $this->assertSame([PropertyAccessor::class, 'createCache'], $cache->getFactory(), 'PropertyAccessor::createCache() should be used in non-debug mode');
        $this->assertSame(AdapterInterface::class, $cache->getClass());
    }

    public function testPropertyAccessCacheWithDebug()
    {
        $container = $this->createContainerFromFile('property_accessor', ['kernel.debug' => true]);

        if (!method_exists(PropertyAccessor::class, 'createCache')) {
            $this->assertFalse($container->hasDefinition('cache.property_access'));

            return;
        }

        $cache = $container->getDefinition('cache.property_access');
        $this->assertNull($cache->getFactory());
        $this->assertSame(ArrayAdapter::class, $cache->getClass(), 'ArrayAdapter should be used in debug mode');
    }

    public function testCsrfProtectionNeedsSessionToBeEnabled()
    {
        $this->expectException('LogicException');
        $this->expectExceptionMessage('CSRF protection needs sessions to be enabled.');
        $this->createContainerFromFile('csrf_needs_session');
    }

    public function testCsrfProtectionForFormsEnablesCsrfProtectionAutomatically()
    {
        $container = $this->createContainerFromFile('csrf');

        $this->assertTrue($container->hasDefinition('security.csrf.token_manager'));
    }

    public function testHttpMethodOverride()
    {
        $container = $this->createContainerFromFile('full');

        $this->assertFalse($container->getParameter('kernel.http_method_override'));
    }

    public function testEsi()
    {
        $container = $this->createContainerFromFile('full');

        $this->assertTrue($container->hasDefinition('esi'), '->registerEsiConfiguration() loads esi.xml');
        $this->assertTrue($container->hasDefinition('fragment.renderer.esi'), 'The ESI fragment renderer is registered');
    }

    public function testEsiDisabled()
    {
        $container = $this->createContainerFromFile('esi_disabled');

        $this->assertFalse($container->hasDefinition('fragment.renderer.esi'), 'The ESI fragment renderer is not registered');
        $this->assertFalse($container->hasDefinition('esi'));
    }

<<<<<<< HEAD
=======
    /**
     * @group legacy
     */
    public function testAmbiguousWhenBothTemplatingAndFragments()
    {
        $this->expectException('LogicException');
        $this->createContainerFromFile('template_and_fragments');
    }

    public function testFragmentsAndHinclude()
    {
        $container = $this->createContainerFromFile('fragments_and_hinclude');
        $this->assertTrue($container->hasParameter('fragment.renderer.hinclude.global_template'));
        $this->assertEquals('global_hinclude_template', $container->getParameter('fragment.renderer.hinclude.global_template'));
    }

>>>>>>> 039feed9
    public function testSsi()
    {
        $container = $this->createContainerFromFile('full');

        $this->assertTrue($container->hasDefinition('ssi'), '->registerSsiConfiguration() loads ssi.xml');
        $this->assertTrue($container->hasDefinition('fragment.renderer.ssi'), 'The SSI fragment renderer is registered');
    }

    public function testSsiDisabled()
    {
        $container = $this->createContainerFromFile('ssi_disabled');

        $this->assertFalse($container->hasDefinition('fragment.renderer.ssi'), 'The SSI fragment renderer is not registered');
        $this->assertFalse($container->hasDefinition('ssi'));
    }

    public function testEsiAndSsiWithoutFragments()
    {
        $container = $this->createContainerFromFile('esi_and_ssi_without_fragments');

        $this->assertFalse($container->hasDefinition('fragment.renderer.hinclude'), 'The HInclude fragment renderer is not registered');
        $this->assertTrue($container->hasDefinition('fragment.renderer.esi'), 'The ESI fragment renderer is registered');
        $this->assertTrue($container->hasDefinition('fragment.renderer.ssi'), 'The SSI fragment renderer is registered');
    }

    public function testEnabledProfiler()
    {
        $container = $this->createContainerFromFile('profiler');

        $this->assertTrue($container->hasDefinition('profiler'), '->registerProfilerConfiguration() loads profiling.xml');
        $this->assertTrue($container->hasDefinition('data_collector.config'), '->registerProfilerConfiguration() loads collectors.xml');
    }

    public function testDisabledProfiler()
    {
        $container = $this->createContainerFromFile('full');

        $this->assertFalse($container->hasDefinition('profiler'), '->registerProfilerConfiguration() does not load profiling.xml');
        $this->assertFalse($container->hasDefinition('data_collector.config'), '->registerProfilerConfiguration() does not load collectors.xml');
    }

    public function testWorkflows()
    {
        $container = $this->createContainerFromFile('workflows');

        $this->assertTrue($container->hasDefinition('workflow.article'), 'Workflow is registered as a service');
        $this->assertSame('workflow.abstract', $container->getDefinition('workflow.article')->getParent());
        $this->assertTrue($container->hasDefinition('workflow.article.definition'), 'Workflow definition is registered as a service');

        $workflowDefinition = $container->getDefinition('workflow.article.definition');

        $this->assertSame(
            [
                'draft',
                'wait_for_journalist',
                'approved_by_journalist',
                'wait_for_spellchecker',
                'approved_by_spellchecker',
                'published',
            ],
            $workflowDefinition->getArgument(0),
            'Places are passed to the workflow definition'
        );
        $this->assertCount(4, $workflowDefinition->getArgument(1));
        $this->assertSame(['draft'], $workflowDefinition->getArgument(2));

        $this->assertTrue($container->hasDefinition('state_machine.pull_request'), 'State machine is registered as a service');
        $this->assertSame('state_machine.abstract', $container->getDefinition('state_machine.pull_request')->getParent());
        $this->assertTrue($container->hasDefinition('state_machine.pull_request.definition'), 'State machine definition is registered as a service');

        $stateMachineDefinition = $container->getDefinition('state_machine.pull_request.definition');

        $this->assertSame(
            [
                'start',
                'coding',
                'travis',
                'review',
                'merged',
                'closed',
            ],
            $stateMachineDefinition->getArgument(0),
            'Places are passed to the state machine definition'
        );
        $this->assertCount(9, $stateMachineDefinition->getArgument(1));
        $this->assertSame(['start'], $stateMachineDefinition->getArgument(2));

        $metadataStoreDefinition = $stateMachineDefinition->getArgument(3);
        $this->assertInstanceOf(Definition::class, $metadataStoreDefinition);
        $this->assertSame(Workflow\Metadata\InMemoryMetadataStore::class, $metadataStoreDefinition->getClass());

        $workflowMetadata = $metadataStoreDefinition->getArgument(0);
        $this->assertSame(['title' => 'workflow title'], $workflowMetadata);

        $placesMetadata = $metadataStoreDefinition->getArgument(1);
        $this->assertArrayHasKey('start', $placesMetadata);
        $this->assertSame(['title' => 'place start title'], $placesMetadata['start']);

        $transitionsMetadata = $metadataStoreDefinition->getArgument(2);
        $this->assertSame(\SplObjectStorage::class, $transitionsMetadata->getClass());
        $transitionsMetadataCall = $transitionsMetadata->getMethodCalls()[0];
        $this->assertSame('attach', $transitionsMetadataCall[0]);
        $params = $transitionsMetadataCall[1];
        $this->assertCount(2, $params);
        $this->assertInstanceOf(Reference::class, $params[0]);
        $this->assertSame('state_machine.pull_request.transition.0', (string) $params[0]);

        $serviceMarkingStoreWorkflowDefinition = $container->getDefinition('workflow.service_marking_store_workflow');
        /** @var Reference $markingStoreRef */
        $markingStoreRef = $serviceMarkingStoreWorkflowDefinition->getArgument(1);
        $this->assertInstanceOf(Reference::class, $markingStoreRef);
        $this->assertEquals('workflow_service', (string) $markingStoreRef);

        $this->assertTrue($container->hasDefinition('workflow.registry'), 'Workflow registry is registered as a service');
        $registryDefinition = $container->getDefinition('workflow.registry');
        $this->assertGreaterThan(0, \count($registryDefinition->getMethodCalls()));
    }

    public function testWorkflowAreValidated()
    {
        $this->expectException('Symfony\Component\Workflow\Exception\InvalidDefinitionException');
        $this->expectExceptionMessage('A transition from a place/state must have an unique name. Multiple transitions named "go" from place/state "first" were found on StateMachine "my_workflow".');
        $this->createContainerFromFile('workflow_not_valid');
    }

    public function testWorkflowCannotHaveBothSupportsAndSupportStrategy()
    {
        $this->expectException('Symfony\Component\Config\Definition\Exception\InvalidConfigurationException');
        $this->expectExceptionMessage('"supports" and "support_strategy" cannot be used together.');
        $this->createContainerFromFile('workflow_with_support_and_support_strategy');
    }

    public function testWorkflowShouldHaveOneOfSupportsAndSupportStrategy()
    {
        $this->expectException('Symfony\Component\Config\Definition\Exception\InvalidConfigurationException');
        $this->expectExceptionMessage('"supports" or "support_strategy" should be configured.');
        $this->createContainerFromFile('workflow_without_support_and_support_strategy');
    }

    public function testWorkflowMultipleTransitionsWithSameName()
    {
        $container = $this->createContainerFromFile('workflow_with_multiple_transitions_with_same_name');

        $this->assertTrue($container->hasDefinition('workflow.article'), 'Workflow is registered as a service');
        $this->assertTrue($container->hasDefinition('workflow.article.definition'), 'Workflow definition is registered as a service');

        $workflowDefinition = $container->getDefinition('workflow.article.definition');

        $transitions = $workflowDefinition->getArgument(1);

        $this->assertCount(5, $transitions);

        $this->assertSame('workflow.article.transition.0', (string) $transitions[0]);
        $this->assertSame([
            'request_review',
            [
                'draft',
            ],
            [
                'wait_for_journalist', 'wait_for_spellchecker',
            ],
        ], $container->getDefinition($transitions[0])->getArguments());

        $this->assertSame('workflow.article.transition.1', (string) $transitions[1]);
        $this->assertSame([
            'journalist_approval',
            [
                'wait_for_journalist',
            ],
            [
                'approved_by_journalist',
            ],
        ], $container->getDefinition($transitions[1])->getArguments());

        $this->assertSame('workflow.article.transition.2', (string) $transitions[2]);
        $this->assertSame([
            'spellchecker_approval',
            [
                'wait_for_spellchecker',
            ],
            [
                'approved_by_spellchecker',
            ],
        ], $container->getDefinition($transitions[2])->getArguments());

        $this->assertSame('workflow.article.transition.3', (string) $transitions[3]);
        $this->assertSame([
            'publish',
            [
                'approved_by_journalist',
                'approved_by_spellchecker',
            ],
            [
                'published',
            ],
        ], $container->getDefinition($transitions[3])->getArguments());

        $this->assertSame('workflow.article.transition.4', (string) $transitions[4]);
        $this->assertSame([
            'publish',
            [
                'draft',
            ],
            [
                'published',
            ],
        ], $container->getDefinition($transitions[4])->getArguments());
    }

    public function testWorkflowGuardExpressions()
    {
        $container = $this->createContainerFromFile('workflow_with_guard_expression');

        $this->assertTrue($container->hasDefinition('workflow.article.listener.guard'), 'Workflow guard listener is registered as a service');
        $this->assertTrue($container->hasParameter('workflow.has_guard_listeners'), 'Workflow guard listeners parameter exists');
        $this->assertTrue(true === $container->getParameter('workflow.has_guard_listeners'), 'Workflow guard listeners parameter is enabled');
        $guardDefinition = $container->getDefinition('workflow.article.listener.guard');
        $this->assertSame([
            [
                'event' => 'workflow.article.guard.publish',
                'method' => 'onTransition',
            ],
        ], $guardDefinition->getTag('kernel.event_listener'));
        $guardsConfiguration = $guardDefinition->getArgument(0);
        $this->assertTrue(1 === \count($guardsConfiguration), 'Workflow guard configuration contains one element per transition name');
        $transitionGuardExpressions = $guardsConfiguration['workflow.article.guard.publish'];
        $this->assertSame('workflow.article.transition.3', (string) $transitionGuardExpressions[0]->getArgument(0));
        $this->assertSame('!!true', $transitionGuardExpressions[0]->getArgument(1));
        $this->assertSame('workflow.article.transition.4', (string) $transitionGuardExpressions[1]->getArgument(0));
        $this->assertSame('!!false', $transitionGuardExpressions[1]->getArgument(1));
    }

    public function testWorkflowServicesCanBeEnabled()
    {
        $container = $this->createContainerFromFile('workflows_enabled');

        $this->assertTrue($container->has(Workflow\Registry::class));
        $this->assertTrue($container->hasDefinition('console.command.workflow_dump'));
    }

    public function testWorkflowsExplicitlyEnabled()
    {
        $container = $this->createContainerFromFile('workflows_explicitly_enabled');

        $this->assertTrue($container->hasDefinition('workflow.foo.definition'));
    }

    public function testWorkflowsNamedExplicitlyEnabled()
    {
        $container = $this->createContainerFromFile('workflows_explicitly_enabled_named_workflows');

        $this->assertTrue($container->hasDefinition('workflow.workflows.definition'));
    }

    public function testEnabledPhpErrorsConfig()
    {
        $container = $this->createContainerFromFile('php_errors_enabled');

        $definition = $container->getDefinition('debug.debug_handlers_listener');
        $this->assertEquals(new Reference('logger', ContainerInterface::NULL_ON_INVALID_REFERENCE), $definition->getArgument(1));
        $this->assertNull($definition->getArgument(2));
        $this->assertSame(-1, $container->getParameter('debug.error_handler.throw_at'));
    }

    public function testDisabledPhpErrorsConfig()
    {
        $container = $this->createContainerFromFile('php_errors_disabled');

        $definition = $container->getDefinition('debug.debug_handlers_listener');
        $this->assertNull($definition->getArgument(1));
        $this->assertNull($definition->getArgument(2));
        $this->assertSame(0, $container->getParameter('debug.error_handler.throw_at'));
    }

    public function testPhpErrorsWithLogLevel()
    {
        $container = $this->createContainerFromFile('php_errors_log_level');

        $definition = $container->getDefinition('debug.debug_handlers_listener');
        $this->assertEquals(new Reference('logger', ContainerInterface::NULL_ON_INVALID_REFERENCE), $definition->getArgument(1));
        $this->assertSame(8, $definition->getArgument(2));
    }

    public function testRouter()
    {
        $container = $this->createContainerFromFile('full');

        $this->assertTrue($container->has('router'), '->registerRouterConfiguration() loads routing.xml');
        $arguments = $container->findDefinition('router')->getArguments();
        $this->assertEquals($container->getParameter('kernel.project_dir').'/config/routing.xml', $container->getParameter('router.resource'), '->registerRouterConfiguration() sets routing resource');
        $this->assertEquals('%router.resource%', $arguments[1], '->registerRouterConfiguration() sets routing resource');
        $this->assertEquals('xml', $arguments[2]['resource_type'], '->registerRouterConfiguration() sets routing resource type');
    }

    public function testRouterRequiresResourceOption()
    {
        $this->expectException('Symfony\Component\Config\Definition\Exception\InvalidConfigurationException');
        $container = $this->createContainer();
        $loader = new FrameworkExtension();
        $loader->load([['router' => true]], $container);
    }

    public function testSession()
    {
        $container = $this->createContainerFromFile('full');

        $this->assertTrue($container->hasDefinition('session'), '->registerSessionConfiguration() loads session.xml');
        $this->assertEquals('fr', $container->getParameter('kernel.default_locale'));
        $this->assertEquals('session.storage.native', (string) $container->getAlias('session.storage'));
        $this->assertEquals('session.handler.native_file', (string) $container->getAlias('session.handler'));

        $options = $container->getParameter('session.storage.options');
        $this->assertEquals('_SYMFONY', $options['name']);
        $this->assertEquals(86400, $options['cookie_lifetime']);
        $this->assertEquals('/', $options['cookie_path']);
        $this->assertEquals('example.com', $options['cookie_domain']);
        $this->assertTrue($options['cookie_secure']);
        $this->assertFalse($options['cookie_httponly']);
        $this->assertTrue($options['use_cookies']);
        $this->assertEquals(108, $options['gc_divisor']);
        $this->assertEquals(1, $options['gc_probability']);
        $this->assertEquals(90000, $options['gc_maxlifetime']);
        $this->assertEquals(22, $options['sid_length']);
        $this->assertEquals(4, $options['sid_bits_per_character']);

        $this->assertEquals('/path/to/sessions', $container->getParameter('session.save_path'));
    }

    public function testNullSessionHandler()
    {
        $container = $this->createContainerFromFile('session');

        $this->assertTrue($container->hasDefinition('session'), '->registerSessionConfiguration() loads session.xml');
        $this->assertNull($container->getDefinition('session.storage.native')->getArgument(1));
        $this->assertNull($container->getDefinition('session.storage.php_bridge')->getArgument(0));

        $expected = ['session', 'initialized_session'];
        $this->assertEquals($expected, array_keys($container->getDefinition('session_listener')->getArgument(0)->getValues()));
    }

    public function testRequest()
    {
        $container = $this->createContainerFromFile('full');

        $this->assertTrue($container->hasDefinition('request.add_request_formats_listener'), '->registerRequestConfiguration() loads request.xml');
        $listenerDef = $container->getDefinition('request.add_request_formats_listener');
        $this->assertEquals(['csv' => ['text/csv', 'text/plain'], 'pdf' => ['application/pdf']], $listenerDef->getArgument(0));
    }

    public function testEmptyRequestFormats()
    {
        $container = $this->createContainerFromFile('request');

        $this->assertFalse($container->hasDefinition('request.add_request_formats_listener'), '->registerRequestConfiguration() does not load request.xml when no request formats are defined');
    }

    public function testAssets()
    {
        $container = $this->createContainerFromFile('assets');
        $packages = $container->getDefinition('assets.packages');

        // default package
        $defaultPackage = $container->getDefinition((string) $packages->getArgument(0));
        $this->assertUrlPackage($container, $defaultPackage, ['http://cdn.example.com'], 'SomeVersionScheme', '%%s?version=%%s');

        // packages
        $packages = $packages->getArgument(1);
        $this->assertCount(6, $packages);

        $package = $container->getDefinition((string) $packages['images_path']);
        $this->assertPathPackage($container, $package, '/foo', 'SomeVersionScheme', '%%s?version=%%s');

        $package = $container->getDefinition((string) $packages['images']);
        $this->assertUrlPackage($container, $package, ['http://images1.example.com', 'http://images2.example.com'], '1.0.0', '%%s?version=%%s');

        $package = $container->getDefinition((string) $packages['foo']);
        $this->assertPathPackage($container, $package, '', '1.0.0', '%%s-%%s');

        $package = $container->getDefinition((string) $packages['bar']);
        $this->assertUrlPackage($container, $package, ['https://bar2.example.com'], 'SomeVersionScheme', '%%s?version=%%s');

        $package = $container->getDefinition((string) $packages['bar_version_strategy']);
        $this->assertEquals('assets.custom_version_strategy', (string) $package->getArgument(1));

        $package = $container->getDefinition((string) $packages['json_manifest_strategy']);
        $versionStrategy = $container->getDefinition((string) $package->getArgument(1));
        $this->assertEquals('assets.json_manifest_version_strategy', $versionStrategy->getParent());
        $this->assertEquals('/path/to/manifest.json', $versionStrategy->getArgument(0));
    }

    public function testAssetsDefaultVersionStrategyAsService()
    {
        $container = $this->createContainerFromFile('assets_version_strategy_as_service');
        $packages = $container->getDefinition('assets.packages');

        // default package
        $defaultPackage = $container->getDefinition((string) $packages->getArgument(0));
        $this->assertEquals('assets.custom_version_strategy', (string) $defaultPackage->getArgument(1));
    }

    public function testWebLink()
    {
        $container = $this->createContainerFromFile('web_link');
        $this->assertTrue($container->hasDefinition('web_link.add_link_header_listener'));
    }

    public function testMessengerServicesRemovedWhenDisabled()
    {
        $container = $this->createContainerFromFile('messenger_disabled');
        $this->assertFalse($container->hasDefinition('console.command.messenger_consume_messages'));
        $this->assertFalse($container->hasDefinition('console.command.messenger_debug'));
        $this->assertFalse($container->hasDefinition('console.command.messenger_stop_workers'));
        $this->assertFalse($container->hasDefinition('console.command.messenger_setup_transports'));
        $this->assertFalse($container->hasDefinition('console.command.messenger_failed_messages_retry'));
        $this->assertFalse($container->hasDefinition('console.command.messenger_failed_messages_show'));
        $this->assertFalse($container->hasDefinition('console.command.messenger_failed_messages_remove'));
        $this->assertFalse($container->hasDefinition('cache.messenger.restart_workers_signal'));
    }

    public function testMessenger()
    {
        $container = $this->createContainerFromFile('messenger');
<<<<<<< HEAD
=======
        $this->assertTrue($container->hasDefinition('console.command.messenger_consume_messages'));
        $this->assertTrue($container->hasAlias('message_bus'));
        $this->assertTrue($container->getAlias('message_bus')->isPublic());
>>>>>>> 039feed9
        $this->assertTrue($container->hasAlias('messenger.default_bus'));
        $this->assertTrue($container->getAlias('messenger.default_bus')->isPublic());
        $this->assertTrue($container->hasDefinition('messenger.transport.amqp.factory'));
        $this->assertTrue($container->hasDefinition('messenger.transport.redis.factory'));
        $this->assertTrue($container->hasDefinition('messenger.transport_factory'));
        $this->assertSame(TransportFactory::class, $container->getDefinition('messenger.transport_factory')->getClass());
    }

    public function testMessengerTransports()
    {
        $container = $this->createContainerFromFile('messenger_transports');
        $this->assertTrue($container->hasDefinition('messenger.transport.default'));
        $this->assertTrue($container->getDefinition('messenger.transport.default')->hasTag('messenger.receiver'));
        $this->assertEquals([['alias' => 'default']], $container->getDefinition('messenger.transport.default')->getTag('messenger.receiver'));
        $transportArguments = $container->getDefinition('messenger.transport.default')->getArguments();
        $this->assertEquals(new Reference('messenger.default_serializer'), $transportArguments[2]);

        $this->assertTrue($container->hasDefinition('messenger.transport.customised'));
        $transportFactory = $container->getDefinition('messenger.transport.customised')->getFactory();
        $transportArguments = $container->getDefinition('messenger.transport.customised')->getArguments();

        $this->assertEquals([new Reference('messenger.transport_factory'), 'createTransport'], $transportFactory);
        $this->assertCount(3, $transportArguments);
        $this->assertSame('amqp://localhost/%2f/messages?exchange_name=exchange_name', $transportArguments[0]);
        $this->assertEquals(['queue' => ['name' => 'Queue'], 'transport_name' => 'customised'], $transportArguments[1]);
        $this->assertEquals(new Reference('messenger.transport.native_php_serializer'), $transportArguments[2]);

        $this->assertTrue($container->hasDefinition('messenger.transport.amqp.factory'));

        $this->assertTrue($container->hasDefinition('messenger.transport.redis'));
        $transportFactory = $container->getDefinition('messenger.transport.redis')->getFactory();
        $transportArguments = $container->getDefinition('messenger.transport.redis')->getArguments();

        $this->assertEquals([new Reference('messenger.transport_factory'), 'createTransport'], $transportFactory);
        $this->assertCount(3, $transportArguments);
        $this->assertSame('redis://127.0.0.1:6379/messages', $transportArguments[0]);

        $this->assertTrue($container->hasDefinition('messenger.transport.redis.factory'));
    }

    public function testMessengerRouting()
    {
        $container = $this->createContainerFromFile('messenger_routing');
        $senderLocatorDefinition = $container->getDefinition('messenger.senders_locator');

        $sendersMapping = $senderLocatorDefinition->getArgument(0);
        $this->assertEquals(['amqp', 'messenger.transport.audit'], $sendersMapping[DummyMessage::class]);
        $sendersLocator = $container->getDefinition((string) $senderLocatorDefinition->getArgument(1));
        $this->assertSame(['amqp', 'audit', 'messenger.transport.amqp', 'messenger.transport.audit'], array_keys($sendersLocator->getArgument(0)));
        $this->assertEquals(new Reference('messenger.transport.amqp'), $sendersLocator->getArgument(0)['amqp']->getValues()[0]);
        $this->assertEquals(new Reference('messenger.transport.audit'), $sendersLocator->getArgument(0)['messenger.transport.audit']->getValues()[0]);
    }

    public function testMessengerTransportConfiguration()
    {
        $container = $this->createContainerFromFile('messenger_transport');

        $this->assertSame('messenger.transport.symfony_serializer', (string) $container->getAlias('messenger.default_serializer'));

        $serializerTransportDefinition = $container->getDefinition('messenger.transport.symfony_serializer');
        $this->assertSame('csv', $serializerTransportDefinition->getArgument(1));
        $this->assertSame(['enable_max_depth' => true], $serializerTransportDefinition->getArgument(2));
    }

    public function testMessengerWithMultipleBuses()
    {
        $container = $this->createContainerFromFile('messenger_multiple_buses');

        $this->assertTrue($container->has('messenger.bus.commands'));
        $this->assertSame([], $container->getDefinition('messenger.bus.commands')->getArgument(0));
        $this->assertEquals([
            ['id' => 'add_bus_name_stamp_middleware', 'arguments' => ['messenger.bus.commands']],
            ['id' => 'reject_redelivered_message_middleware'],
            ['id' => 'dispatch_after_current_bus'],
            ['id' => 'failed_message_processing_middleware'],
            ['id' => 'send_message'],
            ['id' => 'handle_message'],
        ], $container->getParameter('messenger.bus.commands.middleware'));
        $this->assertTrue($container->has('messenger.bus.events'));
        $this->assertSame([], $container->getDefinition('messenger.bus.events')->getArgument(0));
        $this->assertEquals([
            ['id' => 'add_bus_name_stamp_middleware', 'arguments' => ['messenger.bus.events']],
            ['id' => 'reject_redelivered_message_middleware'],
            ['id' => 'dispatch_after_current_bus'],
            ['id' => 'failed_message_processing_middleware'],
            ['id' => 'with_factory', 'arguments' => ['foo', true, ['bar' => 'baz']]],
            ['id' => 'send_message'],
            ['id' => 'handle_message'],
        ], $container->getParameter('messenger.bus.events.middleware'));
        $this->assertTrue($container->has('messenger.bus.queries'));
        $this->assertSame([], $container->getDefinition('messenger.bus.queries')->getArgument(0));
        $this->assertEquals([
            ['id' => 'send_message', 'arguments' => []],
            ['id' => 'handle_message', 'arguments' => []],
        ], $container->getParameter('messenger.bus.queries.middleware'));

        $this->assertTrue($container->hasAlias('messenger.default_bus'));
        $this->assertSame('messenger.bus.commands', (string) $container->getAlias('messenger.default_bus'));
    }

    public function testMessengerMiddlewareFactoryErroneousFormat()
    {
        $this->expectException('InvalidArgumentException');
        $this->expectExceptionMessage('Invalid middleware at path "framework.messenger": a map with a single factory id as key and its arguments as value was expected, {"foo":["qux"],"bar":["baz"]} given.');
        $this->createContainerFromFile('messenger_middleware_factory_erroneous_format');
    }

    public function testMessengerInvalidTransportRouting()
    {
        $this->expectException('LogicException');
        $this->expectExceptionMessage('Invalid Messenger routing configuration: the "Symfony\Bundle\FrameworkBundle\Tests\Fixtures\Messenger\DummyMessage" class is being routed to a sender called "invalid". This is not a valid transport or service id.');
        $this->createContainerFromFile('messenger_routing_invalid_transport');
    }

    public function testTranslator()
    {
        $container = $this->createContainerFromFile('full');
        $this->assertTrue($container->hasDefinition('translator.default'), '->registerTranslatorConfiguration() loads translation.xml');
        $this->assertEquals('translator.default', (string) $container->getAlias('translator'), '->registerTranslatorConfiguration() redefines translator service from identity to real translator');
        $options = $container->getDefinition('translator.default')->getArgument(4);

        $this->assertArrayHasKey('cache_dir', $options);
        $this->assertSame($container->getParameter('kernel.cache_dir').'/translations', $options['cache_dir']);

        $files = array_map('realpath', $options['resource_files']['en']);
        $ref = new \ReflectionClass('Symfony\Component\Validator\Validation');
        $this->assertContains(
            strtr(\dirname($ref->getFileName()).'/Resources/translations/validators.en.xlf', '/', \DIRECTORY_SEPARATOR),
            $files,
            '->registerTranslatorConfiguration() finds Validator translation resources'
        );
        $ref = new \ReflectionClass('Symfony\Component\Form\Form');
        $this->assertContains(
            strtr(\dirname($ref->getFileName()).'/Resources/translations/validators.en.xlf', '/', \DIRECTORY_SEPARATOR),
            $files,
            '->registerTranslatorConfiguration() finds Form translation resources'
        );
        $ref = new \ReflectionClass('Symfony\Component\Security\Core\Security');
        $this->assertContains(
            strtr(\dirname($ref->getFileName()).'/Resources/translations/security.en.xlf', '/', \DIRECTORY_SEPARATOR),
            $files,
            '->registerTranslatorConfiguration() finds Security translation resources'
        );
        $this->assertContains(
            strtr(__DIR__.'/Fixtures/translations/test_paths.en.yml', '/', \DIRECTORY_SEPARATOR),
            $files,
            '->registerTranslatorConfiguration() finds translation resources in custom paths'
        );
        $this->assertContains(
            strtr(__DIR__.'/translations/test_default.en.xlf', '/', \DIRECTORY_SEPARATOR),
            $files,
            '->registerTranslatorConfiguration() finds translation resources in default path'
        );
        $this->assertContains(
            strtr(__DIR__.'/Fixtures/translations/domain.with.dots.en.yml', '/', \DIRECTORY_SEPARATOR),
            $files,
            '->registerTranslatorConfiguration() finds translation resources with dots in domain'
        );

        $calls = $container->getDefinition('translator.default')->getMethodCalls();
        $this->assertEquals(['fr'], $calls[1][1][0]);

        $nonExistingDirectories = array_filter(
            $options['scanned_directories'],
            function ($directory) {
                return !file_exists($directory);
            }
        );

        $this->assertNotEmpty($nonExistingDirectories, 'FrameworkBundle should pass non existing directories to Translator');

        $this->assertSame('Fixtures/translations', $options['cache_vary']['scanned_directories'][3]);
    }

    public function testTranslatorMultipleFallbacks()
    {
        $container = $this->createContainerFromFile('translator_fallbacks');

        $calls = $container->getDefinition('translator.default')->getMethodCalls();
        $this->assertEquals(['en', 'fr'], $calls[1][1][0]);
    }

    public function testTranslatorCacheDirDisabled()
    {
        $container = $this->createContainerFromFile('translator_cache_dir_disabled');
        $options = $container->getDefinition('translator.default')->getArgument(4);
        $this->assertNull($options['cache_dir']);
    }

    public function testValidation()
    {
        $container = $this->createContainerFromFile('full');
        $projectDir = $container->getParameter('kernel.project_dir');

        $ref = new \ReflectionClass('Symfony\Component\Form\Form');
        $xmlMappings = [
            \dirname($ref->getFileName()).'/Resources/config/validation.xml',
            strtr($projectDir.'/config/validator/foo.xml', '/', \DIRECTORY_SEPARATOR),
        ];

        $calls = $container->getDefinition('validator.builder')->getMethodCalls();

        $annotations = !class_exists(FullStack::class) && class_exists(Annotation::class);

        $this->assertCount($annotations ? 7 : 6, $calls);
        $this->assertSame('setConstraintValidatorFactory', $calls[0][0]);
        $this->assertEquals([new Reference('validator.validator_factory')], $calls[0][1]);
        $this->assertSame('setTranslator', $calls[1][0]);
        $this->assertEquals([new Reference('translator', ContainerBuilder::IGNORE_ON_INVALID_REFERENCE)], $calls[1][1]);
        $this->assertSame('setTranslationDomain', $calls[2][0]);
        $this->assertSame(['%validator.translation_domain%'], $calls[2][1]);
        $this->assertSame('addXmlMappings', $calls[3][0]);
        $this->assertSame([$xmlMappings], $calls[3][1]);
        $i = 3;
        if ($annotations) {
            $this->assertSame('enableAnnotationMapping', $calls[++$i][0]);
        }
        $this->assertSame('addMethodMapping', $calls[++$i][0]);
        $this->assertSame(['loadValidatorMetadata'], $calls[$i][1]);
        $this->assertSame('setMappingCache', $calls[++$i][0]);
        $this->assertEquals([new Reference('validator.mapping.cache.adapter')], $calls[$i][1]);
    }

    public function testValidationService()
    {
        $container = $this->createContainerFromFile('validation_annotations', ['kernel.charset' => 'UTF-8'], false);

        $this->assertInstanceOf('Symfony\Component\Validator\Validator\ValidatorInterface', $container->get('validator'));
    }

    public function testAnnotations()
    {
        $container = $this->createContainerFromFile('full', [], true, false);
        $container->addCompilerPass(new TestAnnotationsPass());
        $container->compile();

        $this->assertEquals($container->getParameter('kernel.cache_dir').'/annotations', $container->getDefinition('annotations.filesystem_cache')->getArgument(0));
        $this->assertSame('annotations.filesystem_cache', (string) $container->getDefinition('annotation_reader')->getArgument(1));
    }

    public function testFileLinkFormat()
    {
        if (ini_get('xdebug.file_link_format') || get_cfg_var('xdebug.file_link_format')) {
            $this->markTestSkipped('A custom file_link_format is defined.');
        }

        $container = $this->createContainerFromFile('full');

        $this->assertEquals('file%link%format', $container->getParameter('debug.file_link_format'));
    }

    public function testValidationAnnotations()
    {
        $container = $this->createContainerFromFile('validation_annotations');

        $calls = $container->getDefinition('validator.builder')->getMethodCalls();

        $this->assertCount(7, $calls);
        $this->assertSame('enableAnnotationMapping', $calls[4][0]);
        $this->assertEquals([new Reference('annotation_reader')], $calls[4][1]);
        $this->assertSame('addMethodMapping', $calls[5][0]);
        $this->assertSame(['loadValidatorMetadata'], $calls[5][1]);
        $this->assertSame('setMappingCache', $calls[6][0]);
        $this->assertEquals([new Reference('validator.mapping.cache.adapter')], $calls[6][1]);
        // no cache this time
    }

    public function testValidationPaths()
    {
        require_once __DIR__.'/Fixtures/TestBundle/TestBundle.php';

        $container = $this->createContainerFromFile('validation_annotations', [
            'kernel.bundles' => ['TestBundle' => 'Symfony\\Bundle\\FrameworkBundle\\Tests\\TestBundle'],
            'kernel.bundles_metadata' => ['TestBundle' => ['namespace' => 'Symfony\\Bundle\\FrameworkBundle\\Tests', 'path' => __DIR__.'/Fixtures/TestBundle']],
        ]);

        $calls = $container->getDefinition('validator.builder')->getMethodCalls();

        $this->assertCount(8, $calls);
        $this->assertSame('addXmlMappings', $calls[3][0]);
        $this->assertSame('addYamlMappings', $calls[4][0]);
        $this->assertSame('enableAnnotationMapping', $calls[5][0]);
        $this->assertSame('addMethodMapping', $calls[6][0]);
        $this->assertSame(['loadValidatorMetadata'], $calls[6][1]);
        $this->assertSame('setMappingCache', $calls[7][0]);
        $this->assertEquals([new Reference('validator.mapping.cache.adapter')], $calls[7][1]);

        $xmlMappings = $calls[3][1][0];
        $this->assertCount(3, $xmlMappings);
        try {
            // Testing symfony/symfony
            $this->assertStringEndsWith('Component'.\DIRECTORY_SEPARATOR.'Form/Resources/config/validation.xml', $xmlMappings[0]);
        } catch (\Exception $e) {
            // Testing symfony/framework-bundle with deps=high
            $this->assertStringEndsWith('symfony'.\DIRECTORY_SEPARATOR.'form/Resources/config/validation.xml', $xmlMappings[0]);
        }
        $this->assertStringEndsWith('TestBundle/Resources/config/validation.xml', $xmlMappings[1]);

        $yamlMappings = $calls[4][1][0];
        $this->assertCount(1, $yamlMappings);
        $this->assertStringEndsWith('TestBundle/Resources/config/validation.yml', $yamlMappings[0]);
    }

    public function testValidationPathsUsingCustomBundlePath()
    {
        require_once __DIR__.'/Fixtures/CustomPathBundle/src/CustomPathBundle.php';

        $container = $this->createContainerFromFile('validation_annotations', [
            'kernel.bundles' => ['CustomPathBundle' => 'Symfony\\Bundle\\FrameworkBundle\\Tests\\CustomPathBundle'],
            'kernel.bundles_metadata' => ['TestBundle' => ['namespace' => 'Symfony\\Bundle\\FrameworkBundle\\Tests', 'path' => __DIR__.'/Fixtures/CustomPathBundle']],
        ]);

        $calls = $container->getDefinition('validator.builder')->getMethodCalls();
        $xmlMappings = $calls[3][1][0];
        $this->assertCount(3, $xmlMappings);

        try {
            // Testing symfony/symfony
            $this->assertStringEndsWith('Component'.\DIRECTORY_SEPARATOR.'Form/Resources/config/validation.xml', $xmlMappings[0]);
        } catch (\Exception $e) {
            // Testing symfony/framework-bundle with deps=high
            $this->assertStringEndsWith('symfony'.\DIRECTORY_SEPARATOR.'form/Resources/config/validation.xml', $xmlMappings[0]);
        }
        $this->assertStringEndsWith('CustomPathBundle/Resources/config/validation.xml', $xmlMappings[1]);

        $yamlMappings = $calls[4][1][0];
        $this->assertCount(1, $yamlMappings);
        $this->assertStringEndsWith('CustomPathBundle/Resources/config/validation.yml', $yamlMappings[0]);
    }

    public function testValidationNoStaticMethod()
    {
        $container = $this->createContainerFromFile('validation_no_static_method');

        $calls = $container->getDefinition('validator.builder')->getMethodCalls();

        $annotations = !class_exists(FullStack::class) && class_exists(Annotation::class);

        $this->assertCount($annotations ? 6 : 5, $calls);
        $this->assertSame('addXmlMappings', $calls[3][0]);
        $i = 3;
        if ($annotations) {
            $this->assertSame('enableAnnotationMapping', $calls[++$i][0]);
        }
        $this->assertSame('setMappingCache', $calls[++$i][0]);
        $this->assertEquals([new Reference('validator.mapping.cache.adapter')], $calls[$i][1]);
        // no cache, no annotations, no static methods
    }

    public function testEmailValidationModeIsPassedToEmailValidator()
    {
        $container = $this->createContainerFromFile('validation_email_validation_mode');

        $this->assertSame('html5', $container->getDefinition('validator.email')->getArgument(0));
    }

    public function testValidationTranslationDomain()
    {
        $container = $this->createContainerFromFile('validation_translation_domain');

        $this->assertSame('messages', $container->getParameter('validator.translation_domain'));
    }

    public function testValidationMapping()
    {
        $container = $this->createContainerFromFile('validation_mapping');

        $calls = $container->getDefinition('validator.builder')->getMethodCalls();

        $this->assertSame('addXmlMappings', $calls[3][0]);
        $this->assertCount(3, $calls[3][1][0]);

        $this->assertSame('addYamlMappings', $calls[4][0]);
        $this->assertCount(3, $calls[4][1][0]);
        $this->assertStringContainsString('foo.yml', $calls[4][1][0][0]);
        $this->assertStringContainsString('validation.yml', $calls[4][1][0][1]);
        $this->assertStringContainsString('validation.yaml', $calls[4][1][0][2]);
    }

    public function testValidationAutoMapping()
    {
        if (!class_exists(PropertyInfoLoader::class)) {
            $this->markTestSkipped('Auto-mapping requires symfony/validation 4.2+');
        }

        $container = $this->createContainerFromFile('validation_auto_mapping');
        $parameter = [
            'App\\' => ['services' => ['foo', 'bar']],
            'Symfony\\' => ['services' => ['a', 'b']],
            'Foo\\' => ['services' => []],
        ];

        $this->assertSame($parameter, $container->getParameter('validator.auto_mapping'));
        $this->assertTrue($container->hasDefinition('validator.property_info_loader'));
    }

    public function testFormsCanBeEnabledWithoutCsrfProtection()
    {
        $container = $this->createContainerFromFile('form_no_csrf');

        $this->assertFalse($container->getParameter('form.type_extension.csrf.enabled'));
    }

    public function testStopwatchEnabledWithDebugModeEnabled()
    {
        $container = $this->createContainerFromFile('default_config', [
            'kernel.container_class' => 'foo',
            'kernel.debug' => true,
        ]);

        $this->assertTrue($container->has('debug.stopwatch'));
    }

    public function testStopwatchEnabledWithDebugModeDisabled()
    {
        $container = $this->createContainerFromFile('default_config', [
            'kernel.container_class' => 'foo',
        ]);

        $this->assertTrue($container->has('debug.stopwatch'));
    }

    public function testSerializerDisabled()
    {
        $container = $this->createContainerFromFile('default_config');
        $this->assertSame(!class_exists(FullStack::class) && class_exists(Serializer::class), $container->has('serializer'));
    }

    public function testSerializerEnabled()
    {
        $container = $this->createContainerFromFile('full');
        $this->assertTrue($container->has('serializer'));

        $argument = $container->getDefinition('serializer.mapping.chain_loader')->getArgument(0);

        $this->assertCount(2, $argument);
        $this->assertEquals('Symfony\Component\Serializer\Mapping\Loader\AnnotationLoader', $argument[0]->getClass());
        $this->assertNull($container->getDefinition('serializer.mapping.class_metadata_factory')->getArgument(1));
        $this->assertEquals(new Reference('serializer.name_converter.camel_case_to_snake_case'), $container->getDefinition('serializer.name_converter.metadata_aware')->getArgument(1));
        $this->assertEquals(new Reference('property_info', ContainerBuilder::IGNORE_ON_INVALID_REFERENCE), $container->getDefinition('serializer.normalizer.object')->getArgument(3));
        $this->assertArrayHasKey('circular_reference_handler', $container->getDefinition('serializer.normalizer.object')->getArgument(6));
        $this->assertArrayHasKey('max_depth_handler', $container->getDefinition('serializer.normalizer.object')->getArgument(6));
        $this->assertEquals($container->getDefinition('serializer.normalizer.object')->getArgument(6)['max_depth_handler'], new Reference('my.max.depth.handler'));
    }

    public function testRegisterSerializerExtractor()
    {
        $container = $this->createContainerFromFile('full');

        $serializerExtractorDefinition = $container->getDefinition('property_info.serializer_extractor');

        $this->assertEquals('serializer.mapping.class_metadata_factory', $serializerExtractorDefinition->getArgument(0)->__toString());
        $this->assertFalse($serializerExtractorDefinition->isPublic());
        $tag = $serializerExtractorDefinition->getTag('property_info.list_extractor');
        $this->assertEquals(['priority' => -999], $tag[0]);
    }

    public function testDataUriNormalizerRegistered()
    {
        $container = $this->createContainerFromFile('full');

        $definition = $container->getDefinition('serializer.normalizer.data_uri');
        $tag = $definition->getTag('serializer.normalizer');

        $this->assertEquals(DataUriNormalizer::class, $definition->getClass());
        $this->assertEquals(-920, $tag[0]['priority']);
    }

    public function testDateIntervalNormalizerRegistered()
    {
        $container = $this->createContainerFromFile('full');

        $definition = $container->getDefinition('serializer.normalizer.dateinterval');
        $tag = $definition->getTag('serializer.normalizer');

        $this->assertEquals(DateIntervalNormalizer::class, $definition->getClass());
        $this->assertEquals(-915, $tag[0]['priority']);
    }

    public function testDateTimeNormalizerRegistered()
    {
        $container = $this->createContainerFromFile('full');

        $definition = $container->getDefinition('serializer.normalizer.datetime');
        $tag = $definition->getTag('serializer.normalizer');

        $this->assertEquals(DateTimeNormalizer::class, $definition->getClass());
        $this->assertEquals(-910, $tag[0]['priority']);
    }

    public function testJsonSerializableNormalizerRegistered()
    {
        $container = $this->createContainerFromFile('full');

        $definition = $container->getDefinition('serializer.normalizer.json_serializable');
        $tag = $definition->getTag('serializer.normalizer');

        $this->assertEquals(JsonSerializableNormalizer::class, $definition->getClass());
        $this->assertEquals(-900, $tag[0]['priority']);
    }

    public function testObjectNormalizerRegistered()
    {
        $container = $this->createContainerFromFile('full');

        $definition = $container->getDefinition('serializer.normalizer.object');
        $tag = $definition->getTag('serializer.normalizer');

        $this->assertEquals('Symfony\Component\Serializer\Normalizer\ObjectNormalizer', $definition->getClass());
        $this->assertEquals(-1000, $tag[0]['priority']);
    }

    public function testConstraintViolationListNormalizerRegistered()
    {
        $container = $this->createContainerFromFile('full');

        $definition = $container->getDefinition('serializer.normalizer.constraint_violation_list');
        $tag = $definition->getTag('serializer.normalizer');

        $this->assertEquals(ConstraintViolationListNormalizer::class, $definition->getClass());
        $this->assertEquals(-915, $tag[0]['priority']);
        $this->assertEquals(new Reference('serializer.name_converter.metadata_aware'), $definition->getArgument(1));
    }

    public function testSerializerCacheActivated()
    {
        $container = $this->createContainerFromFile('serializer_enabled');

        $this->assertTrue($container->hasDefinition('serializer.mapping.cache_class_metadata_factory'));

        $cache = $container->getDefinition('serializer.mapping.cache_class_metadata_factory')->getArgument(1);
        $this->assertEquals(new Reference('serializer.mapping.cache.symfony'), $cache);
    }

    public function testSerializerCacheDisabled()
    {
        $container = $this->createContainerFromFile('serializer_enabled', ['kernel.debug' => true, 'kernel.container_class' => __CLASS__]);
        $this->assertFalse($container->hasDefinition('serializer.mapping.cache_class_metadata_factory'));
    }

    public function testSerializerMapping()
    {
        $container = $this->createContainerFromFile('serializer_mapping', ['kernel.bundles_metadata' => ['TestBundle' => ['namespace' => 'Symfony\\Bundle\\FrameworkBundle\\Tests', 'path' => __DIR__.'/Fixtures/TestBundle']]]);
        $projectDir = $container->getParameter('kernel.project_dir');
        $configDir = __DIR__.'/Fixtures/TestBundle/Resources/config';
        $expectedLoaders = [
            new Definition(AnnotationLoader::class, [new Reference('annotation_reader')]),
            new Definition(XmlFileLoader::class, [$configDir.'/serialization.xml']),
            new Definition(YamlFileLoader::class, [$configDir.'/serialization.yml']),
            new Definition(YamlFileLoader::class, [$projectDir.'/config/serializer/foo.yml']),
            new Definition(XmlFileLoader::class, [$configDir.'/serializer_mapping/files/foo.xml']),
            new Definition(YamlFileLoader::class, [$configDir.'/serializer_mapping/files/foo.yml']),
            new Definition(YamlFileLoader::class, [$configDir.'/serializer_mapping/serialization.yml']),
            new Definition(YamlFileLoader::class, [$configDir.'/serializer_mapping/serialization.yaml']),
        ];

        foreach ($expectedLoaders as $definition) {
            if (is_file($arg = $definition->getArgument(0))) {
                $definition->replaceArgument(0, strtr($arg, '/', \DIRECTORY_SEPARATOR));
            }
            $definition->setPublic(false);
        }

        $loaders = $container->getDefinition('serializer.mapping.chain_loader')->getArgument(0);
        foreach ($loaders as $loader) {
            if (is_file($arg = $loader->getArgument(0))) {
                $loader->replaceArgument(0, strtr($arg, '/', \DIRECTORY_SEPARATOR));
            }
        }
        $this->assertEquals($expectedLoaders, $loaders);
    }

    public function testSerializerServiceIsRegisteredWhenEnabled()
    {
        $container = $this->createContainerFromFile('serializer_enabled');

        $this->assertTrue($container->hasDefinition('serializer'));
    }

    public function testSerializerServiceIsNotRegisteredWhenDisabled()
    {
        $container = $this->createContainerFromFile('serializer_disabled');

        $this->assertFalse($container->hasDefinition('serializer'));
    }

    public function testPropertyInfoEnabled()
    {
        $container = $this->createContainerFromFile('property_info');
        $this->assertTrue($container->has('property_info'));
    }

    public function testPropertyInfoCacheActivated()
    {
        $container = $this->createContainerFromFile('property_info');

        $this->assertTrue($container->hasDefinition('property_info.cache'));

        $cache = $container->getDefinition('property_info.cache')->getArgument(1);
        $this->assertEquals(new Reference('cache.property_info'), $cache);
    }

    public function testPropertyInfoCacheDisabled()
    {
        $container = $this->createContainerFromFile('property_info', ['kernel.debug' => true, 'kernel.container_class' => __CLASS__]);
        $this->assertFalse($container->hasDefinition('property_info.cache'));
    }

    public function testEventDispatcherService()
    {
        $container = $this->createContainer(['kernel.charset' => 'UTF-8', 'kernel.secret' => 'secret']);
        $container->registerExtension(new FrameworkExtension());
        $container->getCompilerPassConfig()->setBeforeOptimizationPasses([new LoggerPass()]);
        $this->loadFromFile($container, 'default_config');
        $container
            ->register('foo', \stdClass::class)
            ->setPublic(true)
            ->setProperty('dispatcher', new Reference('event_dispatcher'));
        $container->compile();
        $this->assertInstanceOf(EventDispatcherInterface::class, $container->get('foo')->dispatcher);
    }

    public function testCacheDefaultRedisProvider()
    {
        $container = $this->createContainerFromFile('cache');

        $redisUrl = 'redis://localhost';
        $providerId = '.cache_connection.'.ContainerBuilder::hash($redisUrl);

        $this->assertTrue($container->hasDefinition($providerId));

        $url = $container->getDefinition($providerId)->getArgument(0);

        $this->assertSame($redisUrl, $url);
    }

    public function testCachePoolServices()
    {
        $container = $this->createContainerFromFile('cache', [], true, false);
        $container->setParameter('cache.prefix.seed', 'test');
        $container->addCompilerPass(new CachePoolPass());
        $container->compile();

        $this->assertCachePoolServiceDefinitionIsCreated($container, 'cache.foo', 'cache.adapter.apcu', 30);
        $this->assertCachePoolServiceDefinitionIsCreated($container, 'cache.bar', 'cache.adapter.doctrine', 5);
        $this->assertCachePoolServiceDefinitionIsCreated($container, 'cache.baz', 'cache.adapter.filesystem', 7);
        $this->assertCachePoolServiceDefinitionIsCreated($container, 'cache.foobar', 'cache.adapter.psr6', 10);
        $this->assertCachePoolServiceDefinitionIsCreated($container, 'cache.def', 'cache.app', 11);

        $chain = $container->getDefinition('cache.chain');

        $this->assertSame(ChainAdapter::class, $chain->getClass());

        $expected = [
            [
                (new ChildDefinition('cache.adapter.array'))
                    ->replaceArgument(0, 12),
                (new ChildDefinition('cache.adapter.filesystem'))
                    ->replaceArgument(0, 'xctxZ1lyiH')
                    ->replaceArgument(1, 12),
                (new ChildDefinition('cache.adapter.redis'))
                    ->replaceArgument(0, new Reference('.cache_connection.kYdiLgf'))
                    ->replaceArgument(1, 'xctxZ1lyiH')
                    ->replaceArgument(2, 12),
            ],
            12,
        ];
        $this->assertEquals($expected, $chain->getArguments());
    }

    public function testRemovesResourceCheckerConfigCacheFactoryArgumentOnlyIfNoDebug()
    {
        $container = $this->createContainer(['kernel.debug' => true]);
        (new FrameworkExtension())->load([], $container);
        $this->assertCount(1, $container->getDefinition('config_cache_factory')->getArguments());

        $container = $this->createContainer(['kernel.debug' => false]);
        (new FrameworkExtension())->load([], $container);
        $this->assertEmpty($container->getDefinition('config_cache_factory')->getArguments());
    }

    public function testLoggerAwareRegistration()
    {
        $container = $this->createContainerFromFile('full', [], true, false);
        $container->addCompilerPass(new ResolveInstanceofConditionalsPass());
        $container->register('foo', LoggerAwareInterface::class)
            ->setAutoconfigured(true);
        $container->compile();

        $calls = $container->findDefinition('foo')->getMethodCalls();

        $this->assertCount(1, $calls, 'Definition should contain 1 method call');
        $this->assertSame('setLogger', $calls[0][0], 'Method name should be "setLogger"');
        $this->assertInstanceOf(Reference::class, $calls[0][1][0]);
        $this->assertSame('logger', (string) $calls[0][1][0], 'Argument should be a reference to "logger"');
    }

    public function testSessionCookieSecureAuto()
    {
        $container = $this->createContainerFromFile('session_cookie_secure_auto');

        $expected = ['session', 'initialized_session', 'session_storage', 'request_stack'];
        $this->assertEquals($expected, array_keys($container->getDefinition('session_listener')->getArgument(0)->getValues()));
    }

    public function testRobotsTagListenerIsRegisteredInDebugMode()
    {
        $container = $this->createContainer(['kernel.debug' => true]);
        (new FrameworkExtension())->load([], $container);
        $this->assertTrue($container->has('disallow_search_engine_index_response_listener'), 'DisallowRobotsIndexingListener should be registered');

        $definition = $container->getDefinition('disallow_search_engine_index_response_listener');
        $this->assertTrue($definition->hasTag('kernel.event_subscriber'), 'DisallowRobotsIndexingListener should have the correct tag');

        $container = $this->createContainer(['kernel.debug' => true]);
        (new FrameworkExtension())->load([['disallow_search_engine_index' => false]], $container);
        $this->assertFalse(
            $container->has('disallow_search_engine_index_response_listener'),
            'DisallowRobotsIndexingListener should not be registered when explicitly disabled'
        );

        $container = $this->createContainer(['kernel.debug' => false]);
        (new FrameworkExtension())->load([], $container);
        $this->assertFalse($container->has('disallow_search_engine_index_response_listener'), 'DisallowRobotsIndexingListener should NOT be registered');
    }

    public function testHttpClientDefaultOptions()
    {
        $container = $this->createContainerFromFile('http_client_default_options');
        $this->assertTrue($container->hasDefinition('http_client'), '->registerHttpClientConfiguration() loads http_client.xml');

        $defaultOptions = [
            'headers' => [],
            'resolve' => [],
        ];
        $this->assertSame([$defaultOptions, 4], $container->getDefinition('http_client')->getArguments());

        $this->assertTrue($container->hasDefinition('foo'), 'should have the "foo" service.');
        $this->assertSame(ScopingHttpClient::class, $container->getDefinition('foo')->getClass());
    }

    public function testHttpClientOverrideDefaultOptions()
    {
        $container = $this->createContainerFromFile('http_client_override_default_options');

        $this->assertSame(['foo' => 'bar'], $container->getDefinition('http_client')->getArgument(0)['headers']);
        $this->assertSame(4, $container->getDefinition('http_client')->getArgument(1));
        $this->assertSame('http://example.com', $container->getDefinition('foo')->getArgument(1));

        $expected = [
            'base_uri' => 'http://example.com',
            'headers' => [
                'bar' => 'baz',
            ],
            'query' => [],
            'resolve' => [],
        ];
        $this->assertSame($expected, $container->getDefinition('foo')->getArgument(2));
    }

    public function testHttpClientFullDefaultOptions()
    {
        $container = $this->createContainerFromFile('http_client_full_default_options');

        $defaultOptions = $container->getDefinition('http_client')->getArgument(0);

        $this->assertSame(['X-powered' => 'PHP'], $defaultOptions['headers']);
        $this->assertSame(2, $defaultOptions['max_redirects']);
        $this->assertSame(2.0, (float) $defaultOptions['http_version']);
        $this->assertSame(['localhost' => '127.0.0.1'], $defaultOptions['resolve']);
        $this->assertSame('proxy.org', $defaultOptions['proxy']);
        $this->assertSame(3.5, $defaultOptions['timeout']);
        $this->assertSame(10.1, $defaultOptions['max_duration']);
        $this->assertSame('127.0.0.1', $defaultOptions['bindto']);
        $this->assertTrue($defaultOptions['verify_peer']);
        $this->assertTrue($defaultOptions['verify_host']);
        $this->assertSame('/etc/ssl/cafile', $defaultOptions['cafile']);
        $this->assertSame('/etc/ssl', $defaultOptions['capath']);
        $this->assertSame('/etc/ssl/cert.pem', $defaultOptions['local_cert']);
        $this->assertSame('/etc/ssl/private_key.pem', $defaultOptions['local_pk']);
        $this->assertSame('password123456', $defaultOptions['passphrase']);
        $this->assertSame('RC4-SHA:TLS13-AES-128-GCM-SHA256', $defaultOptions['ciphers']);
        $this->assertSame([
            'pin-sha256' => ['14s5erg62v1v8471g2revg48r7==', 'jsda84hjtyd4821bgfesd215bsfg5412='],
            'md5' => 'sdhtb481248721thbr=',
        ], $defaultOptions['peer_fingerprint']);
    }

    public function testMailer(): void
    {
        $container = $this->createContainerFromFile('mailer');

        $this->assertTrue($container->hasAlias('mailer'));
        $this->assertTrue($container->hasDefinition('mailer.default_transport'));
        $this->assertSame('smtp://example.com', $container->getDefinition('mailer.default_transport')->getArgument(0));
        $this->assertTrue($container->hasDefinition('mailer.envelope_listener'));
        $l = $container->getDefinition('mailer.envelope_listener');
        $this->assertSame('sender@example.org', $l->getArgument(0));
        $this->assertSame(['redirected@example.org', 'redirected1@example.org'], $l->getArgument(1));
    }

    protected function createContainer(array $data = [])
    {
        return new ContainerBuilder(new EnvPlaceholderParameterBag(array_merge([
            'kernel.bundles' => ['FrameworkBundle' => 'Symfony\\Bundle\\FrameworkBundle\\FrameworkBundle'],
            'kernel.bundles_metadata' => ['FrameworkBundle' => ['namespace' => 'Symfony\\Bundle\\FrameworkBundle', 'path' => __DIR__.'/../..']],
            'kernel.cache_dir' => __DIR__,
            'kernel.project_dir' => __DIR__,
            'kernel.debug' => false,
            'kernel.environment' => 'test',
            'kernel.name' => 'kernel',
            'kernel.container_class' => 'testContainer',
            'container.build_hash' => 'Abc1234',
            'container.build_id' => hash('crc32', 'Abc123423456789'),
            'container.build_time' => 23456789,
        ], $data)));
    }

    protected function createContainerFromFile($file, $data = [], $resetCompilerPasses = true, $compile = true)
    {
        $cacheKey = md5(\get_class($this).$file.serialize($data));
        if ($compile && isset(self::$containerCache[$cacheKey])) {
            return self::$containerCache[$cacheKey];
        }
        $container = $this->createContainer($data);
        $container->registerExtension(new FrameworkExtension());
        $this->loadFromFile($container, $file);

        if ($resetCompilerPasses) {
            $container->getCompilerPassConfig()->setOptimizationPasses([]);
            $container->getCompilerPassConfig()->setRemovingPasses([]);
            $container->getCompilerPassConfig()->setAfterRemovingPasses([]);
        }
        $container->getCompilerPassConfig()->setBeforeOptimizationPasses([new LoggerPass()]);
        $container->getCompilerPassConfig()->setBeforeRemovingPasses([new AddConstraintValidatorsPass(), new TranslatorPass('translator.default', 'translation.reader')]);
        $container->getCompilerPassConfig()->setAfterRemovingPasses([new AddAnnotationsCachedReaderPass()]);

        if (!$compile) {
            return $container;
        }
        $container->compile();

        return self::$containerCache[$cacheKey] = $container;
    }

    protected function createContainerFromClosure($closure, $data = [])
    {
        $container = $this->createContainer($data);
        $container->registerExtension(new FrameworkExtension());
        $loader = new ClosureLoader($container);
        $loader->load($closure);

        $container->getCompilerPassConfig()->setOptimizationPasses([]);
        $container->getCompilerPassConfig()->setRemovingPasses([]);
        $container->getCompilerPassConfig()->setAfterRemovingPasses([]);
        $container->compile();

        return $container;
    }

    private function assertPathPackage(ContainerBuilder $container, ChildDefinition $package, $basePath, $version, $format)
    {
        $this->assertEquals('assets.path_package', $package->getParent());
        $this->assertEquals($basePath, $package->getArgument(0));
        $this->assertVersionStrategy($container, $package->getArgument(1), $version, $format);
    }

    private function assertUrlPackage(ContainerBuilder $container, ChildDefinition $package, $baseUrls, $version, $format)
    {
        $this->assertEquals('assets.url_package', $package->getParent());
        $this->assertEquals($baseUrls, $package->getArgument(0));
        $this->assertVersionStrategy($container, $package->getArgument(1), $version, $format);
    }

    private function assertVersionStrategy(ContainerBuilder $container, Reference $reference, $version, $format)
    {
        $versionStrategy = $container->getDefinition((string) $reference);
        if (null === $version) {
            $this->assertEquals('assets.empty_version_strategy', (string) $reference);
        } else {
            $this->assertEquals('assets.static_version_strategy', $versionStrategy->getParent());
            $this->assertEquals($version, $versionStrategy->getArgument(0));
            $this->assertEquals($format, $versionStrategy->getArgument(1));
        }
    }

    private function assertCachePoolServiceDefinitionIsCreated(ContainerBuilder $container, $id, $adapter, $defaultLifetime)
    {
        $this->assertTrue($container->has($id), sprintf('Service definition "%s" for cache pool of type "%s" is registered', $id, $adapter));

        $poolDefinition = $container->getDefinition($id);

        $this->assertInstanceOf(ChildDefinition::class, $poolDefinition, sprintf('Cache pool "%s" is based on an abstract cache pool.', $id));

        $this->assertTrue($poolDefinition->hasTag('cache.pool'), sprintf('Service definition "%s" is tagged with the "cache.pool" tag.', $id));
        $this->assertFalse($poolDefinition->isAbstract(), sprintf('Service definition "%s" is not abstract.', $id));

        $tag = $poolDefinition->getTag('cache.pool');
        $this->assertArrayHasKey('default_lifetime', $tag[0], 'The default lifetime is stored as an attribute of the "cache.pool" tag.');
        $this->assertSame($defaultLifetime, $tag[0]['default_lifetime'], 'The default lifetime is stored as an attribute of the "cache.pool" tag.');

        $parentDefinition = $poolDefinition;
        do {
            $parentId = $parentDefinition->getParent();
            $parentDefinition = $container->findDefinition($parentId);
        } while ($parentDefinition instanceof ChildDefinition);

        switch ($adapter) {
            case 'cache.adapter.apcu':
                $this->assertSame(ApcuAdapter::class, $parentDefinition->getClass());
                break;
            case 'cache.adapter.doctrine':
                $this->assertSame(DoctrineAdapter::class, $parentDefinition->getClass());
                break;
            case 'cache.app':
            case 'cache.adapter.filesystem':
                $this->assertSame(FilesystemAdapter::class, $parentDefinition->getClass());
                break;
            case 'cache.adapter.psr6':
                $this->assertSame(ProxyAdapter::class, $parentDefinition->getClass());
                break;
            case 'cache.adapter.redis':
                $this->assertSame(RedisAdapter::class, $parentDefinition->getClass());
                break;
            default:
                $this->fail('Unresolved adapter: '.$adapter);
        }
    }
}

/**
 * Simulates ReplaceAliasByActualDefinitionPass.
 */
class TestAnnotationsPass implements CompilerPassInterface
{
    public function process(ContainerBuilder $container)
    {
        $container->setDefinition('annotation_reader', $container->getDefinition('annotations.cached_reader'));
        $container->removeDefinition('annotations.cached_reader');
    }
}<|MERGE_RESOLUTION|>--- conflicted
+++ resolved
@@ -159,17 +159,6 @@
         $this->assertFalse($container->hasDefinition('esi'));
     }
 
-<<<<<<< HEAD
-=======
-    /**
-     * @group legacy
-     */
-    public function testAmbiguousWhenBothTemplatingAndFragments()
-    {
-        $this->expectException('LogicException');
-        $this->createContainerFromFile('template_and_fragments');
-    }
-
     public function testFragmentsAndHinclude()
     {
         $container = $this->createContainerFromFile('fragments_and_hinclude');
@@ -177,7 +166,6 @@
         $this->assertEquals('global_hinclude_template', $container->getParameter('fragment.renderer.hinclude.global_template'));
     }
 
->>>>>>> 039feed9
     public function testSsi()
     {
         $container = $this->createContainerFromFile('full');
@@ -600,12 +588,7 @@
     public function testMessenger()
     {
         $container = $this->createContainerFromFile('messenger');
-<<<<<<< HEAD
-=======
         $this->assertTrue($container->hasDefinition('console.command.messenger_consume_messages'));
-        $this->assertTrue($container->hasAlias('message_bus'));
-        $this->assertTrue($container->getAlias('message_bus')->isPublic());
->>>>>>> 039feed9
         $this->assertTrue($container->hasAlias('messenger.default_bus'));
         $this->assertTrue($container->getAlias('messenger.default_bus')->isPublic());
         $this->assertTrue($container->hasDefinition('messenger.transport.amqp.factory'));
