--- conflicted
+++ resolved
@@ -126,7 +126,6 @@
         $translator->trans('foo');
     }
 
-<<<<<<< HEAD
     public function testLoadRessourcesWithCaching()
     {
         $loader = new \Symfony\Component\Translation\Loader\YamlFileLoader();
@@ -170,8 +169,6 @@
         $this->assertEquals('répertoire', $translator->trans('folder'));
     }
 
-    protected function getCatalogue($locale, $messages)
-=======
     public function testGetLocale()
     {
         $request = $this->getMock('Symfony\Component\HttpFoundation\Request');
@@ -282,7 +279,6 @@
     }
 
     protected function getCatalogue($locale, $messages, $resources = array())
->>>>>>> 0191aa24
     {
         $catalogue = new MessageCatalogue($locale);
         foreach ($messages as $key => $translation) {
