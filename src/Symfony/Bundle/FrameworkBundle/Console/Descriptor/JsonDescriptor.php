<?php

/*
 * This file is part of the Symfony package.
 *
 * (c) Fabien Potencier <fabien@symfony.com>
 *
 * For the full copyright and license information, please view the LICENSE
 * file that was distributed with this source code.
 */

namespace Symfony\Bundle\FrameworkBundle\Console\Descriptor;

use Symfony\Component\DependencyInjection\Alias;
use Symfony\Component\DependencyInjection\Argument\ArgumentInterface;
use Symfony\Component\DependencyInjection\Argument\ServiceClosureArgument;
use Symfony\Component\DependencyInjection\ContainerBuilder;
use Symfony\Component\DependencyInjection\Definition;
use Symfony\Component\DependencyInjection\ParameterBag\ParameterBag;
use Symfony\Component\DependencyInjection\Reference;
use Symfony\Component\EventDispatcher\EventDispatcherInterface;
use Symfony\Component\Routing\Route;
use Symfony\Component\Routing\RouteCollection;

/**
 * @author Jean-François Simon <jeanfrancois.simon@sensiolabs.com>
 *
 * @internal
 */
class JsonDescriptor extends Descriptor
{
    /**
     * {@inheritdoc}
     */
    protected function describeRouteCollection(RouteCollection $routes, array $options = [])
    {
        $data = [];
        foreach ($routes->all() as $name => $route) {
            $data[$name] = $this->getRouteData($route);
        }

        $this->writeData($data, $options);
    }

    /**
     * {@inheritdoc}
     */
    protected function describeRoute(Route $route, array $options = [])
    {
        $this->writeData($this->getRouteData($route), $options);
    }

    /**
     * {@inheritdoc}
     */
    protected function describeContainerParameters(ParameterBag $parameters, array $options = [])
    {
        $this->writeData($this->sortParameters($parameters), $options);
    }

    /**
     * {@inheritdoc}
     */
    protected function describeContainerTags(ContainerBuilder $builder, array $options = [])
    {
        $showHidden = isset($options['show_hidden']) && $options['show_hidden'];
        $data = [];

        foreach ($this->findDefinitionsByTag($builder, $showHidden) as $tag => $definitions) {
            $data[$tag] = [];
            foreach ($definitions as $definition) {
                $data[$tag][] = $this->getContainerDefinitionData($definition, true);
            }
        }

        $this->writeData($data, $options);
    }

    /**
     * {@inheritdoc}
     */
    protected function describeContainerService($service, array $options = [], ContainerBuilder $builder = null)
    {
        if (!isset($options['id'])) {
            throw new \InvalidArgumentException('An "id" option must be provided.');
        }

        if ($service instanceof Alias) {
            $this->describeContainerAlias($service, $options, $builder);
        } elseif ($service instanceof Definition) {
            $this->writeData($this->getContainerDefinitionData($service, isset($options['omit_tags']) && $options['omit_tags'], isset($options['show_arguments']) && $options['show_arguments']), $options);
        } else {
            $this->writeData(\get_class($service), $options);
        }
    }

    /**
     * {@inheritdoc}
     */
    protected function describeContainerServices(ContainerBuilder $builder, array $options = [])
    {
        $serviceIds = isset($options['tag']) && $options['tag'] ? array_keys($builder->findTaggedServiceIds($options['tag'])) : $builder->getServiceIds();
        $showHidden = isset($options['show_hidden']) && $options['show_hidden'];
        $omitTags = isset($options['omit_tags']) && $options['omit_tags'];
        $showArguments = isset($options['show_arguments']) && $options['show_arguments'];
        $data = ['definitions' => [], 'aliases' => [], 'services' => []];

        if (isset($options['filter'])) {
            $serviceIds = array_filter($serviceIds, $options['filter']);
        }

        foreach ($this->sortServiceIds($serviceIds) as $serviceId) {
            $service = $this->resolveServiceDefinition($builder, $serviceId);

            if ($showHidden xor '.' === ($serviceId[0] ?? null)) {
                continue;
            }

            if ($service instanceof Alias) {
                $data['aliases'][$serviceId] = $this->getContainerAliasData($service);
            } elseif ($service instanceof Definition) {
                $data['definitions'][$serviceId] = $this->getContainerDefinitionData($service, $omitTags, $showArguments);
            } else {
                $data['services'][$serviceId] = \get_class($service);
            }
        }

        $this->writeData($data, $options);
    }

    /**
     * {@inheritdoc}
     */
    protected function describeContainerDefinition(Definition $definition, array $options = [])
    {
        $this->writeData($this->getContainerDefinitionData($definition, isset($options['omit_tags']) && $options['omit_tags'], isset($options['show_arguments']) && $options['show_arguments']), $options);
    }

    /**
     * {@inheritdoc}
     */
    protected function describeContainerAlias(Alias $alias, array $options = [], ContainerBuilder $builder = null)
    {
        if (!$builder) {
            return $this->writeData($this->getContainerAliasData($alias), $options);
        }

        $this->writeData(
            [$this->getContainerAliasData($alias), $this->getContainerDefinitionData($builder->getDefinition((string) $alias), isset($options['omit_tags']) && $options['omit_tags'], isset($options['show_arguments']) && $options['show_arguments'])],
            array_merge($options, ['id' => (string) $alias])
        );
    }

    /**
     * {@inheritdoc}
     */
    protected function describeEventDispatcherListeners(EventDispatcherInterface $eventDispatcher, array $options = [])
    {
        $this->writeData($this->getEventDispatcherListenersData($eventDispatcher, \array_key_exists('event', $options) ? $options['event'] : null), $options);
    }

    /**
     * {@inheritdoc}
     */
    protected function describeCallable($callable, array $options = [])
    {
        $this->writeData($this->getCallableData($callable, $options), $options);
    }

    /**
     * {@inheritdoc}
     */
    protected function describeContainerParameter($parameter, array $options = [])
    {
        $key = isset($options['parameter']) ? $options['parameter'] : '';

        $this->writeData([$key => $parameter], $options);
    }

    /**
     * Writes data as json.
     *
     * @return array|string
     */
    private function writeData(array $data, array $options)
    {
        $flags = isset($options['json_encoding']) ? $options['json_encoding'] : 0;
        $this->write(json_encode($data, $flags | JSON_PRETTY_PRINT)."\n");
    }

    /**
     * @return array
     */
    protected function getRouteData(Route $route)
    {
<<<<<<< HEAD
        return [
=======
        $data = array(
>>>>>>> 92bdc9b5
            'path' => $route->getPath(),
            'pathRegex' => $route->compile()->getRegex(),
            'host' => '' !== $route->getHost() ? $route->getHost() : 'ANY',
            'hostRegex' => '' !== $route->getHost() ? $route->compile()->getHostRegex() : '',
            'scheme' => $route->getSchemes() ? implode('|', $route->getSchemes()) : 'ANY',
            'method' => $route->getMethods() ? implode('|', $route->getMethods()) : 'ANY',
            'class' => \get_class($route),
            'defaults' => $route->getDefaults(),
            'requirements' => $route->getRequirements() ?: 'NO CUSTOM',
            'options' => $route->getOptions(),
<<<<<<< HEAD
        ];
=======
        );

        if ('' !== $route->getCondition()) {
            $data['condition'] = $route->getCondition();
        }

        return $data;
>>>>>>> 92bdc9b5
    }

    private function getContainerDefinitionData(Definition $definition, bool $omitTags = false, bool $showArguments = false): array
    {
        $data = [
            'class' => (string) $definition->getClass(),
            'public' => $definition->isPublic() && !$definition->isPrivate(),
            'synthetic' => $definition->isSynthetic(),
            'lazy' => $definition->isLazy(),
            'shared' => $definition->isShared(),
            'abstract' => $definition->isAbstract(),
            'autowire' => $definition->isAutowired(),
            'autoconfigure' => $definition->isAutoconfigured(),
        ];

        if ('' !== $classDescription = $this->getClassDescription($definition->getClass())) {
            $data['description'] = $classDescription;
        }

        if ($showArguments) {
            $data['arguments'] = $this->describeValue($definition->getArguments(), $omitTags, $showArguments);
        }

        $data['file'] = $definition->getFile();

        if ($factory = $definition->getFactory()) {
            if (\is_array($factory)) {
                if ($factory[0] instanceof Reference) {
                    $data['factory_service'] = (string) $factory[0];
                } elseif ($factory[0] instanceof Definition) {
                    throw new \InvalidArgumentException('Factory is not describable.');
                } else {
                    $data['factory_class'] = $factory[0];
                }
                $data['factory_method'] = $factory[1];
            } else {
                $data['factory_function'] = $factory;
            }
        }

        $calls = $definition->getMethodCalls();
        if (\count($calls) > 0) {
            $data['calls'] = [];
            foreach ($calls as $callData) {
                $data['calls'][] = $callData[0];
            }
        }

        if (!$omitTags) {
            $data['tags'] = [];
            foreach ($definition->getTags() as $tagName => $tagData) {
                foreach ($tagData as $parameters) {
                    $data['tags'][] = ['name' => $tagName, 'parameters' => $parameters];
                }
            }
        }

        return $data;
    }

    private function getContainerAliasData(Alias $alias): array
    {
        return [
            'service' => (string) $alias,
            'public' => $alias->isPublic() && !$alias->isPrivate(),
        ];
    }

    private function getEventDispatcherListenersData(EventDispatcherInterface $eventDispatcher, string $event = null): array
    {
        $data = [];

        $registeredListeners = $eventDispatcher->getListeners($event);
        if (null !== $event) {
            foreach ($registeredListeners as $listener) {
                $l = $this->getCallableData($listener);
                $l['priority'] = $eventDispatcher->getListenerPriority($event, $listener);
                $data[] = $l;
            }
        } else {
            ksort($registeredListeners);

            foreach ($registeredListeners as $eventListened => $eventListeners) {
                foreach ($eventListeners as $eventListener) {
                    $l = $this->getCallableData($eventListener);
                    $l['priority'] = $eventDispatcher->getListenerPriority($eventListened, $eventListener);
                    $data[$eventListened][] = $l;
                }
            }
        }

        return $data;
    }

    private function getCallableData($callable, array $options = []): array
    {
        $data = [];

        if (\is_array($callable)) {
            $data['type'] = 'function';

            if (\is_object($callable[0])) {
                $data['name'] = $callable[1];
                $data['class'] = \get_class($callable[0]);
            } else {
                if (0 !== strpos($callable[1], 'parent::')) {
                    $data['name'] = $callable[1];
                    $data['class'] = $callable[0];
                    $data['static'] = true;
                } else {
                    $data['name'] = substr($callable[1], 8);
                    $data['class'] = $callable[0];
                    $data['static'] = true;
                    $data['parent'] = true;
                }
            }

            return $data;
        }

        if (\is_string($callable)) {
            $data['type'] = 'function';

            if (false === strpos($callable, '::')) {
                $data['name'] = $callable;
            } else {
                $callableParts = explode('::', $callable);

                $data['name'] = $callableParts[1];
                $data['class'] = $callableParts[0];
                $data['static'] = true;
            }

            return $data;
        }

        if ($callable instanceof \Closure) {
            $data['type'] = 'closure';

            $r = new \ReflectionFunction($callable);
            if (false !== strpos($r->name, '{closure}')) {
                return $data;
            }
            $data['name'] = $r->name;

            if ($class = $r->getClosureScopeClass()) {
                $data['class'] = $class->name;
                if (!$r->getClosureThis()) {
                    $data['static'] = true;
                }
            }

            return $data;
        }

        if (method_exists($callable, '__invoke')) {
            $data['type'] = 'object';
            $data['name'] = \get_class($callable);

            return $data;
        }

        throw new \InvalidArgumentException('Callable is not describable.');
    }

    private function describeValue($value, $omitTags, $showArguments)
    {
        if (\is_array($value)) {
            $data = [];
            foreach ($value as $k => $v) {
                $data[$k] = $this->describeValue($v, $omitTags, $showArguments);
            }

            return $data;
        }

        if ($value instanceof ServiceClosureArgument) {
            $value = $value->getValues()[0];
        }

        if ($value instanceof Reference) {
            return [
                'type' => 'service',
                'id' => (string) $value,
            ];
        }

        if ($value instanceof ArgumentInterface) {
            return $this->describeValue($value->getValues(), $omitTags, $showArguments);
        }

        if ($value instanceof Definition) {
            return $this->getContainerDefinitionData($value, $omitTags, $showArguments);
        }

        return $value;
    }
}<|MERGE_RESOLUTION|>--- conflicted
+++ resolved
@@ -193,11 +193,7 @@
      */
     protected function getRouteData(Route $route)
     {
-<<<<<<< HEAD
-        return [
-=======
-        $data = array(
->>>>>>> 92bdc9b5
+        $data = [
             'path' => $route->getPath(),
             'pathRegex' => $route->compile()->getRegex(),
             'host' => '' !== $route->getHost() ? $route->getHost() : 'ANY',
@@ -208,17 +204,7 @@
             'defaults' => $route->getDefaults(),
             'requirements' => $route->getRequirements() ?: 'NO CUSTOM',
             'options' => $route->getOptions(),
-<<<<<<< HEAD
         ];
-=======
-        );
-
-        if ('' !== $route->getCondition()) {
-            $data['condition'] = $route->getCondition();
-        }
-
-        return $data;
->>>>>>> 92bdc9b5
     }
 
     private function getContainerDefinitionData(Definition $definition, bool $omitTags = false, bool $showArguments = false): array
