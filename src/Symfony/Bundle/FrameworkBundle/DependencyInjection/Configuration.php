--- conflicted
+++ resolved
@@ -53,76 +53,6 @@
                     return $v;
                 })
             ->end()
-<<<<<<< HEAD
-=======
-            ->validate()
-                ->ifTrue(function ($v) { return !isset($v['assets']); })
-                ->then(function ($v) {
-                    if (!isset($v['templating'])
-                        || !$v['templating']['assets_version']
-                        && !count($v['templating']['assets_base_urls']['http'])
-                        && !count($v['templating']['assets_base_urls']['ssl'])
-                        && !count($v['templating']['packages'])
-                    ) {
-                        $v['assets'] = array(
-                            'version' => null,
-                            'version_format' => '%%s?%%s',
-                            'base_path' => '',
-                            'base_urls' => array(),
-                            'packages' => array(),
-                        );
-                    }
-
-                    return $v;
-                })
-            ->end()
-            ->validate()
-                ->ifTrue(function ($v) { return isset($v['templating']); })
-                ->then(function ($v) {
-                    if ($v['templating']['assets_version']
-                        || count($v['templating']['assets_base_urls']['http'])
-                        || count($v['templating']['assets_base_urls']['ssl'])
-                        || count($v['templating']['packages'])
-                    ) {
-                        @trigger_error('The assets settings under framework.templating are deprecated since version 2.7 and will be removed in 3.0. Use the framework.assets configuration key instead', E_USER_DEPRECATED);
-
-                        // convert the old configuration to the new one
-                        if (isset($v['assets'])) {
-                            throw new \LogicException('You cannot use assets settings under "framework.templating" and "assets" configurations in the same project.');
-                        }
-
-                        $v['assets'] = array(
-                            'version' => $v['templating']['assets_version'],
-                            'version_format' => $v['templating']['assets_version_format'],
-                            'base_path' => '',
-                            'base_urls' => array_values(array_unique(array_merge($v['templating']['assets_base_urls']['http'], $v['templating']['assets_base_urls']['ssl']))),
-                            'packages' => array(),
-                        );
-
-                        foreach ($v['templating']['packages'] as $name => $config) {
-                            $v['assets']['packages'][$name] = array(
-                                'version' => (string) $config['version'],
-                                'version_format' => $config['version_format'],
-                                'base_path' => '',
-                                'base_urls' => array_values(array_unique(array_merge($config['base_urls']['http'], $config['base_urls']['ssl']))),
-                            );
-                        }
-                    }
-
-                    unset($v['templating']['assets_version'], $v['templating']['assets_version_format'], $v['templating']['assets_base_urls'], $v['templating']['packages']);
-
-                    return $v;
-                })
-            ->end()
-            ->beforeNormalization()
-                ->ifTrue(function ($v) { return isset($v['validation']['api']); })
-                ->then(function ($v) {
-                    @trigger_error('The validation.api configuration key is deprecated since version 2.7 and will be removed in 3.0', E_USER_DEPRECATED);
-
-                    return $v;
-                })
-            ->end()
->>>>>>> ae470cdf
             ->children()
                 ->scalarNode('secret')->end()
                 ->scalarNode('http_method_override')
