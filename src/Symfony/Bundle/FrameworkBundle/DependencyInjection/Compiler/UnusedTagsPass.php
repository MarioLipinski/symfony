--- conflicted
+++ resolved
@@ -26,11 +26,8 @@
         'auto_alias',
         'cache.pool',
         'cache.pool.clearer',
-<<<<<<< HEAD
         'chatter.transport_factory',
-=======
         'config_cache.resource_checker',
->>>>>>> 11075481
         'console.command',
         'container.env_var_loader',
         'container.env_var_processor',
@@ -60,6 +57,7 @@
         'messenger.transport_factory',
         'mime.mime_type_guesser',
         'monolog.logger',
+        'notifier.channel',
         'property_info.access_extractor',
         'property_info.initializable_extractor',
         'property_info.list_extractor',
@@ -83,7 +81,6 @@
         'validator.auto_mapper',
         'validator.constraint_validator',
         'validator.initializer',
-        'workflow.definition',
     ];
 
     public function process(ContainerBuilder $container)
