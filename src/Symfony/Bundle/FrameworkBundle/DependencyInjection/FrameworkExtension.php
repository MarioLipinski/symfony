<?php

/*
 * This file is part of the Symfony package.
 *
 * (c) Fabien Potencier <fabien@symfony.com>
 *
 * For the full copyright and license information, please view the LICENSE
 * file that was distributed with this source code.
 */

namespace Symfony\Bundle\FrameworkBundle\DependencyInjection;

use Doctrine\Common\Annotations\AnnotationRegistry;
use Doctrine\Common\Annotations\Reader;
use Http\Client\HttpClient;
use Psr\Cache\CacheItemPoolInterface;
use Psr\Container\ContainerInterface as PsrContainerInterface;
use Psr\Http\Client\ClientInterface;
use Psr\Log\LoggerAwareInterface;
use Symfony\Bridge\Monolog\Processor\DebugProcessor;
use Symfony\Bridge\Twig\Extension\CsrfExtension;
use Symfony\Bundle\FrameworkBundle\Controller\AbstractController;
use Symfony\Bundle\FrameworkBundle\Routing\AnnotatedRouteControllerLoader;
use Symfony\Bundle\FullStack;
use Symfony\Component\Asset\PackageInterface;
use Symfony\Component\BrowserKit\AbstractBrowser;
use Symfony\Component\Cache\Adapter\AbstractAdapter;
use Symfony\Component\Cache\Adapter\AdapterInterface;
use Symfony\Component\Cache\Adapter\ArrayAdapter;
use Symfony\Component\Cache\Adapter\TagAwareAdapter;
use Symfony\Component\Cache\DependencyInjection\CachePoolPass;
use Symfony\Component\Cache\Marshaller\DefaultMarshaller;
use Symfony\Component\Cache\Marshaller\MarshallerInterface;
use Symfony\Component\Cache\ResettableInterface;
use Symfony\Component\Config\FileLocator;
use Symfony\Component\Config\Loader\LoaderInterface;
use Symfony\Component\Config\Resource\DirectoryResource;
use Symfony\Component\Config\ResourceCheckerInterface;
use Symfony\Component\Console\Application;
use Symfony\Component\Console\Command\Command;
use Symfony\Component\DependencyInjection\Alias;
use Symfony\Component\DependencyInjection\Argument\ServiceClosureArgument;
use Symfony\Component\DependencyInjection\ChildDefinition;
use Symfony\Component\DependencyInjection\Compiler\ServiceLocatorTagPass;
use Symfony\Component\DependencyInjection\ContainerBuilder;
use Symfony\Component\DependencyInjection\ContainerInterface;
use Symfony\Component\DependencyInjection\Definition;
use Symfony\Component\DependencyInjection\EnvVarProcessorInterface;
use Symfony\Component\DependencyInjection\Exception\InvalidArgumentException;
use Symfony\Component\DependencyInjection\Exception\LogicException;
use Symfony\Component\DependencyInjection\Loader\XmlFileLoader;
use Symfony\Component\DependencyInjection\Parameter;
use Symfony\Component\DependencyInjection\Reference;
use Symfony\Component\DependencyInjection\ServiceLocator;
use Symfony\Component\EventDispatcher\EventSubscriberInterface;
use Symfony\Component\ExpressionLanguage\ExpressionLanguage;
use Symfony\Component\Finder\Finder;
use Symfony\Component\Form\ChoiceList\Factory\CachingFactoryDecorator;
use Symfony\Component\Form\FormTypeExtensionInterface;
use Symfony\Component\Form\FormTypeGuesserInterface;
use Symfony\Component\Form\FormTypeInterface;
use Symfony\Component\HttpClient\ScopingHttpClient;
use Symfony\Component\HttpKernel\CacheClearer\CacheClearerInterface;
use Symfony\Component\HttpKernel\CacheWarmer\CacheWarmerInterface;
use Symfony\Component\HttpKernel\Controller\ArgumentValueResolverInterface;
use Symfony\Component\HttpKernel\DataCollector\DataCollectorInterface;
use Symfony\Component\HttpKernel\DependencyInjection\Extension;
use Symfony\Component\Lock\Factory;
use Symfony\Component\Lock\Lock;
use Symfony\Component\Lock\LockInterface;
use Symfony\Component\Lock\Store\FlockStore;
use Symfony\Component\Lock\Store\StoreFactory;
use Symfony\Component\Lock\StoreInterface;
use Symfony\Component\Mailer\Mailer;
use Symfony\Component\Messenger\Handler\MessageHandlerInterface;
use Symfony\Component\Messenger\MessageBus;
use Symfony\Component\Messenger\MessageBusInterface;
use Symfony\Component\Messenger\Transport\TransportFactoryInterface;
use Symfony\Component\Messenger\Transport\TransportInterface;
use Symfony\Component\Mime\MimeTypeGuesserInterface;
use Symfony\Component\Mime\MimeTypes;
use Symfony\Component\PropertyAccess\PropertyAccessor;
use Symfony\Component\PropertyInfo\PropertyAccessExtractorInterface;
use Symfony\Component\PropertyInfo\PropertyDescriptionExtractorInterface;
use Symfony\Component\PropertyInfo\PropertyInfoExtractorInterface;
use Symfony\Component\PropertyInfo\PropertyInitializableExtractorInterface;
use Symfony\Component\PropertyInfo\PropertyListExtractorInterface;
use Symfony\Component\PropertyInfo\PropertyTypeExtractorInterface;
use Symfony\Component\Routing\Loader\AnnotationDirectoryLoader;
use Symfony\Component\Routing\Loader\AnnotationFileLoader;
use Symfony\Component\Security\Core\Security;
use Symfony\Component\Security\Csrf\CsrfTokenManagerInterface;
use Symfony\Component\Serializer\Encoder\DecoderInterface;
use Symfony\Component\Serializer\Encoder\EncoderInterface;
<<<<<<< HEAD
=======
use Symfony\Component\Serializer\Mapping\ClassDiscriminatorFromClassMetadata;
use Symfony\Component\Serializer\Normalizer\ConstraintViolationListNormalizer;
>>>>>>> d97f9ab1
use Symfony\Component\Serializer\Normalizer\DenormalizerInterface;
use Symfony\Component\Serializer\Normalizer\NormalizerInterface;
use Symfony\Component\Stopwatch\Stopwatch;
use Symfony\Component\Translation\Command\XliffLintCommand as BaseXliffLintCommand;
use Symfony\Component\Translation\Translator;
use Symfony\Component\Validator\ConstraintValidatorInterface;
use Symfony\Component\Validator\Mapping\Loader\PropertyInfoLoader;
use Symfony\Component\Validator\ObjectInitializerInterface;
use Symfony\Component\WebLink\HttpHeaderSerializer;
use Symfony\Component\Workflow;
use Symfony\Component\Workflow\WorkflowInterface;
use Symfony\Component\Yaml\Command\LintCommand as BaseYamlLintCommand;
use Symfony\Component\Yaml\Yaml;
use Symfony\Contracts\Cache\CacheInterface;
use Symfony\Contracts\Cache\TagAwareCacheInterface;
use Symfony\Contracts\HttpClient\HttpClientInterface;
use Symfony\Contracts\Service\ResetInterface;
use Symfony\Contracts\Service\ServiceSubscriberInterface;
use Symfony\Contracts\Translation\LocaleAwareInterface;

/**
 * FrameworkExtension.
 *
 * @author Fabien Potencier <fabien@symfony.com>
 * @author Jeremy Mikola <jmikola@gmail.com>
 * @author Kévin Dunglas <dunglas@gmail.com>
 * @author Grégoire Pineau <lyrixx@lyrixx.info>
 */
class FrameworkExtension extends Extension
{
    private $formConfigEnabled = false;
    private $translationConfigEnabled = false;
    private $sessionConfigEnabled = false;
    private $annotationsConfigEnabled = false;
    private $validatorConfigEnabled = false;
    private $messengerConfigEnabled = false;

    /**
     * Responds to the app.config configuration parameter.
     *
     * @throws LogicException
     */
    public function load(array $configs, ContainerBuilder $container)
    {
        $loader = new XmlFileLoader($container, new FileLocator(\dirname(__DIR__).'/Resources/config'));

        $loader->load('web.xml');
        $loader->load('services.xml');
        $loader->load('fragment_renderer.xml');
        $loader->load('error_catcher.xml');

        $container->registerAliasForArgument('parameter_bag', PsrContainerInterface::class);

        if (class_exists(Application::class)) {
            $loader->load('console.xml');

            if (!class_exists(BaseXliffLintCommand::class)) {
                $container->removeDefinition('console.command.xliff_lint');
            }
            if (!class_exists(BaseYamlLintCommand::class)) {
                $container->removeDefinition('console.command.yaml_lint');
            }
        }

        // Load Cache configuration first as it is used by other components
        $loader->load('cache.xml');

        $configuration = $this->getConfiguration($configs, $container);
        $config = $this->processConfiguration($configuration, $configs);

        $this->annotationsConfigEnabled = $this->isConfigEnabled($container, $config['annotations']);
        $this->translationConfigEnabled = $this->isConfigEnabled($container, $config['translator']);

        // A translator must always be registered (as support is included by
        // default in the Form and Validator component). If disabled, an identity
        // translator will be used and everything will still work as expected.
        if ($this->isConfigEnabled($container, $config['translator']) || $this->isConfigEnabled($container, $config['form']) || $this->isConfigEnabled($container, $config['validation'])) {
            if (!class_exists('Symfony\Component\Translation\Translator') && $this->isConfigEnabled($container, $config['translator'])) {
                throw new LogicException('Translation support cannot be enabled as the Translation component is not installed. Try running "composer require symfony/translation".');
            }

            if (class_exists(Translator::class)) {
                $loader->load('identity_translator.xml');
            }
        }

        if (isset($config['secret'])) {
            $container->setParameter('kernel.secret', $config['secret']);
        }

        $container->setParameter('kernel.http_method_override', $config['http_method_override']);
        $container->setParameter('kernel.trusted_hosts', $config['trusted_hosts']);
        $container->setParameter('kernel.default_locale', $config['default_locale']);

        if (!$container->hasParameter('debug.file_link_format')) {
            $links = [
                'textmate' => 'txmt://open?url=file://%%f&line=%%l',
                'macvim' => 'mvim://open?url=file://%%f&line=%%l',
                'emacs' => 'emacs://open?url=file://%%f&line=%%l',
                'sublime' => 'subl://open?url=file://%%f&line=%%l',
                'phpstorm' => 'phpstorm://open?file=%%f&line=%%l',
                'atom' => 'atom://core/open/file?filename=%%f&line=%%l',
                'vscode' => 'vscode://file/%%f:%%l',
            ];
            $ide = $config['ide'];
            // mark any env vars found in the ide setting as used
            $container->resolveEnvPlaceholders($ide);

            $container->setParameter('debug.file_link_format', str_replace('%', '%%', ini_get('xdebug.file_link_format') ?: get_cfg_var('xdebug.file_link_format')) ?: (isset($links[$ide]) ? $links[$ide] : $ide));
        }

        if (!empty($config['test'])) {
            $loader->load('test.xml');

            if (!class_exists(AbstractBrowser::class)) {
                $container->removeDefinition('test.client');
            }
        }

        if ($this->isConfigEnabled($container, $config['session'])) {
            if (!\extension_loaded('session')) {
                throw new LogicException('Session support cannot be enabled as the session extension is not installed. See https://www.php.net/session.installation for instructions.');
            }

            $this->sessionConfigEnabled = true;
            $this->registerSessionConfiguration($config['session'], $container, $loader);
            if (!empty($config['test'])) {
                $container->getDefinition('test.session.listener')->setArgument(1, '%session.storage.options%');
            }
        }

        if ($this->isConfigEnabled($container, $config['request'])) {
            $this->registerRequestConfiguration($config['request'], $container, $loader);
        }

        if (null === $config['csrf_protection']['enabled']) {
            $config['csrf_protection']['enabled'] = $this->sessionConfigEnabled && !class_exists(FullStack::class) && interface_exists(CsrfTokenManagerInterface::class);
        }
        $this->registerSecurityCsrfConfiguration($config['csrf_protection'], $container, $loader);

        if ($this->isConfigEnabled($container, $config['form'])) {
            if (!class_exists('Symfony\Component\Form\Form')) {
                throw new LogicException('Form support cannot be enabled as the Form component is not installed. Try running "composer require symfony/form".');
            }

            $this->formConfigEnabled = true;
            $this->registerFormConfiguration($config, $container, $loader);

            if (class_exists('Symfony\Component\Validator\Validation')) {
                $config['validation']['enabled'] = true;
            } else {
                $container->setParameter('validator.translation_domain', 'validators');

                $container->removeDefinition('form.type_extension.form.validator');
                $container->removeDefinition('form.type_guesser.validator');
            }
        } else {
            $container->removeDefinition('console.command.form_debug');
        }

        if ($this->isConfigEnabled($container, $config['assets'])) {
            if (!class_exists('Symfony\Component\Asset\Package')) {
                throw new LogicException('Asset support cannot be enabled as the Asset component is not installed. Try running "composer require symfony/asset".');
            }

            $this->registerAssetsConfiguration($config['assets'], $container, $loader);
        }

        if ($this->messengerConfigEnabled = $this->isConfigEnabled($container, $config['messenger'])) {
            $this->registerMessengerConfiguration($config['messenger'], $container, $loader, $config['serializer'], $config['validation']);
        } else {
            $container->removeDefinition('console.command.messenger_consume_messages');
            $container->removeDefinition('console.command.messenger_debug');
            $container->removeDefinition('console.command.messenger_stop_workers');
            $container->removeDefinition('console.command.messenger_setup_transports');
            $container->removeDefinition('console.command.messenger_failed_messages_retry');
            $container->removeDefinition('console.command.messenger_failed_messages_show');
            $container->removeDefinition('console.command.messenger_failed_messages_remove');
        }

        $propertyInfoEnabled = $this->isConfigEnabled($container, $config['property_info']);
        $this->registerValidationConfiguration($config['validation'], $container, $loader, $propertyInfoEnabled);
        $this->registerEsiConfiguration($config['esi'], $container, $loader);
        $this->registerSsiConfiguration($config['ssi'], $container, $loader);
        $this->registerFragmentsConfiguration($config['fragments'], $container, $loader);
        $this->registerTranslatorConfiguration($config['translator'], $container, $loader);
        $this->registerProfilerConfiguration($config['profiler'], $container, $loader);
        $this->registerCacheConfiguration($config['cache'], $container);
        $this->registerWorkflowConfiguration($config['workflows'], $container, $loader);
        $this->registerDebugConfiguration($config['php_errors'], $container, $loader);
        $this->registerRouterConfiguration($config['router'], $container, $loader);
        $this->registerAnnotationsConfiguration($config['annotations'], $container, $loader);
        $this->registerPropertyAccessConfiguration($config['property_access'], $container, $loader);

        if ($this->isConfigEnabled($container, $config['serializer'])) {
            if (!class_exists('Symfony\Component\Serializer\Serializer')) {
                throw new LogicException('Serializer support cannot be enabled as the Serializer component is not installed. Try running "composer require symfony/serializer-pack".');
            }

            $this->registerSerializerConfiguration($config['serializer'], $container, $loader);
        }

        if ($propertyInfoEnabled) {
            $this->registerPropertyInfoConfiguration($container, $loader);
        }

        if ($this->isConfigEnabled($container, $config['lock'])) {
            $this->registerLockConfiguration($config['lock'], $container, $loader);
        }

        if ($this->isConfigEnabled($container, $config['http_client'])) {
            $this->registerHttpClientConfiguration($config['http_client'], $container, $loader);
        }

        if ($this->isConfigEnabled($container, $config['mailer'])) {
            $this->registerMailerConfiguration($config['mailer'], $container, $loader);
        }

        if ($this->isConfigEnabled($container, $config['web_link'])) {
            if (!class_exists(HttpHeaderSerializer::class)) {
                throw new LogicException('WebLink support cannot be enabled as the WebLink component is not installed. Try running "composer require symfony/weblink".');
            }

            $loader->load('web_link.xml');
        }

        $this->addAnnotatedClassesToCompile([
            '**\\Controller\\',
            '**\\Entity\\',

            // Added explicitly so that we don't rely on the class map being dumped to make it work
            'Symfony\\Bundle\\FrameworkBundle\\Controller\\AbstractController',
        ]);

        if (class_exists(MimeTypes::class)) {
            $loader->load('mime_type.xml');
        }

        $container->registerForAutoconfiguration(Command::class)
            ->addTag('console.command');
        $container->registerForAutoconfiguration(ResourceCheckerInterface::class)
            ->addTag('config_cache.resource_checker');
        $container->registerForAutoconfiguration(EnvVarProcessorInterface::class)
            ->addTag('container.env_var_processor');
        $container->registerForAutoconfiguration(ServiceLocator::class)
            ->addTag('container.service_locator');
        $container->registerForAutoconfiguration(ServiceSubscriberInterface::class)
            ->addTag('container.service_subscriber');
        $container->registerForAutoconfiguration(ArgumentValueResolverInterface::class)
            ->addTag('controller.argument_value_resolver');
        $container->registerForAutoconfiguration(AbstractController::class)
            ->addTag('controller.service_arguments');
        $container->registerForAutoconfiguration('Symfony\Bundle\FrameworkBundle\Controller\Controller')
            ->addTag('controller.service_arguments');
        $container->registerForAutoconfiguration(DataCollectorInterface::class)
            ->addTag('data_collector');
        $container->registerForAutoconfiguration(FormTypeInterface::class)
            ->addTag('form.type');
        $container->registerForAutoconfiguration(FormTypeGuesserInterface::class)
            ->addTag('form.type_guesser');
        $container->registerForAutoconfiguration(FormTypeExtensionInterface::class)
            ->addTag('form.type_extension');
        $container->registerForAutoconfiguration(CacheClearerInterface::class)
            ->addTag('kernel.cache_clearer');
        $container->registerForAutoconfiguration(CacheWarmerInterface::class)
            ->addTag('kernel.cache_warmer');
        $container->registerForAutoconfiguration(EventSubscriberInterface::class)
            ->addTag('kernel.event_subscriber');
        $container->registerForAutoconfiguration(LocaleAwareInterface::class)
            ->addTag('kernel.locale_aware');
        $container->registerForAutoconfiguration(ResetInterface::class)
            ->addTag('kernel.reset', ['method' => 'reset']);

        if (!interface_exists(MarshallerInterface::class)) {
            $container->registerForAutoconfiguration(ResettableInterface::class)
                ->addTag('kernel.reset', ['method' => 'reset']);
        }

        $container->registerForAutoconfiguration(PropertyListExtractorInterface::class)
            ->addTag('property_info.list_extractor');
        $container->registerForAutoconfiguration(PropertyTypeExtractorInterface::class)
            ->addTag('property_info.type_extractor');
        $container->registerForAutoconfiguration(PropertyDescriptionExtractorInterface::class)
            ->addTag('property_info.description_extractor');
        $container->registerForAutoconfiguration(PropertyAccessExtractorInterface::class)
            ->addTag('property_info.access_extractor');
        $container->registerForAutoconfiguration(PropertyInitializableExtractorInterface::class)
            ->addTag('property_info.initializable_extractor');
        $container->registerForAutoconfiguration(EncoderInterface::class)
            ->addTag('serializer.encoder');
        $container->registerForAutoconfiguration(DecoderInterface::class)
            ->addTag('serializer.encoder');
        $container->registerForAutoconfiguration(NormalizerInterface::class)
            ->addTag('serializer.normalizer');
        $container->registerForAutoconfiguration(DenormalizerInterface::class)
            ->addTag('serializer.normalizer');
        $container->registerForAutoconfiguration(ConstraintValidatorInterface::class)
            ->addTag('validator.constraint_validator');
        $container->registerForAutoconfiguration(ObjectInitializerInterface::class)
            ->addTag('validator.initializer');
        $container->registerForAutoconfiguration(MessageHandlerInterface::class)
            ->addTag('messenger.message_handler');
        $container->registerForAutoconfiguration(TransportFactoryInterface::class)
            ->addTag('messenger.transport_factory');
        $container->registerForAutoconfiguration(MimeTypeGuesserInterface::class)
            ->addTag('mime.mime_type_guesser');
        $container->registerForAutoconfiguration(LoggerAwareInterface::class)
            ->addMethodCall('setLogger', [new Reference('logger')]);

        if (!$container->getParameter('kernel.debug')) {
            // remove tagged iterator argument for resource checkers
            $container->getDefinition('config_cache_factory')->setArguments([]);
        }

        if (!$config['disallow_search_engine_index'] ?? false) {
            $container->removeDefinition('disallow_search_engine_index_response_listener');
        }
    }

    /**
     * {@inheritdoc}
     */
    public function getConfiguration(array $config, ContainerBuilder $container)
    {
        return new Configuration($container->getParameter('kernel.debug'));
    }

    private function registerFormConfiguration(array $config, ContainerBuilder $container, XmlFileLoader $loader)
    {
        $loader->load('form.xml');

        if (null === $config['form']['csrf_protection']['enabled']) {
            $config['form']['csrf_protection']['enabled'] = $config['csrf_protection']['enabled'];
        }

        if ($this->isConfigEnabled($container, $config['form']['csrf_protection'])) {
            $loader->load('form_csrf.xml');

            $container->setParameter('form.type_extension.csrf.enabled', true);
            $container->setParameter('form.type_extension.csrf.field_name', $config['form']['csrf_protection']['field_name']);
        } else {
            $container->setParameter('form.type_extension.csrf.enabled', false);
        }

        if (!class_exists(Translator::class)) {
            $container->removeDefinition('form.type_extension.upload.validator');
        }
        if (!method_exists(CachingFactoryDecorator::class, 'reset')) {
            $container->getDefinition('form.choice_list_factory.cached')
                ->clearTag('kernel.reset')
            ;
        }
    }

    private function registerEsiConfiguration(array $config, ContainerBuilder $container, XmlFileLoader $loader)
    {
        if (!$this->isConfigEnabled($container, $config)) {
            $container->removeDefinition('fragment.renderer.esi');

            return;
        }

        $loader->load('esi.xml');
    }

    private function registerSsiConfiguration(array $config, ContainerBuilder $container, XmlFileLoader $loader)
    {
        if (!$this->isConfigEnabled($container, $config)) {
            $container->removeDefinition('fragment.renderer.ssi');

            return;
        }

        $loader->load('ssi.xml');
    }

    private function registerFragmentsConfiguration(array $config, ContainerBuilder $container, XmlFileLoader $loader)
    {
        if (!$this->isConfigEnabled($container, $config)) {
            $container->removeDefinition('fragment.renderer.hinclude');

            return;
        }

        $container->setParameter('fragment.renderer.hinclude.global_template', $config['hinclude_default_template']);

        $loader->load('fragment_listener.xml');
        $container->setParameter('fragment.path', $config['path']);
    }

    private function registerProfilerConfiguration(array $config, ContainerBuilder $container, XmlFileLoader $loader)
    {
        if (!$this->isConfigEnabled($container, $config)) {
            // this is needed for the WebProfiler to work even if the profiler is disabled
            $container->setParameter('data_collector.templates', []);

            return;
        }

        $loader->load('profiling.xml');
        $loader->load('collectors.xml');
        $loader->load('cache_debug.xml');

        if ($this->formConfigEnabled) {
            $loader->load('form_debug.xml');
        }

        if ($this->validatorConfigEnabled) {
            $loader->load('validator_debug.xml');
        }

        if ($this->translationConfigEnabled) {
            $loader->load('translation_debug.xml');

            $container->getDefinition('translator.data_collector')->setDecoratedService('translator');
        }

        if ($this->messengerConfigEnabled) {
            $loader->load('messenger_debug.xml');
        }

        $container->setParameter('profiler_listener.only_exceptions', $config['only_exceptions']);
        $container->setParameter('profiler_listener.only_master_requests', $config['only_master_requests']);

        // Choose storage class based on the DSN
        list($class) = explode(':', $config['dsn'], 2);
        if ('file' !== $class) {
            throw new \LogicException(sprintf('Driver "%s" is not supported for the profiler.', $class));
        }

        $container->setParameter('profiler.storage.dsn', $config['dsn']);

        $container->getDefinition('profiler')
            ->addArgument($config['collect'])
            ->addTag('kernel.reset', ['method' => 'reset']);
    }

    private function registerWorkflowConfiguration(array $config, ContainerBuilder $container, XmlFileLoader $loader)
    {
        if (!$config['enabled']) {
            $container->removeDefinition('console.command.workflow_dump');

            return;
        }

        if (!class_exists(Workflow\Workflow::class)) {
            throw new LogicException('Workflow support cannot be enabled as the Workflow component is not installed. Try running "composer require symfony/workflow".');
        }

        $loader->load('workflow.xml');

        $registryDefinition = $container->getDefinition('workflow.registry');

        foreach ($config['workflows'] as $name => $workflow) {
            $type = $workflow['type'];
            $workflowId = sprintf('%s.%s', $type, $name);

            // Process Metadata (workflow + places (transition is done in the "create transition" block))
            $metadataStoreDefinition = new Definition(Workflow\Metadata\InMemoryMetadataStore::class, [[], [], null]);
            if ($workflow['metadata']) {
                $metadataStoreDefinition->replaceArgument(0, $workflow['metadata']);
            }
            $placesMetadata = [];
            foreach ($workflow['places'] as $place) {
                if ($place['metadata']) {
                    $placesMetadata[$place['name']] = $place['metadata'];
                }
            }
            if ($placesMetadata) {
                $metadataStoreDefinition->replaceArgument(1, $placesMetadata);
            }

            // Create transitions
            $transitions = [];
            $guardsConfiguration = [];
            $transitionsMetadataDefinition = new Definition(\SplObjectStorage::class);
            // Global transition counter per workflow
            $transitionCounter = 0;
            foreach ($workflow['transitions'] as $transition) {
                if ('workflow' === $type) {
                    $transitionDefinition = new Definition(Workflow\Transition::class, [$transition['name'], $transition['from'], $transition['to']]);
                    $transitionDefinition->setPublic(false);
                    $transitionId = sprintf('%s.transition.%s', $workflowId, $transitionCounter++);
                    $container->setDefinition($transitionId, $transitionDefinition);
                    $transitions[] = new Reference($transitionId);
                    if (isset($transition['guard'])) {
                        $configuration = new Definition(Workflow\EventListener\GuardExpression::class);
                        $configuration->addArgument(new Reference($transitionId));
                        $configuration->addArgument($transition['guard']);
                        $configuration->setPublic(false);
                        $eventName = sprintf('workflow.%s.guard.%s', $name, $transition['name']);
                        $guardsConfiguration[$eventName][] = $configuration;
                    }
                    if ($transition['metadata']) {
                        $transitionsMetadataDefinition->addMethodCall('attach', [
                            new Reference($transitionId),
                            $transition['metadata'],
                        ]);
                    }
                } elseif ('state_machine' === $type) {
                    foreach ($transition['from'] as $from) {
                        foreach ($transition['to'] as $to) {
                            $transitionDefinition = new Definition(Workflow\Transition::class, [$transition['name'], $from, $to]);
                            $transitionDefinition->setPublic(false);
                            $transitionId = sprintf('%s.transition.%s', $workflowId, $transitionCounter++);
                            $container->setDefinition($transitionId, $transitionDefinition);
                            $transitions[] = new Reference($transitionId);
                            if (isset($transition['guard'])) {
                                $configuration = new Definition(Workflow\EventListener\GuardExpression::class);
                                $configuration->addArgument(new Reference($transitionId));
                                $configuration->addArgument($transition['guard']);
                                $configuration->setPublic(false);
                                $eventName = sprintf('workflow.%s.guard.%s', $name, $transition['name']);
                                $guardsConfiguration[$eventName][] = $configuration;
                            }
                            if ($transition['metadata']) {
                                $transitionsMetadataDefinition->addMethodCall('attach', [
                                    new Reference($transitionId),
                                    $transition['metadata'],
                                ]);
                            }
                        }
                    }
                }
            }
            $metadataStoreDefinition->replaceArgument(2, $transitionsMetadataDefinition);

            // Create places
            $places = array_column($workflow['places'], 'name');
            $initialMarking = $workflow['initial_marking'] ?? [];

            // Create a Definition
            $definitionDefinition = new Definition(Workflow\Definition::class);
            $definitionDefinition->setPublic(false);
            $definitionDefinition->addArgument($places);
            $definitionDefinition->addArgument($transitions);
            $definitionDefinition->addArgument($initialMarking);
            $definitionDefinition->addArgument($metadataStoreDefinition);
            $definitionDefinition->addTag('workflow.definition', [
                'name' => $name,
                'type' => $type,
            ]);

            // Create MarkingStore
            if (isset($workflow['marking_store']['type'])) {
                $markingStoreDefinition = new ChildDefinition('workflow.marking_store.method');
                $markingStoreDefinition->setArguments([
                    'state_machine' === $type, //single state
                    $workflow['marking_store']['property'],
                ]);
            } elseif (isset($workflow['marking_store']['service'])) {
                $markingStoreDefinition = new Reference($workflow['marking_store']['service']);
            }

            // Create Workflow
            $workflowDefinition = new ChildDefinition(sprintf('%s.abstract', $type));
            $workflowDefinition->replaceArgument(0, new Reference(sprintf('%s.definition', $workflowId)));
            if (isset($markingStoreDefinition)) {
                $workflowDefinition->replaceArgument(1, $markingStoreDefinition);
            }
            $workflowDefinition->replaceArgument(3, $name);

            // Store to container
            $container->setDefinition($workflowId, $workflowDefinition);
            $container->setDefinition(sprintf('%s.definition', $workflowId), $definitionDefinition);
            $container->registerAliasForArgument($workflowId, WorkflowInterface::class, $name.'.'.$type);

            // Validate Workflow
            if ('state_machine' === $workflow['type']) {
                $validator = new Workflow\Validator\StateMachineValidator();
            } else {
                $validator = new Workflow\Validator\WorkflowValidator();
            }

            $trs = array_map(function (Reference $ref) use ($container): Workflow\Transition {
                return $container->get((string) $ref);
            }, $transitions);
            $realDefinition = new Workflow\Definition($places, $trs, $initialMarking);
            $validator->validate($realDefinition, $name);

            // Add workflow to Registry
            if ($workflow['supports']) {
                foreach ($workflow['supports'] as $supportedClassName) {
                    $strategyDefinition = new Definition(Workflow\SupportStrategy\InstanceOfSupportStrategy::class, [$supportedClassName]);
                    $strategyDefinition->setPublic(false);
                    $registryDefinition->addMethodCall('addWorkflow', [new Reference($workflowId), $strategyDefinition]);
                }
            } elseif (isset($workflow['support_strategy'])) {
                $registryDefinition->addMethodCall('addWorkflow', [new Reference($workflowId), new Reference($workflow['support_strategy'])]);
            }

            // Enable the AuditTrail
            if ($workflow['audit_trail']['enabled']) {
                $listener = new Definition(Workflow\EventListener\AuditTrailListener::class);
                $listener->setPrivate(true);
                $listener->addTag('monolog.logger', ['channel' => 'workflow']);
                $listener->addTag('kernel.event_listener', ['event' => sprintf('workflow.%s.leave', $name), 'method' => 'onLeave']);
                $listener->addTag('kernel.event_listener', ['event' => sprintf('workflow.%s.transition', $name), 'method' => 'onTransition']);
                $listener->addTag('kernel.event_listener', ['event' => sprintf('workflow.%s.enter', $name), 'method' => 'onEnter']);
                $listener->addArgument(new Reference('logger'));
                $container->setDefinition(sprintf('%s.listener.audit_trail', $workflowId), $listener);
            }

            // Add Guard Listener
            if ($guardsConfiguration) {
                if (!class_exists(ExpressionLanguage::class)) {
                    throw new LogicException('Cannot guard workflows as the ExpressionLanguage component is not installed. Try running "composer require symfony/expression-language".');
                }

                if (!class_exists(Security::class)) {
                    throw new LogicException('Cannot guard workflows as the Security component is not installed. Try running "composer require symfony/security-core".');
                }

                $guard = new Definition(Workflow\EventListener\GuardListener::class);
                $guard->setPrivate(true);

                $guard->setArguments([
                    $guardsConfiguration,
                    new Reference('workflow.security.expression_language'),
                    new Reference('security.token_storage'),
                    new Reference('security.authorization_checker'),
                    new Reference('security.authentication.trust_resolver'),
                    new Reference('security.role_hierarchy'),
                    new Reference('validator', ContainerInterface::NULL_ON_INVALID_REFERENCE),
                ]);
                foreach ($guardsConfiguration as $eventName => $config) {
                    $guard->addTag('kernel.event_listener', ['event' => $eventName, 'method' => 'onTransition']);
                }

                $container->setDefinition(sprintf('%s.listener.guard', $workflowId), $guard);
                $container->setParameter('workflow.has_guard_listeners', true);
            }
        }
    }

    private function registerDebugConfiguration(array $config, ContainerBuilder $container, XmlFileLoader $loader)
    {
        $loader->load('debug_prod.xml');

        if (class_exists(Stopwatch::class)) {
            $container->register('debug.stopwatch', Stopwatch::class)
                ->addArgument(true)
                ->setPrivate(true)
                ->addTag('kernel.reset', ['method' => 'reset']);
            $container->setAlias(Stopwatch::class, new Alias('debug.stopwatch', false));
        }

        $debug = $container->getParameter('kernel.debug');

        if ($debug) {
            $container->setParameter('debug.container.dump', '%kernel.cache_dir%/%kernel.container_class%.xml');
        }

        if ($debug && class_exists(Stopwatch::class)) {
            $loader->load('debug.xml');
        }

        $definition = $container->findDefinition('debug.debug_handlers_listener');

        if (false === $config['log']) {
            $definition->replaceArgument(1, null);
        } elseif (true !== $config['log']) {
            $definition->replaceArgument(2, $config['log']);
        }

        if (!$config['throw']) {
            $container->setParameter('debug.error_handler.throw_at', 0);
        }

        if ($debug && class_exists(DebugProcessor::class)) {
            $definition = new Definition(DebugProcessor::class);
            $definition->setPublic(false);
            $definition->addArgument(new Reference('request_stack'));
            $container->setDefinition('debug.log_processor', $definition);
        }
    }

    private function registerRouterConfiguration(array $config, ContainerBuilder $container, XmlFileLoader $loader)
    {
        if (!$this->isConfigEnabled($container, $config)) {
            $container->removeDefinition('console.command.router_debug');
            $container->removeDefinition('console.command.router_match');

            return;
        }

        $loader->load('routing.xml');

        if ($config['utf8']) {
            $container->getDefinition('routing.loader')->replaceArgument(1, ['utf8' => true]);
        }

        $container->setParameter('router.resource', $config['resource']);
        $router = $container->findDefinition('router.default');
        $argument = $router->getArgument(2);
        $argument['strict_requirements'] = $config['strict_requirements'];
        if (isset($config['type'])) {
            $argument['resource_type'] = $config['type'];
        }
        $router->replaceArgument(2, $argument);

        $container->setParameter('request_listener.http_port', $config['http_port']);
        $container->setParameter('request_listener.https_port', $config['https_port']);

        if ($this->annotationsConfigEnabled) {
            $container->register('routing.loader.annotation', AnnotatedRouteControllerLoader::class)
                ->setPublic(false)
                ->addTag('routing.loader', ['priority' => -10])
                ->addArgument(new Reference('annotation_reader'));

            $container->register('routing.loader.annotation.directory', AnnotationDirectoryLoader::class)
                ->setPublic(false)
                ->addTag('routing.loader', ['priority' => -10])
                ->setArguments([
                    new Reference('file_locator'),
                    new Reference('routing.loader.annotation'),
                ]);

            $container->register('routing.loader.annotation.file', AnnotationFileLoader::class)
                ->setPublic(false)
                ->addTag('routing.loader', ['priority' => -10])
                ->setArguments([
                    new Reference('file_locator'),
                    new Reference('routing.loader.annotation'),
                ]);
        }
    }

    private function registerSessionConfiguration(array $config, ContainerBuilder $container, XmlFileLoader $loader)
    {
        $loader->load('session.xml');

        // session storage
        $container->setAlias('session.storage', $config['storage_id'])->setPrivate(true);
        $options = ['cache_limiter' => '0'];
        foreach (['name', 'cookie_lifetime', 'cookie_path', 'cookie_domain', 'cookie_secure', 'cookie_httponly', 'cookie_samesite', 'use_cookies', 'gc_maxlifetime', 'gc_probability', 'gc_divisor'] as $key) {
            if (isset($config[$key])) {
                $options[$key] = $config[$key];
            }
        }

        if ('auto' === ($options['cookie_secure'] ?? null)) {
            $locator = $container->getDefinition('session_listener')->getArgument(0);
            $locator->setValues($locator->getValues() + [
                'session_storage' => new Reference('session.storage', ContainerInterface::IGNORE_ON_INVALID_REFERENCE),
                'request_stack' => new Reference('request_stack'),
            ]);
        }

        $container->setParameter('session.storage.options', $options);

        // session handler (the internal callback registered with PHP session management)
        if (null === $config['handler_id']) {
            // Set the handler class to be null
            $container->getDefinition('session.storage.native')->replaceArgument(1, null);
            $container->getDefinition('session.storage.php_bridge')->replaceArgument(0, null);
        } else {
            $container->setAlias('session.handler', $config['handler_id'])->setPrivate(true);
        }

        $container->setParameter('session.save_path', $config['save_path']);

        $container->setParameter('session.metadata.update_threshold', $config['metadata_update_threshold']);
    }

    private function registerRequestConfiguration(array $config, ContainerBuilder $container, XmlFileLoader $loader)
    {
        if ($config['formats']) {
            $loader->load('request.xml');

            $listener = $container->getDefinition('request.add_request_formats_listener');
            $listener->replaceArgument(0, $config['formats']);
        }
    }

    private function registerAssetsConfiguration(array $config, ContainerBuilder $container, XmlFileLoader $loader)
    {
        $loader->load('assets.xml');

        $defaultVersion = null;

        if ($config['version_strategy']) {
            $defaultVersion = new Reference($config['version_strategy']);
        } else {
            $defaultVersion = $this->createVersion($container, $config['version'], $config['version_format'], $config['json_manifest_path'], '_default');
        }

        $defaultPackage = $this->createPackageDefinition($config['base_path'], $config['base_urls'], $defaultVersion);
        $container->setDefinition('assets._default_package', $defaultPackage);

        $namedPackages = [];
        foreach ($config['packages'] as $name => $package) {
            if (null !== $package['version_strategy']) {
                $version = new Reference($package['version_strategy']);
            } elseif (!\array_key_exists('version', $package) && null === $package['json_manifest_path']) {
                // if neither version nor json_manifest_path are specified, use the default
                $version = $defaultVersion;
            } else {
                // let format fallback to main version_format
                $format = $package['version_format'] ?: $config['version_format'];
                $version = isset($package['version']) ? $package['version'] : null;
                $version = $this->createVersion($container, $version, $format, $package['json_manifest_path'], $name);
            }

            $container->setDefinition('assets._package_'.$name, $this->createPackageDefinition($package['base_path'], $package['base_urls'], $version));
            $container->registerAliasForArgument('assets._package_'.$name, PackageInterface::class, $name.'.package');
            $namedPackages[$name] = new Reference('assets._package_'.$name);
        }

        $container->getDefinition('assets.packages')
            ->replaceArgument(0, new Reference('assets._default_package'))
            ->replaceArgument(1, $namedPackages)
        ;
    }

    /**
     * Returns a definition for an asset package.
     */
    private function createPackageDefinition($basePath, array $baseUrls, Reference $version)
    {
        if ($basePath && $baseUrls) {
            throw new \LogicException('An asset package cannot have base URLs and base paths.');
        }

        $package = new ChildDefinition($baseUrls ? 'assets.url_package' : 'assets.path_package');
        $package
            ->setPublic(false)
            ->replaceArgument(0, $baseUrls ?: $basePath)
            ->replaceArgument(1, $version)
        ;

        return $package;
    }

    private function createVersion(ContainerBuilder $container, $version, $format, $jsonManifestPath, $name)
    {
        // Configuration prevents $version and $jsonManifestPath from being set
        if (null !== $version) {
            $def = new ChildDefinition('assets.static_version_strategy');
            $def
                ->replaceArgument(0, $version)
                ->replaceArgument(1, $format)
            ;
            $container->setDefinition('assets._version_'.$name, $def);

            return new Reference('assets._version_'.$name);
        }

        if (null !== $jsonManifestPath) {
            $def = new ChildDefinition('assets.json_manifest_version_strategy');
            $def->replaceArgument(0, $jsonManifestPath);
            $container->setDefinition('assets._version_'.$name, $def);

            return new Reference('assets._version_'.$name);
        }

        return new Reference('assets.empty_version_strategy');
    }

    private function registerTranslatorConfiguration(array $config, ContainerBuilder $container, LoaderInterface $loader)
    {
        if (!$this->isConfigEnabled($container, $config)) {
            $container->removeDefinition('console.command.translation_debug');
            $container->removeDefinition('console.command.translation_update');

            return;
        }

        $loader->load('translation.xml');

        // Use the "real" translator instead of the identity default
        $container->setAlias('translator', 'translator.default')->setPublic(true);
        $container->setAlias('translator.formatter', new Alias($config['formatter'], false));
        $translator = $container->findDefinition('translator.default');
        $translator->addMethodCall('setFallbackLocales', [$config['fallbacks']]);

        $container->setParameter('translator.logging', $config['logging']);
        $container->setParameter('translator.default_path', $config['default_path']);

        // Discover translation directories
        $dirs = [];
        $transPaths = [];
        $nonExistingDirs = [];
        if (class_exists('Symfony\Component\Validator\Validation')) {
            $r = new \ReflectionClass('Symfony\Component\Validator\Validation');

            $dirs[] = $transPaths[] = \dirname($r->getFileName()).'/Resources/translations';
        }
        if (class_exists('Symfony\Component\Form\Form')) {
            $r = new \ReflectionClass('Symfony\Component\Form\Form');

            $dirs[] = $transPaths[] = \dirname($r->getFileName()).'/Resources/translations';
        }
        if (class_exists('Symfony\Component\Security\Core\Exception\AuthenticationException')) {
            $r = new \ReflectionClass('Symfony\Component\Security\Core\Exception\AuthenticationException');

            $dirs[] = $transPaths[] = \dirname(\dirname($r->getFileName())).'/Resources/translations';
        }
        $defaultDir = $container->getParameterBag()->resolveValue($config['default_path']);
        foreach ($container->getParameter('kernel.bundles_metadata') as $name => $bundle) {
            if (is_dir($dir = $bundle['path'].'/Resources/translations')) {
                $dirs[] = $dir;
            } else {
                $nonExistingDirs[] = $dir;
            }
        }

        foreach ($config['paths'] as $dir) {
            if (is_dir($dir)) {
                $dirs[] = $transPaths[] = $dir;
            } else {
                throw new \UnexpectedValueException(sprintf('%s defined in translator.paths does not exist or is not a directory', $dir));
            }
        }

        if ($container->hasDefinition('console.command.translation_debug')) {
            $container->getDefinition('console.command.translation_debug')->replaceArgument(5, $transPaths);
        }

        if ($container->hasDefinition('console.command.translation_update')) {
            $container->getDefinition('console.command.translation_update')->replaceArgument(6, $transPaths);
        }

        if (is_dir($defaultDir)) {
            $dirs[] = $defaultDir;
        } else {
            $nonExistingDirs[] = $defaultDir;
        }

        // Register translation resources
        if ($dirs) {
            $files = [];
            $finder = Finder::create()
                ->followLinks()
                ->files()
                ->filter(function (\SplFileInfo $file) {
                    return 2 <= substr_count($file->getBasename(), '.') && preg_match('/\.\w+$/', $file->getBasename());
                })
                ->in($dirs)
                ->sortByName()
            ;

            foreach ($finder as $file) {
                $fileNameParts = explode('.', basename($file));
                $locale = $fileNameParts[\count($fileNameParts) - 2];
                if (!isset($files[$locale])) {
                    $files[$locale] = [];
                }

                $files[$locale][] = (string) $file;
            }

            $options = array_merge(
                $translator->getArgument(4),
                [
                    'resource_files' => $files,
                    'scanned_directories' => array_merge($dirs, $nonExistingDirs),
                ]
            );

            $translator->replaceArgument(4, $options);
        }
    }

    private function registerValidationConfiguration(array $config, ContainerBuilder $container, XmlFileLoader $loader, bool $propertyInfoEnabled)
    {
        if (!$this->validatorConfigEnabled = $this->isConfigEnabled($container, $config)) {
            return;
        }

        if (!class_exists('Symfony\Component\Validator\Validation')) {
            throw new LogicException('Validation support cannot be enabled as the Validator component is not installed. Try running "composer require symfony/validator".');
        }

        if (!isset($config['email_validation_mode'])) {
            $config['email_validation_mode'] = 'loose';
        }

        $loader->load('validator.xml');

        $validatorBuilder = $container->getDefinition('validator.builder');

        $container->setParameter('validator.translation_domain', $config['translation_domain']);

        $files = ['xml' => [], 'yml' => []];
        $this->registerValidatorMapping($container, $config, $files);

        if (!empty($files['xml'])) {
            $validatorBuilder->addMethodCall('addXmlMappings', [$files['xml']]);
        }

        if (!empty($files['yml'])) {
            $validatorBuilder->addMethodCall('addYamlMappings', [$files['yml']]);
        }

        $definition = $container->findDefinition('validator.email');
        $definition->replaceArgument(0, $config['email_validation_mode']);

        if (\array_key_exists('enable_annotations', $config) && $config['enable_annotations']) {
            if (!$this->annotationsConfigEnabled) {
                throw new \LogicException('"enable_annotations" on the validator cannot be set as Annotations support is disabled.');
            }

            $validatorBuilder->addMethodCall('enableAnnotationMapping', [new Reference('annotation_reader')]);
        }

        if (\array_key_exists('static_method', $config) && $config['static_method']) {
            foreach ($config['static_method'] as $methodName) {
                $validatorBuilder->addMethodCall('addMethodMapping', [$methodName]);
            }
        }

        if (!$container->getParameter('kernel.debug')) {
            $validatorBuilder->addMethodCall('setMetadataCache', [new Reference('validator.mapping.cache.symfony')]);
        }

        $container->setParameter('validator.auto_mapping', $config['auto_mapping']);
        if (!$propertyInfoEnabled || !$config['auto_mapping'] || !class_exists(PropertyInfoLoader::class)) {
            $container->removeDefinition('validator.property_info_loader');
        }

        $container
            ->getDefinition('validator.not_compromised_password')
            ->setArgument(2, $config['not_compromised_password']['enabled'])
            ->setArgument(3, $config['not_compromised_password']['endpoint'])
        ;
    }

    private function registerValidatorMapping(ContainerBuilder $container, array $config, array &$files)
    {
        $fileRecorder = function ($extension, $path) use (&$files) {
            $files['yaml' === $extension ? 'yml' : $extension][] = $path;
        };

        if (interface_exists('Symfony\Component\Form\FormInterface')) {
            $reflClass = new \ReflectionClass('Symfony\Component\Form\FormInterface');
            $fileRecorder('xml', \dirname($reflClass->getFileName()).'/Resources/config/validation.xml');
        }

        foreach ($container->getParameter('kernel.bundles_metadata') as $bundle) {
            $dirname = $bundle['path'];

            if (
                $container->fileExists($file = $dirname.'/Resources/config/validation.yaml', false) ||
                $container->fileExists($file = $dirname.'/Resources/config/validation.yml', false)
            ) {
                $fileRecorder('yml', $file);
            }

            if ($container->fileExists($file = $dirname.'/Resources/config/validation.xml', false)) {
                $fileRecorder('xml', $file);
            }

            if ($container->fileExists($dir = $dirname.'/Resources/config/validation', '/^$/')) {
                $this->registerMappingFilesFromDir($dir, $fileRecorder);
            }
        }

        $projectDir = $container->getParameter('kernel.project_dir');
        if ($container->fileExists($dir = $projectDir.'/config/validator', '/^$/')) {
            $this->registerMappingFilesFromDir($dir, $fileRecorder);
        }

        $this->registerMappingFilesFromConfig($container, $config, $fileRecorder);
    }

    private function registerMappingFilesFromDir($dir, callable $fileRecorder)
    {
        foreach (Finder::create()->followLinks()->files()->in($dir)->name('/\.(xml|ya?ml)$/')->sortByName() as $file) {
            $fileRecorder($file->getExtension(), $file->getRealPath());
        }
    }

    private function registerMappingFilesFromConfig(ContainerBuilder $container, array $config, callable $fileRecorder)
    {
        foreach ($config['mapping']['paths'] as $path) {
            if (is_dir($path)) {
                $this->registerMappingFilesFromDir($path, $fileRecorder);
                $container->addResource(new DirectoryResource($path, '/^$/'));
            } elseif ($container->fileExists($path, false)) {
                if (!preg_match('/\.(xml|ya?ml)$/', $path, $matches)) {
                    throw new \RuntimeException(sprintf('Unsupported mapping type in "%s", supported types are XML & Yaml.', $path));
                }
                $fileRecorder($matches[1], $path);
            } else {
                throw new \RuntimeException(sprintf('Could not open file or directory "%s".', $path));
            }
        }
    }

    private function registerAnnotationsConfiguration(array $config, ContainerBuilder $container, $loader)
    {
        if (!$this->annotationsConfigEnabled) {
            return;
        }

        if (!class_exists('Doctrine\Common\Annotations\Annotation')) {
            throw new LogicException('Annotations cannot be enabled as the Doctrine Annotation library is not installed.');
        }

        $loader->load('annotations.xml');

        if (!method_exists(AnnotationRegistry::class, 'registerUniqueLoader')) {
            $container->getDefinition('annotations.dummy_registry')
                ->setMethodCalls([['registerLoader', ['class_exists']]]);
        }

        if ('none' !== $config['cache']) {
            if (!class_exists('Doctrine\Common\Cache\CacheProvider')) {
                throw new LogicException('Annotations cannot be enabled as the Doctrine Cache library is not installed.');
            }

            $cacheService = $config['cache'];

            if ('php_array' === $config['cache']) {
                $cacheService = 'annotations.cache';

                // Enable warmer only if PHP array is used for cache
                $definition = $container->findDefinition('annotations.cache_warmer');
                $definition->addTag('kernel.cache_warmer');
            } elseif ('file' === $config['cache']) {
                $cacheDir = $container->getParameterBag()->resolveValue($config['file_cache_dir']);

                if (!is_dir($cacheDir) && false === @mkdir($cacheDir, 0777, true) && !is_dir($cacheDir)) {
                    throw new \RuntimeException(sprintf('Could not create cache directory "%s".', $cacheDir));
                }

                $container
                    ->getDefinition('annotations.filesystem_cache')
                    ->replaceArgument(0, $cacheDir)
                ;

                $cacheService = 'annotations.filesystem_cache';
            }

            $container
                ->getDefinition('annotations.cached_reader')
                ->replaceArgument(2, $config['debug'])
                // temporary property to lazy-reference the cache provider without using it until AddAnnotationsCachedReaderPass runs
                ->setProperty('cacheProviderBackup', new ServiceClosureArgument(new Reference($cacheService)))
                ->addTag('annotations.cached_reader')
            ;

            $container->setAlias('annotation_reader', 'annotations.cached_reader')->setPrivate(true);
            $container->setAlias(Reader::class, new Alias('annotations.cached_reader', false));
        } else {
            $container->removeDefinition('annotations.cached_reader');
        }
    }

    private function registerPropertyAccessConfiguration(array $config, ContainerBuilder $container, XmlFileLoader $loader)
    {
        if (!class_exists('Symfony\Component\PropertyAccess\PropertyAccessor')) {
            return;
        }

        $loader->load('property_access.xml');

        $container
            ->getDefinition('property_accessor')
            ->replaceArgument(0, $config['magic_call'])
            ->replaceArgument(1, $config['throw_exception_on_invalid_index'])
            ->replaceArgument(3, $config['throw_exception_on_invalid_property_path'])
        ;
    }

    private function registerSecurityCsrfConfiguration(array $config, ContainerBuilder $container, XmlFileLoader $loader)
    {
        if (!$this->isConfigEnabled($container, $config)) {
            return;
        }

        if (!class_exists('Symfony\Component\Security\Csrf\CsrfToken')) {
            throw new LogicException('CSRF support cannot be enabled as the Security CSRF component is not installed. Try running "composer require symfony/security-csrf".');
        }

        if (!$this->sessionConfigEnabled) {
            throw new \LogicException('CSRF protection needs sessions to be enabled.');
        }

        // Enable services for CSRF protection (even without forms)
        $loader->load('security_csrf.xml');

        if (!class_exists(CsrfExtension::class)) {
            $container->removeDefinition('twig.extension.security_csrf');
        }
    }

    private function registerSerializerConfiguration(array $config, ContainerBuilder $container, XmlFileLoader $loader)
    {
        $loader->load('serializer.xml');

<<<<<<< HEAD
=======
        if (!class_exists(ConstraintViolationListNormalizer::class)) {
            $container->removeDefinition('serializer.normalizer.constraint_violation_list');
        }

        if (!class_exists(ClassDiscriminatorFromClassMetadata::class)) {
            $container->removeAlias('Symfony\Component\Serializer\Mapping\ClassDiscriminatorResolverInterface');
            $container->removeDefinition('serializer.mapping.class_discriminator_resolver');
        }

>>>>>>> d97f9ab1
        $chainLoader = $container->getDefinition('serializer.mapping.chain_loader');

        if (!class_exists('Symfony\Component\PropertyAccess\PropertyAccessor')) {
            $container->removeAlias('serializer.property_accessor');
            $container->removeDefinition('serializer.normalizer.object');
        }

        if (!class_exists(Yaml::class)) {
            $container->removeDefinition('serializer.encoder.yaml');
        }

        $serializerLoaders = [];
        if (isset($config['enable_annotations']) && $config['enable_annotations']) {
            if (!$this->annotationsConfigEnabled) {
                throw new \LogicException('"enable_annotations" on the serializer cannot be set as Annotations support is disabled.');
            }

            $annotationLoader = new Definition(
                'Symfony\Component\Serializer\Mapping\Loader\AnnotationLoader',
                [new Reference('annotation_reader')]
            );
            $annotationLoader->setPublic(false);

            $serializerLoaders[] = $annotationLoader;
        }

        $fileRecorder = function ($extension, $path) use (&$serializerLoaders) {
            $definition = new Definition(\in_array($extension, ['yaml', 'yml']) ? 'Symfony\Component\Serializer\Mapping\Loader\YamlFileLoader' : 'Symfony\Component\Serializer\Mapping\Loader\XmlFileLoader', [$path]);
            $definition->setPublic(false);
            $serializerLoaders[] = $definition;
        };

        foreach ($container->getParameter('kernel.bundles_metadata') as $bundle) {
            $dirname = $bundle['path'];

            if ($container->fileExists($file = $dirname.'/Resources/config/serialization.xml', false)) {
                $fileRecorder('xml', $file);
            }

            if (
                $container->fileExists($file = $dirname.'/Resources/config/serialization.yaml', false) ||
                $container->fileExists($file = $dirname.'/Resources/config/serialization.yml', false)
            ) {
                $fileRecorder('yml', $file);
            }

            if ($container->fileExists($dir = $dirname.'/Resources/config/serialization', '/^$/')) {
                $this->registerMappingFilesFromDir($dir, $fileRecorder);
            }
        }

        $projectDir = $container->getParameter('kernel.project_dir');
        if ($container->fileExists($dir = $projectDir.'/config/serializer', '/^$/')) {
            $this->registerMappingFilesFromDir($dir, $fileRecorder);
        }

        $this->registerMappingFilesFromConfig($container, $config, $fileRecorder);

        $chainLoader->replaceArgument(0, $serializerLoaders);
        $container->getDefinition('serializer.mapping.cache_warmer')->replaceArgument(0, $serializerLoaders);

        if ($container->getParameter('kernel.debug')) {
            $container->removeDefinition('serializer.mapping.cache_class_metadata_factory');
        }

        if (isset($config['name_converter']) && $config['name_converter']) {
            $container->getDefinition('serializer.name_converter.metadata_aware')->setArgument(1, new Reference($config['name_converter']));
        }

        if (isset($config['circular_reference_handler']) && $config['circular_reference_handler']) {
            $arguments = $container->getDefinition('serializer.normalizer.object')->getArguments();
            $context = ($arguments[6] ?? []) + ['circular_reference_handler' => new Reference($config['circular_reference_handler'])];
            $container->getDefinition('serializer.normalizer.object')->setArgument(5, null);
            $container->getDefinition('serializer.normalizer.object')->setArgument(6, $context);
        }

        if ($config['max_depth_handler'] ?? false) {
            $defaultContext = $container->getDefinition('serializer.normalizer.object')->getArgument(6);
            $defaultContext += ['max_depth_handler' => new Reference($config['max_depth_handler'])];
            $container->getDefinition('serializer.normalizer.object')->replaceArgument(6, $defaultContext);
        }
    }

    private function registerPropertyInfoConfiguration(ContainerBuilder $container, XmlFileLoader $loader)
    {
        if (!interface_exists(PropertyInfoExtractorInterface::class)) {
            throw new LogicException('PropertyInfo support cannot be enabled as the PropertyInfo component is not installed. Try running "composer require symfony/property-info".');
        }

        $loader->load('property_info.xml');

        if (interface_exists('phpDocumentor\Reflection\DocBlockFactoryInterface')) {
            $definition = $container->register('property_info.php_doc_extractor', 'Symfony\Component\PropertyInfo\Extractor\PhpDocExtractor');
            $definition->setPrivate(true);
            $definition->addTag('property_info.description_extractor', ['priority' => -1000]);
            $definition->addTag('property_info.type_extractor', ['priority' => -1001]);
        }

        if ($container->getParameter('kernel.debug')) {
            $container->removeDefinition('property_info.cache');
        }
    }

    private function registerLockConfiguration(array $config, ContainerBuilder $container, XmlFileLoader $loader)
    {
        $loader->load('lock.xml');

        foreach ($config['resources'] as $resourceName => $resourceStores) {
            if (0 === \count($resourceStores)) {
                continue;
            }

            // Generate stores
            $storeDefinitions = [];
            foreach ($resourceStores as $storeDsn) {
                $storeDsn = $container->resolveEnvPlaceholders($storeDsn, null, $usedEnvs);
                switch (true) {
                    case 'flock' === $storeDsn:
                        $storeDefinition = new Reference('lock.store.flock');
                        break;
                    case 0 === strpos($storeDsn, 'flock://'):
                        $flockPath = substr($storeDsn, 8);

                        $storeDefinitionId = '.lock.flock.store.'.$container->hash($storeDsn);
                        $container->register($storeDefinitionId, FlockStore::class)->addArgument($flockPath);

                        $storeDefinition = new Reference($storeDefinitionId);
                        break;
                    case 'semaphore' === $storeDsn:
                        $storeDefinition = new Reference('lock.store.semaphore');
                        break;
                    case $usedEnvs || preg_match('#^[a-z]++://#', $storeDsn):
                        if (!$container->hasDefinition($connectionDefinitionId = '.lock_connection.'.$container->hash($storeDsn))) {
                            $connectionDefinition = new Definition(\stdClass::class);
                            $connectionDefinition->setPublic(false);
                            $connectionDefinition->setFactory([AbstractAdapter::class, 'createConnection']);
                            $connectionDefinition->setArguments([$storeDsn, ['lazy' => true]]);
                            $container->setDefinition($connectionDefinitionId, $connectionDefinition);
                        }

                        $storeDefinition = new Definition(StoreInterface::class);
                        $storeDefinition->setPublic(false);
                        $storeDefinition->setFactory([StoreFactory::class, 'createStore']);
                        $storeDefinition->setArguments([new Reference($connectionDefinitionId)]);

                        $container->setDefinition($storeDefinitionId = '.lock.'.$resourceName.'.store.'.$container->hash($storeDsn), $storeDefinition);

                        $storeDefinition = new Reference($storeDefinitionId);
                        break;
                    default:
                        throw new InvalidArgumentException(sprintf('Lock store DSN "%s" is not valid in resource "%s"', $storeDsn, $resourceName));
                }

                $storeDefinitions[] = $storeDefinition;
            }

            // Wrap array of stores with CombinedStore
            if (\count($storeDefinitions) > 1) {
                $combinedDefinition = new ChildDefinition('lock.store.combined.abstract');
                $combinedDefinition->replaceArgument(0, $storeDefinitions);
                $container->setDefinition('lock.'.$resourceName.'.store', $combinedDefinition);
            } else {
                $container->setAlias('lock.'.$resourceName.'.store', new Alias((string) $storeDefinitions[0], false));
            }

            // Generate factories for each resource
            $factoryDefinition = new ChildDefinition('lock.factory.abstract');
            $factoryDefinition->replaceArgument(0, new Reference('lock.'.$resourceName.'.store'));
            $container->setDefinition('lock.'.$resourceName.'.factory', $factoryDefinition);

            // Generate services for lock instances
            $lockDefinition = new Definition(Lock::class);
            $lockDefinition->setPublic(false);
            $lockDefinition->setFactory([new Reference('lock.'.$resourceName.'.factory'), 'createLock']);
            $lockDefinition->setArguments([$resourceName]);
            $container->setDefinition('lock.'.$resourceName, $lockDefinition);

            // provide alias for default resource
            if ('default' === $resourceName) {
                $container->setAlias('lock.store', new Alias('lock.'.$resourceName.'.store', false));
                $container->setAlias('lock.factory', new Alias('lock.'.$resourceName.'.factory', false));
                $container->setAlias('lock', new Alias('lock.'.$resourceName, false));
                $container->setAlias(StoreInterface::class, new Alias('lock.store', false));
                $container->setAlias(Factory::class, new Alias('lock.factory', false));
                $container->setAlias(LockInterface::class, new Alias('lock', false));
            } else {
                $container->registerAliasForArgument('lock.'.$resourceName.'.store', StoreInterface::class, $resourceName.'.lock.store');
                $container->registerAliasForArgument('lock.'.$resourceName.'.factory', Factory::class, $resourceName.'.lock.factory');
                $container->registerAliasForArgument('lock.'.$resourceName, LockInterface::class, $resourceName.'.lock');
            }
        }
    }

    private function registerMessengerConfiguration(array $config, ContainerBuilder $container, XmlFileLoader $loader, array $serializerConfig, array $validationConfig)
    {
        if (!interface_exists(MessageBusInterface::class)) {
            throw new LogicException('Messenger support cannot be enabled as the Messenger component is not installed. Try running "composer require symfony/messenger".');
        }

        $loader->load('messenger.xml');

        if (null === $config['default_bus'] && 1 === \count($config['buses'])) {
            $config['default_bus'] = key($config['buses']);
        }

        $defaultMiddleware = [
            'before' => [
                ['id' => 'add_bus_name_stamp_middleware'],
                ['id' => 'dispatch_after_current_bus'],
                ['id' => 'failed_message_processing_middleware'],
            ],
            'after' => [
                ['id' => 'send_message'],
                ['id' => 'handle_message'],
            ],
        ];
        foreach ($config['buses'] as $busId => $bus) {
            $middleware = $bus['middleware'];

            if ($bus['default_middleware']) {
                if ('allow_no_handlers' === $bus['default_middleware']) {
                    $defaultMiddleware['after'][1]['arguments'] = [true];
                } else {
                    unset($defaultMiddleware['after'][1]['arguments']);
                }

                // argument to add_bus_name_stamp_middleware
                $defaultMiddleware['before'][0]['arguments'] = [$busId];

                $middleware = array_merge($defaultMiddleware['before'], $middleware, $defaultMiddleware['after']);
            }

            foreach ($middleware as $middlewareItem) {
                if (!$validationConfig['enabled'] && \in_array($middlewareItem['id'], ['validation', 'messenger.middleware.validation'], true)) {
                    throw new LogicException('The Validation middleware is only available when the Validator component is installed and enabled. Try running "composer require symfony/validator".');
                }
            }

            if ($container->getParameter('kernel.debug') && class_exists(Stopwatch::class)) {
                array_unshift($middleware, ['id' => 'traceable', 'arguments' => [$busId]]);
            }

            $container->setParameter($busId.'.middleware', $middleware);
            $container->register($busId, MessageBus::class)->addArgument([])->addTag('messenger.bus');

            if ($busId === $config['default_bus']) {
                $container->setAlias('messenger.default_bus', $busId)->setPublic(true);
                $container->setAlias(MessageBusInterface::class, $busId);
            } else {
                $container->registerAliasForArgument($busId, MessageBusInterface::class);
            }
        }

        if (empty($config['transports'])) {
            $container->removeDefinition('messenger.transport.symfony_serializer');
            $container->removeDefinition('messenger.transport.amqp.factory');
            $container->removeDefinition('messenger.transport.redis.factory');
        } else {
            $container->getDefinition('messenger.transport.symfony_serializer')
                ->replaceArgument(1, $config['serializer']['symfony_serializer']['format'])
                ->replaceArgument(2, $config['serializer']['symfony_serializer']['context']);
            $container->setAlias('messenger.default_serializer', $config['serializer']['default_serializer']);
        }

        $senderAliases = [];
        $transportRetryReferences = [];
        foreach ($config['transports'] as $name => $transport) {
            $serializerId = $transport['serializer'] ?? 'messenger.default_serializer';

            $transportDefinition = (new Definition(TransportInterface::class))
                ->setFactory([new Reference('messenger.transport_factory'), 'createTransport'])
                ->setArguments([$transport['dsn'], $transport['options'], new Reference($serializerId)])
                ->addTag('messenger.receiver', ['alias' => $name])
            ;
            $container->setDefinition($transportId = 'messenger.transport.'.$name, $transportDefinition);
            $senderAliases[$name] = $transportId;

            if (null !== $transport['retry_strategy']['service']) {
                $transportRetryReferences[$name] = new Reference($transport['retry_strategy']['service']);
            } else {
                $retryServiceId = sprintf('messenger.retry.multiplier_retry_strategy.%s', $name);
                $retryDefinition = new ChildDefinition('messenger.retry.abstract_multiplier_retry_strategy');
                $retryDefinition
                    ->replaceArgument(0, $transport['retry_strategy']['max_retries'])
                    ->replaceArgument(1, $transport['retry_strategy']['delay'])
                    ->replaceArgument(2, $transport['retry_strategy']['multiplier'])
                    ->replaceArgument(3, $transport['retry_strategy']['max_delay']);
                $container->setDefinition($retryServiceId, $retryDefinition);

                $transportRetryReferences[$name] = new Reference($retryServiceId);
            }
        }

        $messageToSendersMapping = [];
        foreach ($config['routing'] as $message => $messageConfiguration) {
            if ('*' !== $message && !class_exists($message) && !interface_exists($message, false)) {
                throw new LogicException(sprintf('Invalid Messenger routing configuration: class or interface "%s" not found.', $message));
            }

            // make sure senderAliases contains all senders
            foreach ($messageConfiguration['senders'] as $sender) {
                if (!isset($senderAliases[$sender])) {
                    $senderAliases[$sender] = $sender;
                }
            }

            $messageToSendersMapping[$message] = $messageConfiguration['senders'];
        }

        $senderReferences = [];
        foreach ($senderAliases as $alias => $serviceId) {
            $senderReferences[$alias] = new Reference($serviceId);
        }

        $container->getDefinition('messenger.senders_locator')
            ->replaceArgument(0, $messageToSendersMapping)
            ->replaceArgument(1, ServiceLocatorTagPass::register($container, $senderReferences))
        ;

        $container->getDefinition('messenger.retry_strategy_locator')
            ->replaceArgument(0, $transportRetryReferences);

        if ($config['failure_transport']) {
            $container->getDefinition('messenger.failure.send_failed_message_to_failure_transport_listener')
                ->replaceArgument(1, $config['failure_transport']);
            $container->getDefinition('console.command.messenger_failed_messages_retry')
                ->replaceArgument(0, $config['failure_transport'])
                ->replaceArgument(4, $transportRetryReferences[$config['failure_transport']] ?? null);
            $container->getDefinition('console.command.messenger_failed_messages_show')
                ->replaceArgument(0, $config['failure_transport']);
            $container->getDefinition('console.command.messenger_failed_messages_remove')
                ->replaceArgument(0, $config['failure_transport']);
        } else {
            $container->removeDefinition('messenger.failure.send_failed_message_to_failure_transport_listener');
            $container->removeDefinition('console.command.messenger_failed_messages_retry');
            $container->removeDefinition('console.command.messenger_failed_messages_show');
            $container->removeDefinition('console.command.messenger_failed_messages_remove');
        }
    }

    private function registerCacheConfiguration(array $config, ContainerBuilder $container)
    {
        if (!class_exists(DefaultMarshaller::class)) {
            $container->removeDefinition('cache.default_marshaller');
        }

        $version = new Parameter('container.build_id');
        $container->getDefinition('cache.adapter.apcu')->replaceArgument(2, $version);
        $container->getDefinition('cache.adapter.system')->replaceArgument(2, $version);
        $container->getDefinition('cache.adapter.filesystem')->replaceArgument(2, $config['directory']);

        if (isset($config['prefix_seed'])) {
            $container->setParameter('cache.prefix.seed', $config['prefix_seed']);
        }
        if ($container->hasParameter('cache.prefix.seed')) {
            // Inline any env vars referenced in the parameter
            $container->setParameter('cache.prefix.seed', $container->resolveEnvPlaceholders($container->getParameter('cache.prefix.seed'), true));
        }
        foreach (['doctrine', 'psr6', 'redis', 'memcached', 'pdo'] as $name) {
            if (isset($config[$name = 'default_'.$name.'_provider'])) {
                $container->setAlias('cache.'.$name, new Alias(CachePoolPass::getServiceProvider($container, $config[$name]), false));
            }
        }
        foreach (['app', 'system'] as $name) {
            $config['pools']['cache.'.$name] = [
                'adapter' => $config[$name],
                'public' => true,
                'tags' => false,
            ];
        }
        foreach ($config['pools'] as $name => $pool) {
            if ($config['pools'][$pool['adapter']]['tags'] ?? false) {
                $pool['adapter'] = '.'.$pool['adapter'].'.inner';
            }
            $definition = new ChildDefinition($pool['adapter']);

            if ($pool['tags']) {
                if (true !== $pool['tags'] && ($config['pools'][$pool['tags']]['tags'] ?? false)) {
                    $pool['tags'] = '.'.$pool['tags'].'.inner';
                }
                $container->register($name, TagAwareAdapter::class)
                    ->addArgument(new Reference('.'.$name.'.inner'))
                    ->addArgument(true !== $pool['tags'] ? new Reference($pool['tags']) : null)
                    ->setPublic($pool['public'])
                ;

                $pool['name'] = $name;
                $pool['public'] = false;
                $name = '.'.$name.'.inner';

                if (!\in_array($pool['name'], ['cache.app', 'cache.system'], true)) {
                    $container->registerAliasForArgument($pool['name'], TagAwareCacheInterface::class);
                    $container->registerAliasForArgument($name, CacheInterface::class, $pool['name']);
                    $container->registerAliasForArgument($name, CacheItemPoolInterface::class, $pool['name']);
                }
            } elseif (!\in_array($name, ['cache.app', 'cache.system'], true)) {
                $container->register('.'.$name.'.taggable', TagAwareAdapter::class)
                    ->addArgument(new Reference($name))
                ;
                $container->registerAliasForArgument('.'.$name.'.taggable', TagAwareCacheInterface::class, $name);
                $container->registerAliasForArgument($name, CacheInterface::class);
                $container->registerAliasForArgument($name, CacheItemPoolInterface::class);
            }

            $definition->setPublic($pool['public']);
            unset($pool['adapter'], $pool['public'], $pool['tags']);

            $definition->addTag('cache.pool', $pool);
            $container->setDefinition($name, $definition);
        }

        if (method_exists(PropertyAccessor::class, 'createCache')) {
            $propertyAccessDefinition = $container->register('cache.property_access', AdapterInterface::class);
            $propertyAccessDefinition->setPublic(false);

            if (!$container->getParameter('kernel.debug')) {
                $propertyAccessDefinition->setFactory([PropertyAccessor::class, 'createCache']);
                $propertyAccessDefinition->setArguments([null, 0, $version, new Reference('logger', ContainerInterface::IGNORE_ON_INVALID_REFERENCE)]);
                $propertyAccessDefinition->addTag('cache.pool', ['clearer' => 'cache.system_clearer']);
                $propertyAccessDefinition->addTag('monolog.logger', ['channel' => 'cache']);
            } else {
                $propertyAccessDefinition->setClass(ArrayAdapter::class);
                $propertyAccessDefinition->setArguments([0, false]);
            }
        }
    }

    private function registerHttpClientConfiguration(array $config, ContainerBuilder $container, XmlFileLoader $loader)
    {
        $loader->load('http_client.xml');

        $container->getDefinition('http_client')->setArguments([$config['default_options'] ?? [], $config['max_host_connections'] ?? 6]);

        if (!$hasPsr18 = interface_exists(ClientInterface::class)) {
            $container->removeDefinition('psr18.http_client');
            $container->removeAlias(ClientInterface::class);
        }

        if (!interface_exists(HttpClient::class)) {
            $container->removeDefinition(HttpClient::class);
        }

        foreach ($config['scoped_clients'] as $name => $scopeConfig) {
            if ('http_client' === $name) {
                throw new InvalidArgumentException(sprintf('Invalid scope name: "%s" is reserved.', $name));
            }

            $scope = $scopeConfig['scope'] ?? null;
            unset($scopeConfig['scope']);

            if (null === $scope) {
                $container->register($name, ScopingHttpClient::class)
                    ->setFactory([ScopingHttpClient::class, 'forBaseUri'])
                    ->setArguments([new Reference('http_client'), $scopeConfig['base_uri'], $scopeConfig]);
            } else {
                $container->register($name, ScopingHttpClient::class)
                    ->setArguments([new Reference('http_client'), [$scope => $scopeConfig], $scope]);
            }

            $container->registerAliasForArgument($name, HttpClientInterface::class);

            if ($hasPsr18) {
                $container->setDefinition('psr18.'.$name, new ChildDefinition('psr18.http_client'))
                    ->replaceArgument(0, new Reference($name));

                $container->registerAliasForArgument('psr18.'.$name, ClientInterface::class, $name);
            }
        }
    }

    private function registerMailerConfiguration(array $config, ContainerBuilder $container, XmlFileLoader $loader)
    {
        if (!class_exists(Mailer::class)) {
            throw new LogicException('Mailer support cannot be enabled as the component is not installed. Try running "composer require symfony/mailer".');
        }

        $loader->load('mailer.xml');
        $container->getDefinition('mailer.default_transport')->setArgument(0, $config['dsn']);
    }

    /**
     * Returns the base path for the XSD files.
     *
     * @return string The XSD base path
     */
    public function getXsdValidationBasePath()
    {
        return \dirname(__DIR__).'/Resources/config/schema';
    }

    public function getNamespace()
    {
        return 'http://symfony.com/schema/dic/symfony';
    }
}<|MERGE_RESOLUTION|>--- conflicted
+++ resolved
@@ -93,11 +93,6 @@
 use Symfony\Component\Security\Csrf\CsrfTokenManagerInterface;
 use Symfony\Component\Serializer\Encoder\DecoderInterface;
 use Symfony\Component\Serializer\Encoder\EncoderInterface;
-<<<<<<< HEAD
-=======
-use Symfony\Component\Serializer\Mapping\ClassDiscriminatorFromClassMetadata;
-use Symfony\Component\Serializer\Normalizer\ConstraintViolationListNormalizer;
->>>>>>> d97f9ab1
 use Symfony\Component\Serializer\Normalizer\DenormalizerInterface;
 use Symfony\Component\Serializer\Normalizer\NormalizerInterface;
 use Symfony\Component\Stopwatch\Stopwatch;
@@ -1290,18 +1285,6 @@
     {
         $loader->load('serializer.xml');
 
-<<<<<<< HEAD
-=======
-        if (!class_exists(ConstraintViolationListNormalizer::class)) {
-            $container->removeDefinition('serializer.normalizer.constraint_violation_list');
-        }
-
-        if (!class_exists(ClassDiscriminatorFromClassMetadata::class)) {
-            $container->removeAlias('Symfony\Component\Serializer\Mapping\ClassDiscriminatorResolverInterface');
-            $container->removeDefinition('serializer.mapping.class_discriminator_resolver');
-        }
-
->>>>>>> d97f9ab1
         $chainLoader = $container->getDefinition('serializer.mapping.chain_loader');
 
         if (!class_exists('Symfony\Component\PropertyAccess\PropertyAccessor')) {
