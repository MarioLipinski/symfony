<?php

/*
 * This file is part of the Symfony package.
 *
 * (c) Fabien Potencier <fabien@symfony.com>
 *
 * For the full copyright and license information, please view the LICENSE
 * file that was distributed with this source code.
 */

namespace Symfony\Bundle\FrameworkBundle\DependencyInjection;

use Symfony\Component\Config\Loader\LoaderInterface;

use Symfony\Component\DependencyInjection\ContainerBuilder;
use Symfony\Component\DependencyInjection\Definition;
use Symfony\Component\DependencyInjection\Parameter;
use Symfony\Component\DependencyInjection\Reference;
use Symfony\Component\DependencyInjection\Loader\XmlFileLoader;
use Symfony\Component\Config\Resource\FileResource;
use Symfony\Component\Finder\Finder;
use Symfony\Component\HttpKernel\DependencyInjection\Extension;
use Symfony\Component\Config\FileLocator;
use Symfony\Component\Config\Definition\Processor;

/**
 * FrameworkExtension.
 *
 * @author Fabien Potencier <fabien@symfony.com>
 * @author Jeremy Mikola <jmikola@gmail.com>
 */
class FrameworkExtension extends Extension
{
    /**
     * Responds to the app.config configuration parameter.
     *
     * @param array            $configs
     * @param ContainerBuilder $container
     */
    public function load(array $configs, ContainerBuilder $container)
    {
        $loader = new XmlFileLoader($container, new FileLocator(__DIR__.'/../Resources/config'));

        $loader->load('web.xml');
        $loader->load('form.xml');
        $loader->load('services.xml');

        // A translator must always be registered (as support is included by
        // default in the Form component). If disabled, an identity translator
        // will be used and everything will still work as expected.
        $loader->load('translation.xml');

        if ($container->getParameter('kernel.debug')) {
            $loader->load('debug.xml');
            $container->setDefinition('event_dispatcher', $container->findDefinition('debug.event_dispatcher'));
            $container->setAlias('debug.event_dispatcher', 'event_dispatcher');
        }

        $processor = new Processor();
        $configuration = new Configuration($container->getParameter('kernel.debug'));
        $config = $processor->processConfiguration($configuration, $configs);

        $container->setParameter('kernel.cache_warmup', $config['cache_warmer']);
        if (isset($config['charset'])) {
            $container->setParameter('kernel.charset', $config['charset']);
        }
        $container->setParameter('kernel.secret', $config['secret']);
        $container->setParameter('exception_listener.controller', $config['exception_controller']);

        if (!empty($config['test'])) {
            $loader->load('test.xml');
        }

        if (isset($config['csrf_protection'])) {
            $this->registerCsrfProtectionConfiguration($config['csrf_protection'], $container);
        }

        if (isset($config['esi'])) {
            $this->registerEsiConfiguration($config['esi'], $loader);
        }

        if (isset($config['profiler'])) {
            $this->registerProfilerConfiguration($config['profiler'], $container, $loader);
        }

        if (isset($config['router'])) {
            $this->registerRouterConfiguration($config['router'], $container, $loader);
        }

        if (isset($config['session'])) {
            $this->registerSessionConfiguration($config['session'], $container, $loader);
        }

        if (isset($config['templating'])) {
            $this->registerTemplatingConfiguration($config['templating'], $config['ide'], $container, $loader);
        }

        if (isset($config['translator'])) {
            $this->registerTranslatorConfiguration($config['translator'], $container);
        }

        if (isset($config['validation'])) {
            $this->registerValidationConfiguration($config['validation'], $container, $loader);
        }

        $this->registerAnnotationsConfiguration($config['annotations'], $container, $loader);

        $this->addClassesToCompile(array(
            'Symfony\\Component\\HttpFoundation\\ParameterBag',
            'Symfony\\Component\\HttpFoundation\\HeaderBag',
            'Symfony\\Component\\HttpFoundation\\Request',
            'Symfony\\Component\\HttpFoundation\\Response',
            'Symfony\\Component\\HttpFoundation\\ResponseHeaderBag',

            'Symfony\\Component\\EventDispatcher\\EventDispatcherInterface',
            'Symfony\\Component\\EventDispatcher\\EventDispatcher',
            'Symfony\\Component\\EventDispatcher\\Event',
            'Symfony\\Component\\EventDispatcher\\EventSubscriberInterface',

            'Symfony\\Component\\HttpKernel\\HttpKernel',
            'Symfony\\Component\\HttpKernel\\ResponseListener',
            'Symfony\\Component\\HttpKernel\\Controller\\ControllerResolver',
            'Symfony\\Component\\HttpKernel\\Controller\\ControllerResolverInterface',
            'Symfony\\Component\\HttpKernel\\Event\\KernelEvent',
            'Symfony\\Component\\HttpKernel\\Event\\FilterControllerEvent',
            'Symfony\\Component\\HttpKernel\\Event\\FilterResponseEvent',
            'Symfony\\Component\\HttpKernel\\Event\\GetResponseEvent',
            'Symfony\\Component\\HttpKernel\\Event\\GetResponseForControllerResultEvent',
            'Symfony\\Component\\HttpKernel\\Event\\GetResponseForExceptionEvent',
            'Symfony\\Component\\HttpKernel\\Events',

            'Symfony\\Bundle\\FrameworkBundle\\RequestListener',
            'Symfony\\Bundle\\FrameworkBundle\\Controller\\ControllerNameParser',
            'Symfony\\Bundle\\FrameworkBundle\\Controller\\ControllerResolver',
            'Symfony\\Bundle\\FrameworkBundle\\Controller\\Controller',
            'Symfony\\Bundle\\FrameworkBundle\\ContainerAwareEventDispatcher',
        ));
    }

    /**
     * Loads the CSRF protection configuration.
     *
     * @param array            $config    A CSRF protection configuration array
     * @param ContainerBuilder $container A ContainerBuilder instance
     */
    private function registerCsrfProtectionConfiguration(array $config, ContainerBuilder $container)
    {
        $container->setParameter('form.type_extension.csrf.enabled', $config['enabled']);
        $container->setParameter('form.type_extension.csrf.field_name', $config['field_name']);
    }

    /**
     * Loads the ESI configuration.
     *
     * @param array         $config An ESI configuration array
     * @param XmlFileLoader $loader An XmlFileLoader instance
     */
    private function registerEsiConfiguration(array $config, XmlFileLoader $loader)
    {
        if (!empty($config['enabled'])) {
            $loader->load('esi.xml');
        }
    }

    /**
     * Loads the profiler configuration.
     *
     * @param array            $config    A profiler configuration array
     * @param ContainerBuilder $container A ContainerBuilder instance
     * @param XmlFileLoader    $loader    An XmlFileLoader instance
     */
    private function registerProfilerConfiguration(array $config, ContainerBuilder $container, XmlFileLoader $loader)
    {
        $loader->load('profiling.xml');
        $loader->load('collectors.xml');

        $container->setParameter('profiler_listener.only_exceptions', $config['only_exceptions']);
        $container->setParameter('profiler_listener.only_master_requests', $config['only_master_requests']);

        // Choose storage class based on the DSN
        $supported = array(
            'sqlite' => 'Symfony\Component\HttpKernel\Profiler\SqliteProfilerStorage',
            'mysql'  => 'Symfony\Component\HttpKernel\Profiler\MysqlProfilerStorage',
        );
        list($class, ) = explode(':', $config['dsn']);
        if (!isset($supported[$class])) {
            throw new \LogicException(sprintf('Driver "%s" is not supported for the profiler.', $class));
        }

        $container->setParameter('profiler.storage.dsn', $config['dsn']);
        $container->setParameter('profiler.storage.username', $config['username']);
        $container->setParameter('profiler.storage.password', $config['password']);
        $container->setParameter('profiler.storage.lifetime', $config['lifetime']);

        $container->getDefinition('profiler.storage')->setClass($supported[$class]);

        if (isset($config['matcher'])) {
            if (isset($config['matcher']['service'])) {
                $container->setAlias('profiler.request_matcher', $config['matcher']['service']);
            } elseif (isset($config['matcher']['ip']) || isset($config['matcher']['path'])) {
                $definition = $container->register('profiler.request_matcher', 'Symfony\\Component\\HttpFoundation\\RequestMatcher');
                $definition->setPublic(false);

                if (isset($config['matcher']['ip'])) {
                    $definition->addMethodCall('matchIp', array($config['matcher']['ip']));
                }

                if (isset($config['matcher']['path'])) {
                    $definition->addMethodCall('matchPath', array($config['matcher']['path']));
                }
            }
        }
    }

    /**
     * Loads the router configuration.
     *
     * @param array            $config    A router configuration array
     * @param ContainerBuilder $container A ContainerBuilder instance
     * @param XmlFileLoader    $loader    An XmlFileLoader instance
     */
    private function registerRouterConfiguration(array $config, ContainerBuilder $container, XmlFileLoader $loader)
    {
        $loader->load('routing.xml');

        $container->setParameter('router.resource', $config['resource']);
        $router = $container->findDefinition('router.real');

        if (isset($config['type'])) {
            $argument = $router->getArgument(2);
            $argument['resource_type'] = $config['type'];
            $router->replaceArgument(2, $argument);
        }

        if ($config['cache_warmer']) {
            $container->getDefinition('router.cache_warmer')->addTag('kernel.cache_warmer');
            $container->setAlias('router', 'router.cached');
        }

        $container->setParameter('request_listener.http_port', $config['http_port']);
        $container->setParameter('request_listener.https_port', $config['https_port']);

        $this->addClassesToCompile(array(
            'Symfony\\Component\\Routing\\RouterInterface',
            'Symfony\\Component\\Routing\\Matcher\\UrlMatcherInterface',
            'Symfony\\Component\\Routing\\Matcher\\UrlMatcher',
            'Symfony\\Component\\Routing\\Generator\\UrlGeneratorInterface',
            'Symfony\\Component\\Routing\\Generator\\UrlGenerator',
            $container->findDefinition('router')->getClass(),
        ));
    }

    /**
     * Loads the session configuration.
     *
     * @param array            $config    A session configuration array
     * @param ContainerBuilder $container A ContainerBuilder instance
     * @param XmlFileLoader    $loader    An XmlFileLoader instance
     */
    private function registerSessionConfiguration(array $config, ContainerBuilder $container, XmlFileLoader $loader)
    {
        $loader->load('session.xml');

        // session
        $session = $container->getDefinition('session');
        if (!empty($config['auto_start'])) {
            $session->addMethodCall('start');
        }
        $container->setParameter('session.default_locale', $config['default_locale']);

        // session storage
        $container->setAlias('session.storage', $config['storage_id']);
        $options = array();
        foreach (array('name', 'lifetime', 'path', 'domain', 'secure', 'httponly') as $key) {
            if (isset($config[$key])) {
                $options[$key] = $config[$key];
            }
        }
        $container->setParameter('session.storage.options', $options);

        $this->addClassesToCompile(array(
            'Symfony\\Component\\HttpFoundation\\SessionStorage\\SessionStorageInterface',
            $container->getDefinition('session')->getClass(),
        ));

        if ($container->hasDefinition($config['storage_id'])) {
            $this->addClassesToCompile(array(
                $container->findDefinition('session.storage')->getClass(),
            ));
        }
    }

    /**
     * Loads the templating configuration.
     *
     * @param array            $config    A templating configuration array
     * @param string           $ide
     * @param ContainerBuilder $container A ContainerBuilder instance
     * @param XmlFileLoader    $loader    An XmlFileLoader instance
     */
    private function registerTemplatingConfiguration(array $config, $ide, ContainerBuilder $container, XmlFileLoader $loader)
    {
        $loader->load('templating.xml');
        $loader->load('templating_php.xml');

        $links = array(
            'textmate' => 'txmt://open?url=file://%f&line=%l',
            'macvim'   => 'mvim://open?url=file://%f&line=%l',
        );

        $container->setParameter('templating.helper.code.file_link_format', str_replace('%', '%%', isset($links[$ide]) ? $links[$ide] : $ide));

        if ($container->getParameter('kernel.debug')) {
            $loader->load('templating_debug.xml');
        }

        $packages = array();
        foreach ($config['packages'] as $name => $package) {
            $packages[$name] = new Definition('%templating.asset_package.class%', array(
                $package['base_urls'],
                $package['version'],
            ));
        }

        $container->setParameter('templating.helper.assets.assets_base_urls', isset($config['assets_base_urls']) ? $config['assets_base_urls'] : array());
        $container->setParameter('templating.helper.assets.assets_version', $config['assets_version']);
        $container->setParameter('templating.helper.assets.packages', $packages);

        if (!empty($config['loaders'])) {
            $loaders = array_map(function($loader) { return new Reference($loader); }, $config['loaders']);

            // Use a delegation unless only a single loader was registered
            if (1 === count($loaders)) {
                $container->setAlias('templating.loader', (string) reset($loaders));
            } else {
                $container->getDefinition('templating.loader.chain')->addArgument($loaders);
                $container->setAlias('templating.loader', 'templating.loader.chain');
            }
        }

        $container->setParameter('templating.loader.cache.path', null);
        if (isset($config['cache'])) {
            // Wrap the existing loader with cache (must happen after loaders are registered)
            $container->setDefinition('templating.loader.wrapped', $container->findDefinition('templating.loader'));
            $loaderCache = $container->getDefinition('templating.loader.cache');
            $container->setParameter('templating.loader.cache.path', $config['cache']);

            $container->setDefinition('templating.loader', $loaderCache);
        }

        if ($config['cache_warmer']) {
            $container
                ->getDefinition('templating.cache_warmer.template_paths')
                ->addTag('kernel.cache_warmer', array('priority' => 20))
            ;
            $container->setAlias('templating.locator', 'templating.locator.cached');
        } else {
            $container->setAlias('templating.locator', 'templating.locator.uncached');
        }

        $this->addClassesToCompile(array(
            'Symfony\\Bundle\\FrameworkBundle\\Templating\\EngineInterface',
            'Symfony\\Component\\Templating\\TemplateNameParserInterface',
            'Symfony\\Component\\Templating\\TemplateNameParser',
            'Symfony\\Component\\Templating\\EngineInterface',
            'Symfony\\Component\\Config\\FileLocatorInterface',
            'Symfony\\Component\\Templating\\TemplateReferenceInterface',
            'Symfony\\Component\\Templating\\TemplateReference',
            'Symfony\\Bundle\\FrameworkBundle\\Templating\\TemplateReference',
            'Symfony\\Bundle\\FrameworkBundle\\Templating\\TemplateNameParser',
            $container->findDefinition('templating.locator')->getClass(),
        ));

        if (in_array('php', $config['engines'], true)) {
            $this->addClassesToCompile(array(
                'Symfony\\Component\\Templating\\PhpEngine',
                'Symfony\\Component\\Templating\\Loader\\LoaderInterface',
                'Symfony\\Component\\Templating\\Storage\\Storage',
                'Symfony\\Component\\Templating\\Storage\\FileStorage',
                'Symfony\\Bundle\\FrameworkBundle\\Templating\\PhpEngine',
                'Symfony\\Bundle\\FrameworkBundle\\Templating\\Loader\\FilesystemLoader',
            ));
        }

        $container->setParameter('templating.engines', $config['engines']);
        $engines = array_map(function($engine) { return new Reference('templating.engine.'.$engine); }, $config['engines']);

        // Use a delegation unless only a single engine was registered
        if (1 === count($engines)) {
            $container->setAlias('templating', (string) reset($engines));
        } else {
            $container->getDefinition('templating.engine.delegating')->replaceArgument(1, $engines);
            $container->setAlias('templating', 'templating.engine.delegating');
        }
    }

    /**
     * Loads the translator configuration.
     *
     * @param array            $config    A translator configuration array
     * @param ContainerBuilder $container A ContainerBuilder instance
     */
    private function registerTranslatorConfiguration(array $config, ContainerBuilder $container)
    {
        if (!empty($config['enabled'])) {
            // Use the "real" translator instead of the identity default
            $container->setDefinition('translator', $translator = $container->findDefinition('translator.real'));
            $translator->addMethodCall('setFallbackLocale', array($config['fallback']));

            // Discover translation directories
            $dirs = array();
            foreach ($container->getParameter('kernel.bundles') as $bundle) {
                $reflection = new \ReflectionClass($bundle);
                if (is_dir($dir = dirname($reflection->getFilename()).'/Resources/translations')) {
                    $dirs[] = $dir;
                }
            }
            if (is_dir($dir = $container->getParameter('kernel.root_dir').'/Resources/translations')) {
                $dirs[] = $dir;
            }

            // Register translation resources
            if ($dirs) {
                $finder = new Finder();
                $finder->files()->filter(function (\SplFileInfo $file) { return 2 === substr_count($file->getBasename(), '.'); })->in($dirs);
                foreach ($finder as $file) {
                    // filename is domain.locale.format
                    list($domain, $locale, $format) = explode('.', $file->getBasename());

                    $translator->addMethodCall('addResource', array($format, (string) $file, $locale, $domain));
                }
            }
        }
    }

    /**
     * Loads the validator configuration.
     *
     * @param array            $config    A validation configuration array
     * @param ContainerBuilder $container A ContainerBuilder instance
     * @param XmlFileLoader    $loader    An XmlFileLoader instance
     */
    private function registerValidationConfiguration(array $config, ContainerBuilder $container, XmlFileLoader $loader)
    {
        if (empty($config['enabled'])) {
            return;
        }

        $loader->load('validator.xml');

        $container->setParameter('validator.mapping.loader.xml_files_loader.mapping_files', $this->getValidatorXmlMappingFiles($container));
        $container->setParameter('validator.mapping.loader.yaml_files_loader.mapping_files', $this->getValidatorYamlMappingFiles($container));

<<<<<<< HEAD
        if ($config['enable_annotations']) {
=======
        if (isset($config['annotations'])) {
            $namespaces = array('assert' => 'Symfony\\Component\\Validator\\Constraints\\');
            // Register prefixes for constraint namespaces
            if (!empty($config['annotations']['namespaces'])) {
                $namespaces = array_merge($namespaces, $config['annotations']['namespaces']);
            }

            // Register annotation loader
            $container->setParameter('validator.mapping.loader.annotation_loader.namespaces', $namespaces);

>>>>>>> dbdb3da6
            $loaderChain = $container->getDefinition('validator.mapping.loader.loader_chain');
            $arguments = $loaderChain->getArguments();
            array_unshift($arguments[0], new Reference('validator.mapping.loader.annotation_loader'));
            $loaderChain->setArguments($arguments);
        }

        if (isset($config['cache'])) {
            $container->getDefinition('validator.mapping.class_metadata_factory')
                ->replaceArgument(1, new Reference('validator.mapping.cache.'.$config['cache']));
            $container->setParameter(
                'validator.mapping.cache.prefix',
                'validator_'.md5($container->getParameter('kernel.root_dir'))
            );
        }
    }

    private function getValidatorXmlMappingFiles(ContainerBuilder $container)
    {
        $files = array(__DIR__.'/../../../Component/Form/Resources/config/validation.xml');
        $container->addResource(new FileResource($files[0]));

        foreach ($container->getParameter('kernel.bundles') as $bundle) {
            $reflection = new \ReflectionClass($bundle);
            if (file_exists($file = dirname($reflection->getFilename()).'/Resources/config/validation.xml')) {
                $files[] = realpath($file);
                $container->addResource(new FileResource($file));
            }
        }

        return $files;
    }

    private function getValidatorYamlMappingFiles(ContainerBuilder $container)
    {
        $files = array();

        foreach ($container->getParameter('kernel.bundles') as $bundle) {
            $reflection = new \ReflectionClass($bundle);
            if (file_exists($file = dirname($reflection->getFilename()).'/Resources/config/validation.yml')) {
                $files[] = realpath($file);
                $container->addResource(new FileResource($file));
            }
        }

        return $files;
    }

    private function registerAnnotationsConfiguration(array $config, ContainerBuilder $container,$loader)
    {
        $loader->load('annotations.xml');

        if ('file' === $config['cache']) {
            $cacheDir = $container->getParameterBag()->resolveValue($config['file_cache']['dir']);
            if (!is_dir($cacheDir) && false === @mkdir($cacheDir, 0777, true)) {
                throw new \RuntimeException(sprintf('Could not create cache directory "%s".', $cacheDir));
            }

            $container
                ->getDefinition('annotations.cache.file_cache')
                ->replaceArgument(0, $cacheDir)
                ->replaceArgument(1, $config['file_cache']['debug'])
            ;
        } else if ('none' === $config['cache']) {
            $container->setAlias('annotation_reader', 'annotations.reader');
        } else {
            $container
                ->getDefinition('annotations.cached_reader')
                ->replaceArgument(1, new Reference($config['cache']))
            ;
        }
    }

    /**
     * Returns the base path for the XSD files.
     *
     * @return string The XSD base path
     */
    public function getXsdValidationBasePath()
    {
        return __DIR__.'/../Resources/config/schema';
    }

    public function getNamespace()
    {
        return 'http://symfony.com/schema/dic/symfony';
    }
}<|MERGE_RESOLUTION|>--- conflicted
+++ resolved
@@ -452,20 +452,7 @@
         $container->setParameter('validator.mapping.loader.xml_files_loader.mapping_files', $this->getValidatorXmlMappingFiles($container));
         $container->setParameter('validator.mapping.loader.yaml_files_loader.mapping_files', $this->getValidatorYamlMappingFiles($container));
 
-<<<<<<< HEAD
         if ($config['enable_annotations']) {
-=======
-        if (isset($config['annotations'])) {
-            $namespaces = array('assert' => 'Symfony\\Component\\Validator\\Constraints\\');
-            // Register prefixes for constraint namespaces
-            if (!empty($config['annotations']['namespaces'])) {
-                $namespaces = array_merge($namespaces, $config['annotations']['namespaces']);
-            }
-
-            // Register annotation loader
-            $container->setParameter('validator.mapping.loader.annotation_loader.namespaces', $namespaces);
-
->>>>>>> dbdb3da6
             $loaderChain = $container->getDefinition('validator.mapping.loader.loader_chain');
             $arguments = $loaderChain->getArguments();
             array_unshift($arguments[0], new Reference('validator.mapping.loader.annotation_loader'));
