<?php

/*
 * This file is part of the Symfony package.
 *
 * (c) Fabien Potencier <fabien@symfony.com>
 *
 * For the full copyright and license information, please view the LICENSE
 * file that was distributed with this source code.
 */

namespace Symfony\Bundle\FrameworkBundle\DependencyInjection;

use Doctrine\Common\Annotations\AnnotationRegistry;
use Doctrine\Common\Annotations\Reader;
use Http\Client\HttpClient;
use Psr\Cache\CacheItemPoolInterface;
use Psr\Container\ContainerInterface as PsrContainerInterface;
use Psr\EventDispatcher\EventDispatcherInterface as PsrEventDispatcherInterface;
use Psr\Http\Client\ClientInterface;
use Psr\Log\LoggerAwareInterface;
use Symfony\Bridge\Monolog\Processor\DebugProcessor;
use Symfony\Bridge\Twig\Extension\CsrfExtension;
use Symfony\Bundle\FrameworkBundle\Controller\AbstractController;
use Symfony\Bundle\FrameworkBundle\Routing\AnnotatedRouteControllerLoader;
use Symfony\Bundle\FrameworkBundle\Routing\RouteLoaderInterface;
use Symfony\Bundle\FullStack;
use Symfony\Component\Asset\PackageInterface;
use Symfony\Component\BrowserKit\AbstractBrowser;
use Symfony\Component\Cache\Adapter\AdapterInterface;
use Symfony\Component\Cache\Adapter\ArrayAdapter;
use Symfony\Component\Cache\Adapter\ChainAdapter;
use Symfony\Component\Cache\Adapter\TagAwareAdapter;
use Symfony\Component\Cache\DependencyInjection\CachePoolPass;
use Symfony\Component\Cache\Marshaller\DefaultMarshaller;
use Symfony\Component\Cache\Marshaller\MarshallerInterface;
use Symfony\Component\Cache\ResettableInterface;
use Symfony\Component\Config\FileLocator;
use Symfony\Component\Config\Loader\LoaderInterface;
use Symfony\Component\Config\Resource\DirectoryResource;
use Symfony\Component\Config\ResourceCheckerInterface;
use Symfony\Component\Console\Application;
use Symfony\Component\Console\Command\Command;
use Symfony\Component\DependencyInjection\Alias;
use Symfony\Component\DependencyInjection\Argument\ServiceClosureArgument;
use Symfony\Component\DependencyInjection\ChildDefinition;
use Symfony\Component\DependencyInjection\Compiler\ServiceLocatorTagPass;
use Symfony\Component\DependencyInjection\ContainerBuilder;
use Symfony\Component\DependencyInjection\ContainerInterface;
use Symfony\Component\DependencyInjection\Definition;
use Symfony\Component\DependencyInjection\EnvVarLoaderInterface;
use Symfony\Component\DependencyInjection\EnvVarProcessorInterface;
use Symfony\Component\DependencyInjection\Exception\InvalidArgumentException;
use Symfony\Component\DependencyInjection\Exception\LogicException;
use Symfony\Component\DependencyInjection\Loader\PhpFileLoader;
use Symfony\Component\DependencyInjection\Parameter;
use Symfony\Component\DependencyInjection\Reference;
use Symfony\Component\DependencyInjection\ServiceLocator;
use Symfony\Component\EventDispatcher\EventSubscriberInterface;
use Symfony\Component\ExpressionLanguage\ExpressionLanguage;
use Symfony\Component\Finder\Finder;
use Symfony\Component\Form\ChoiceList\Factory\CachingFactoryDecorator;
use Symfony\Component\Form\FormTypeExtensionInterface;
use Symfony\Component\Form\FormTypeGuesserInterface;
use Symfony\Component\Form\FormTypeInterface;
use Symfony\Component\HttpClient\MockHttpClient;
use Symfony\Component\HttpClient\RetryableHttpClient;
use Symfony\Component\HttpClient\ScopingHttpClient;
use Symfony\Component\HttpFoundation\Request;
use Symfony\Component\HttpKernel\CacheClearer\CacheClearerInterface;
use Symfony\Component\HttpKernel\CacheWarmer\CacheWarmerInterface;
use Symfony\Component\HttpKernel\Controller\ArgumentValueResolverInterface;
use Symfony\Component\HttpKernel\DataCollector\DataCollectorInterface;
use Symfony\Component\HttpKernel\DependencyInjection\Extension;
use Symfony\Component\Lock\Lock;
use Symfony\Component\Lock\LockFactory;
use Symfony\Component\Lock\LockInterface;
use Symfony\Component\Lock\PersistingStoreInterface;
use Symfony\Component\Lock\Store\StoreFactory;
use Symfony\Component\Mailer\Bridge\Amazon\Transport\SesTransportFactory;
use Symfony\Component\Mailer\Bridge\Google\Transport\GmailTransportFactory;
use Symfony\Component\Mailer\Bridge\Mailchimp\Transport\MandrillTransportFactory;
use Symfony\Component\Mailer\Bridge\Mailgun\Transport\MailgunTransportFactory;
use Symfony\Component\Mailer\Bridge\Mailjet\Transport\MailjetTransportFactory;
use Symfony\Component\Mailer\Bridge\Postmark\Transport\PostmarkTransportFactory;
use Symfony\Component\Mailer\Bridge\Sendgrid\Transport\SendgridTransportFactory;
use Symfony\Component\Mailer\Bridge\Sendinblue\Transport\SendinblueTransportFactory;
use Symfony\Component\Mailer\Mailer;
use Symfony\Component\Messenger\Bridge\AmazonSqs\Transport\AmazonSqsTransportFactory;
use Symfony\Component\Messenger\Bridge\Amqp\Transport\AmqpTransportFactory;
use Symfony\Component\Messenger\Bridge\Beanstalkd\Transport\BeanstalkdTransportFactory;
use Symfony\Component\Messenger\Bridge\Redis\Transport\RedisTransportFactory;
use Symfony\Component\Messenger\Handler\MessageHandlerInterface;
use Symfony\Component\Messenger\MessageBus;
use Symfony\Component\Messenger\MessageBusInterface;
use Symfony\Component\Messenger\Transport\Serialization\SerializerInterface;
use Symfony\Component\Messenger\Transport\TransportFactoryInterface;
use Symfony\Component\Messenger\Transport\TransportInterface;
use Symfony\Component\Mime\Header\Headers;
use Symfony\Component\Mime\MimeTypeGuesserInterface;
use Symfony\Component\Mime\MimeTypes;
use Symfony\Component\Notifier\Bridge\Esendex\EsendexTransportFactory;
use Symfony\Component\Notifier\Bridge\Firebase\FirebaseTransportFactory;
use Symfony\Component\Notifier\Bridge\FreeMobile\FreeMobileTransportFactory;
use Symfony\Component\Notifier\Bridge\GoogleChat\GoogleChatTransportFactory;
use Symfony\Component\Notifier\Bridge\Infobip\InfobipTransportFactory;
use Symfony\Component\Notifier\Bridge\Mattermost\MattermostTransportFactory;
use Symfony\Component\Notifier\Bridge\Mobyt\MobytTransportFactory;
use Symfony\Component\Notifier\Bridge\Nexmo\NexmoTransportFactory;
use Symfony\Component\Notifier\Bridge\OvhCloud\OvhCloudTransportFactory;
use Symfony\Component\Notifier\Bridge\RocketChat\RocketChatTransportFactory;
use Symfony\Component\Notifier\Bridge\Sendinblue\SendinblueTransportFactory as SendinblueNotifierTransportFactory;
use Symfony\Component\Notifier\Bridge\Sinch\SinchTransportFactory;
use Symfony\Component\Notifier\Bridge\Slack\SlackTransportFactory;
use Symfony\Component\Notifier\Bridge\Smsapi\SmsapiTransportFactory;
use Symfony\Component\Notifier\Bridge\Telegram\TelegramTransportFactory;
use Symfony\Component\Notifier\Bridge\Twilio\TwilioTransportFactory;
use Symfony\Component\Notifier\Bridge\Zulip\ZulipTransportFactory;
use Symfony\Component\Notifier\Notifier;
use Symfony\Component\Notifier\Recipient\Recipient;
use Symfony\Component\PropertyAccess\PropertyAccessor;
use Symfony\Component\PropertyInfo\PropertyAccessExtractorInterface;
use Symfony\Component\PropertyInfo\PropertyDescriptionExtractorInterface;
use Symfony\Component\PropertyInfo\PropertyInfoExtractorInterface;
use Symfony\Component\PropertyInfo\PropertyInitializableExtractorInterface;
use Symfony\Component\PropertyInfo\PropertyListExtractorInterface;
use Symfony\Component\PropertyInfo\PropertyReadInfoExtractorInterface;
use Symfony\Component\PropertyInfo\PropertyTypeExtractorInterface;
use Symfony\Component\PropertyInfo\PropertyWriteInfoExtractorInterface;
use Symfony\Component\RateLimiter\Limiter;
use Symfony\Component\RateLimiter\LimiterInterface;
use Symfony\Component\RateLimiter\Storage\CacheStorage;
use Symfony\Component\Routing\Loader\AnnotationDirectoryLoader;
use Symfony\Component\Routing\Loader\AnnotationFileLoader;
use Symfony\Component\Security\Core\Security;
use Symfony\Component\Security\Csrf\CsrfTokenManagerInterface;
use Symfony\Component\Serializer\Encoder\DecoderInterface;
use Symfony\Component\Serializer\Encoder\EncoderInterface;
use Symfony\Component\Serializer\Normalizer\DenormalizerInterface;
use Symfony\Component\Serializer\Normalizer\NormalizerInterface;
use Symfony\Component\Serializer\Normalizer\UnwrappingDenormalizer;
use Symfony\Component\Stopwatch\Stopwatch;
use Symfony\Component\String\LazyString;
use Symfony\Component\String\Slugger\SluggerInterface;
use Symfony\Component\Translation\Command\XliffLintCommand as BaseXliffLintCommand;
use Symfony\Component\Translation\PseudoLocalizationTranslator;
use Symfony\Component\Translation\Translator;
use Symfony\Component\Validator\ConstraintValidatorInterface;
use Symfony\Component\Validator\Mapping\Loader\PropertyInfoLoader;
use Symfony\Component\Validator\ObjectInitializerInterface;
use Symfony\Component\WebLink\HttpHeaderSerializer;
use Symfony\Component\Workflow;
use Symfony\Component\Workflow\WorkflowInterface;
use Symfony\Component\Yaml\Command\LintCommand as BaseYamlLintCommand;
use Symfony\Component\Yaml\Yaml;
use Symfony\Contracts\Cache\CacheInterface;
use Symfony\Contracts\Cache\CallbackInterface;
use Symfony\Contracts\Cache\TagAwareCacheInterface;
use Symfony\Contracts\HttpClient\HttpClientInterface;
use Symfony\Contracts\Service\ResetInterface;
use Symfony\Contracts\Service\ServiceSubscriberInterface;
use Symfony\Contracts\Translation\LocaleAwareInterface;

/**
 * FrameworkExtension.
 *
 * @author Fabien Potencier <fabien@symfony.com>
 * @author Jeremy Mikola <jmikola@gmail.com>
 * @author Kévin Dunglas <dunglas@gmail.com>
 * @author Grégoire Pineau <lyrixx@lyrixx.info>
 */
class FrameworkExtension extends Extension
{
    private $formConfigEnabled = false;
    private $translationConfigEnabled = false;
    private $sessionConfigEnabled = false;
    private $annotationsConfigEnabled = false;
    private $validatorConfigEnabled = false;
    private $messengerConfigEnabled = false;
    private $mailerConfigEnabled = false;
    private $httpClientConfigEnabled = false;
    private $notifierConfigEnabled = false;
    private $lockConfigEnabled = false;

    /**
     * Responds to the app.config configuration parameter.
     *
     * @throws LogicException
     */
    public function load(array $configs, ContainerBuilder $container)
    {
        $loader = new PhpFileLoader($container, new FileLocator(\dirname(__DIR__).'/Resources/config'));

        $loader->load('web.php');
        $loader->load('services.php');
        $loader->load('fragment_renderer.php');
        $loader->load('error_renderer.php');

        if (interface_exists(PsrEventDispatcherInterface::class)) {
            $container->setAlias(PsrEventDispatcherInterface::class, 'event_dispatcher');
        }

        $container->registerAliasForArgument('parameter_bag', PsrContainerInterface::class);

        if (class_exists(Application::class)) {
            $loader->load('console.php');

            if (!class_exists(BaseXliffLintCommand::class)) {
                $container->removeDefinition('console.command.xliff_lint');
            }
            if (!class_exists(BaseYamlLintCommand::class)) {
                $container->removeDefinition('console.command.yaml_lint');
            }
        }

        // Load Cache configuration first as it is used by other components
        $loader->load('cache.php');

        $configuration = $this->getConfiguration($configs, $container);
        $config = $this->processConfiguration($configuration, $configs);

        $this->annotationsConfigEnabled = $this->isConfigEnabled($container, $config['annotations']);
        $this->translationConfigEnabled = $this->isConfigEnabled($container, $config['translator']);

        // A translator must always be registered (as support is included by
        // default in the Form and Validator component). If disabled, an identity
        // translator will be used and everything will still work as expected.
        if ($this->isConfigEnabled($container, $config['translator']) || $this->isConfigEnabled($container, $config['form']) || $this->isConfigEnabled($container, $config['validation'])) {
            if (!class_exists('Symfony\Component\Translation\Translator') && $this->isConfigEnabled($container, $config['translator'])) {
                throw new LogicException('Translation support cannot be enabled as the Translation component is not installed. Try running "composer require symfony/translation".');
            }

            if (class_exists(Translator::class)) {
                $loader->load('identity_translator.php');
            }
        }

        // If the slugger is used but the String component is not available, we should throw an error
        if (!interface_exists(SluggerInterface::class)) {
            $container->register('slugger', 'stdClass')
                ->addError('You cannot use the "slugger" service since the String component is not installed. Try running "composer require symfony/string".');
        } else {
            if (!interface_exists(LocaleAwareInterface::class)) {
                $container->register('slugger', 'stdClass')
                    ->addError('You cannot use the "slugger" service since the Translation contracts are not installed. Try running "composer require symfony/translation".');
            }

            if (!\extension_loaded('intl') && !\defined('PHPUNIT_COMPOSER_INSTALL')) {
                trigger_deprecation('', '', 'Please install the "intl" PHP extension for best performance.');
            }
        }

        if (isset($config['secret'])) {
            $container->setParameter('kernel.secret', $config['secret']);
        }

        $container->setParameter('kernel.http_method_override', $config['http_method_override']);
        $container->setParameter('kernel.trusted_hosts', $config['trusted_hosts']);
        $container->setParameter('kernel.default_locale', $config['default_locale']);
        $container->setParameter('kernel.error_controller', $config['error_controller']);

        if (($config['trusted_proxies'] ?? false) && ($config['trusted_headers'] ?? false)) {
            $container->setParameter('kernel.trusted_proxies', $config['trusted_proxies']);
            $container->setParameter('kernel.trusted_headers', $this->resolveTrustedHeaders($config['trusted_headers']));
        }

        if (!$container->hasParameter('debug.file_link_format')) {
            $links = [
                'textmate' => 'txmt://open?url=file://%%f&line=%%l',
                'macvim' => 'mvim://open?url=file://%%f&line=%%l',
                'emacs' => 'emacs://open?url=file://%%f&line=%%l',
                'sublime' => 'subl://open?url=file://%%f&line=%%l',
                'phpstorm' => 'phpstorm://open?file=%%f&line=%%l',
                'atom' => 'atom://core/open/file?filename=%%f&line=%%l',
                'vscode' => 'vscode://file/%%f:%%l',
            ];
            $ide = $config['ide'];
            // mark any env vars found in the ide setting as used
            $container->resolveEnvPlaceholders($ide);

            $container->setParameter('debug.file_link_format', str_replace('%', '%%', ini_get('xdebug.file_link_format') ?: get_cfg_var('xdebug.file_link_format')) ?: (isset($links[$ide]) ? $links[$ide] : $ide));
        }

        if (!empty($config['test'])) {
            $loader->load('test.php');

            if (!class_exists(AbstractBrowser::class)) {
                $container->removeDefinition('test.client');
            }
        }

        // register cache before session so both can share the connection services
        $this->registerCacheConfiguration($config['cache'], $container);

        if ($this->isConfigEnabled($container, $config['session'])) {
            if (!\extension_loaded('session')) {
                throw new LogicException('Session support cannot be enabled as the session extension is not installed. See https://php.net/session.installation for instructions.');
            }

            $this->sessionConfigEnabled = true;
            $this->registerSessionConfiguration($config['session'], $container, $loader);
            if (!empty($config['test'])) {
                $container->getDefinition('test.session.listener')->setArgument(1, '%session.storage.options%');
            }
        }

        if ($this->isConfigEnabled($container, $config['request'])) {
            $this->registerRequestConfiguration($config['request'], $container, $loader);
        }

        if (null === $config['csrf_protection']['enabled']) {
            $config['csrf_protection']['enabled'] = $this->sessionConfigEnabled && !class_exists(FullStack::class) && interface_exists(CsrfTokenManagerInterface::class);
        }
        $this->registerSecurityCsrfConfiguration($config['csrf_protection'], $container, $loader);

        if ($this->isConfigEnabled($container, $config['form'])) {
            if (!class_exists('Symfony\Component\Form\Form')) {
                throw new LogicException('Form support cannot be enabled as the Form component is not installed. Try running "composer require symfony/form".');
            }

            $this->formConfigEnabled = true;
            $this->registerFormConfiguration($config, $container, $loader);

            if (class_exists('Symfony\Component\Validator\Validation')) {
                $config['validation']['enabled'] = true;
            } else {
                $container->setParameter('validator.translation_domain', 'validators');

                $container->removeDefinition('form.type_extension.form.validator');
                $container->removeDefinition('form.type_guesser.validator');
            }
        } else {
            $container->removeDefinition('console.command.form_debug');
        }

        if ($this->isConfigEnabled($container, $config['assets'])) {
            if (!class_exists('Symfony\Component\Asset\Package')) {
                throw new LogicException('Asset support cannot be enabled as the Asset component is not installed. Try running "composer require symfony/asset".');
            }

            $this->registerAssetsConfiguration($config['assets'], $container, $loader);
        }

        if ($this->messengerConfigEnabled = $this->isConfigEnabled($container, $config['messenger'])) {
            $this->registerMessengerConfiguration($config['messenger'], $container, $loader, $config['validation']);
        } else {
            $container->removeDefinition('console.command.messenger_consume_messages');
            $container->removeDefinition('console.command.messenger_debug');
            $container->removeDefinition('console.command.messenger_stop_workers');
            $container->removeDefinition('console.command.messenger_setup_transports');
            $container->removeDefinition('console.command.messenger_failed_messages_retry');
            $container->removeDefinition('console.command.messenger_failed_messages_show');
            $container->removeDefinition('console.command.messenger_failed_messages_remove');
            $container->removeDefinition('cache.messenger.restart_workers_signal');

            if ($container->hasDefinition('messenger.transport.amqp.factory') && !class_exists(AmqpTransportFactory::class)) {
                if (class_exists(\Symfony\Component\Messenger\Transport\AmqpExt\AmqpTransportFactory::class)) {
                    $container->getDefinition('messenger.transport.amqp.factory')
                        ->setClass(\Symfony\Component\Messenger\Transport\AmqpExt\AmqpTransportFactory::class)
                        ->addTag('messenger.transport_factory');
                } else {
                    $container->removeDefinition('messenger.transport.amqp.factory');
                }
            }

            if ($container->hasDefinition('messenger.transport.redis.factory') && !class_exists(RedisTransportFactory::class)) {
                if (class_exists(\Symfony\Component\Messenger\Transport\RedisExt\RedisTransportFactory::class)) {
                    $container->getDefinition('messenger.transport.redis.factory')
                        ->setClass(\Symfony\Component\Messenger\Transport\RedisExt\RedisTransportFactory::class)
                        ->addTag('messenger.transport_factory');
                } else {
                    $container->removeDefinition('messenger.transport.redis.factory');
                }
            }
        }

        if ($this->httpClientConfigEnabled = $this->isConfigEnabled($container, $config['http_client'])) {
            $this->registerHttpClientConfiguration($config['http_client'], $container, $loader, $config['profiler']);
        }

        if ($this->mailerConfigEnabled = $this->isConfigEnabled($container, $config['mailer'])) {
            $this->registerMailerConfiguration($config['mailer'], $container, $loader);
        }

        if ($this->notifierConfigEnabled = $this->isConfigEnabled($container, $config['notifier'])) {
            $this->registerNotifierConfiguration($config['notifier'], $container, $loader);
        }

        $propertyInfoEnabled = $this->isConfigEnabled($container, $config['property_info']);
        $this->registerValidationConfiguration($config['validation'], $container, $loader, $propertyInfoEnabled);
        $this->registerHttpCacheConfiguration($config['http_cache'], $container);
        $this->registerEsiConfiguration($config['esi'], $container, $loader);
        $this->registerSsiConfiguration($config['ssi'], $container, $loader);
        $this->registerFragmentsConfiguration($config['fragments'], $container, $loader);
        $this->registerTranslatorConfiguration($config['translator'], $container, $loader, $config['default_locale']);
        $this->registerProfilerConfiguration($config['profiler'], $container, $loader);
        $this->registerWorkflowConfiguration($config['workflows'], $container, $loader);
        $this->registerDebugConfiguration($config['php_errors'], $container, $loader);
        $this->registerRouterConfiguration($config['router'], $container, $loader, $config['translator']['enabled_locales'] ?? []);
        $this->registerAnnotationsConfiguration($config['annotations'], $container, $loader);
        $this->registerPropertyAccessConfiguration($config['property_access'], $container, $loader);
        $this->registerSecretsConfiguration($config['secrets'], $container, $loader);

        if ($this->isConfigEnabled($container, $config['serializer'])) {
            if (!class_exists('Symfony\Component\Serializer\Serializer')) {
                throw new LogicException('Serializer support cannot be enabled as the Serializer component is not installed. Try running "composer require symfony/serializer-pack".');
            }

            $this->registerSerializerConfiguration($config['serializer'], $container, $loader);
        }

        if ($propertyInfoEnabled) {
            $this->registerPropertyInfoConfiguration($container, $loader);
        }

        if ($this->lockConfigEnabled = $this->isConfigEnabled($container, $config['lock'])) {
            $this->registerLockConfiguration($config['lock'], $container, $loader);
        }

        if ($this->isConfigEnabled($container, $config['rate_limiter'])) {
            if (!interface_exists(LimiterInterface::class)) {
                throw new LogicException('Rate limiter support cannot be enabled as the RateLimiter component is not installed. Try running "composer require symfony/rate-limiter".');
            }

            $this->registerRateLimiterConfiguration($config['rate_limiter'], $container, $loader);
        }

        if ($this->isConfigEnabled($container, $config['web_link'])) {
            if (!class_exists(HttpHeaderSerializer::class)) {
                throw new LogicException('WebLink support cannot be enabled as the WebLink component is not installed. Try running "composer require symfony/weblink".');
            }

            $loader->load('web_link.php');
        }

        $this->addAnnotatedClassesToCompile([
            '**\\Controller\\',
            '**\\Entity\\',

            // Added explicitly so that we don't rely on the class map being dumped to make it work
            'Symfony\\Bundle\\FrameworkBundle\\Controller\\AbstractController',
        ]);

        if (class_exists(MimeTypes::class)) {
            $loader->load('mime_type.php');
        }

        $container->registerForAutoconfiguration(Command::class)
            ->addTag('console.command');
        $container->registerForAutoconfiguration(ResourceCheckerInterface::class)
            ->addTag('config_cache.resource_checker');
        $container->registerForAutoconfiguration(EnvVarLoaderInterface::class)
            ->addTag('container.env_var_loader');
        $container->registerForAutoconfiguration(EnvVarProcessorInterface::class)
            ->addTag('container.env_var_processor');
        $container->registerForAutoconfiguration(CallbackInterface::class)
            ->addTag('container.reversible');
        $container->registerForAutoconfiguration(ServiceLocator::class)
            ->addTag('container.service_locator');
        $container->registerForAutoconfiguration(ServiceSubscriberInterface::class)
            ->addTag('container.service_subscriber');
        $container->registerForAutoconfiguration(ArgumentValueResolverInterface::class)
            ->addTag('controller.argument_value_resolver');
        $container->registerForAutoconfiguration(AbstractController::class)
            ->addTag('controller.service_arguments');
        $container->registerForAutoconfiguration(DataCollectorInterface::class)
            ->addTag('data_collector');
        $container->registerForAutoconfiguration(FormTypeInterface::class)
            ->addTag('form.type');
        $container->registerForAutoconfiguration(FormTypeGuesserInterface::class)
            ->addTag('form.type_guesser');
        $container->registerForAutoconfiguration(FormTypeExtensionInterface::class)
            ->addTag('form.type_extension');
        $container->registerForAutoconfiguration(CacheClearerInterface::class)
            ->addTag('kernel.cache_clearer');
        $container->registerForAutoconfiguration(CacheWarmerInterface::class)
            ->addTag('kernel.cache_warmer');
        $container->registerForAutoconfiguration(EventSubscriberInterface::class)
            ->addTag('kernel.event_subscriber');
        $container->registerForAutoconfiguration(LocaleAwareInterface::class)
            ->addTag('kernel.locale_aware');
        $container->registerForAutoconfiguration(ResetInterface::class)
            ->addTag('kernel.reset', ['method' => 'reset']);

        if (!interface_exists(MarshallerInterface::class)) {
            $container->registerForAutoconfiguration(ResettableInterface::class)
                ->addTag('kernel.reset', ['method' => 'reset']);
        }

        $container->registerForAutoconfiguration(PropertyListExtractorInterface::class)
            ->addTag('property_info.list_extractor');
        $container->registerForAutoconfiguration(PropertyTypeExtractorInterface::class)
            ->addTag('property_info.type_extractor');
        $container->registerForAutoconfiguration(PropertyDescriptionExtractorInterface::class)
            ->addTag('property_info.description_extractor');
        $container->registerForAutoconfiguration(PropertyAccessExtractorInterface::class)
            ->addTag('property_info.access_extractor');
        $container->registerForAutoconfiguration(PropertyInitializableExtractorInterface::class)
            ->addTag('property_info.initializable_extractor');
        $container->registerForAutoconfiguration(EncoderInterface::class)
            ->addTag('serializer.encoder');
        $container->registerForAutoconfiguration(DecoderInterface::class)
            ->addTag('serializer.encoder');
        $container->registerForAutoconfiguration(NormalizerInterface::class)
            ->addTag('serializer.normalizer');
        $container->registerForAutoconfiguration(DenormalizerInterface::class)
            ->addTag('serializer.normalizer');
        $container->registerForAutoconfiguration(ConstraintValidatorInterface::class)
            ->addTag('validator.constraint_validator');
        $container->registerForAutoconfiguration(ObjectInitializerInterface::class)
            ->addTag('validator.initializer');
        $container->registerForAutoconfiguration(MessageHandlerInterface::class)
            ->addTag('messenger.message_handler');
        $container->registerForAutoconfiguration(TransportFactoryInterface::class)
            ->addTag('messenger.transport_factory');
        $container->registerForAutoconfiguration(MimeTypeGuesserInterface::class)
            ->addTag('mime.mime_type_guesser');
        $container->registerForAutoconfiguration(LoggerAwareInterface::class)
            ->addMethodCall('setLogger', [new Reference('logger')]);

        if (!$container->getParameter('kernel.debug')) {
            // remove tagged iterator argument for resource checkers
            $container->getDefinition('config_cache_factory')->setArguments([]);
        }

        if (!$config['disallow_search_engine_index'] ?? false) {
            $container->removeDefinition('disallow_search_engine_index_response_listener');
        }

        $container->registerForAutoconfiguration(RouteLoaderInterface::class)
            ->addTag('routing.route_loader');
    }

    /**
     * {@inheritdoc}
     */
    public function getConfiguration(array $config, ContainerBuilder $container)
    {
        return new Configuration($container->getParameter('kernel.debug'));
    }

    private function registerFormConfiguration(array $config, ContainerBuilder $container, PhpFileLoader $loader)
    {
        $loader->load('form.php');

        $container->getDefinition('form.type_extension.form.validator')->setArgument(1, $config['form']['legacy_error_messages']);

        if (null === $config['form']['csrf_protection']['enabled']) {
            $config['form']['csrf_protection']['enabled'] = $config['csrf_protection']['enabled'];
        }

        if ($this->isConfigEnabled($container, $config['form']['csrf_protection'])) {
            $loader->load('form_csrf.php');

            $container->setParameter('form.type_extension.csrf.enabled', true);
            $container->setParameter('form.type_extension.csrf.field_name', $config['form']['csrf_protection']['field_name']);
        } else {
            $container->setParameter('form.type_extension.csrf.enabled', false);
        }

        if (!class_exists(Translator::class)) {
            $container->removeDefinition('form.type_extension.upload.validator');
        }
        if (!method_exists(CachingFactoryDecorator::class, 'reset')) {
            $container->getDefinition('form.choice_list_factory.cached')
                ->clearTag('kernel.reset')
            ;
        }
    }

    private function registerHttpCacheConfiguration(array $config, ContainerBuilder $container)
    {
        $options = $config;
        unset($options['enabled']);

        if (!$options['private_headers']) {
            unset($options['private_headers']);
        }

        $container->getDefinition('http_cache')
            ->setPublic($config['enabled'])
            ->replaceArgument(3, $options);
    }

    private function registerEsiConfiguration(array $config, ContainerBuilder $container, PhpFileLoader $loader)
    {
        if (!$this->isConfigEnabled($container, $config)) {
            $container->removeDefinition('fragment.renderer.esi');

            return;
        }

        $loader->load('esi.php');
    }

    private function registerSsiConfiguration(array $config, ContainerBuilder $container, PhpFileLoader $loader)
    {
        if (!$this->isConfigEnabled($container, $config)) {
            $container->removeDefinition('fragment.renderer.ssi');

            return;
        }

        $loader->load('ssi.php');
    }

    private function registerFragmentsConfiguration(array $config, ContainerBuilder $container, PhpFileLoader $loader)
    {
        if (!$this->isConfigEnabled($container, $config)) {
            $container->removeDefinition('fragment.renderer.hinclude');

            return;
        }

        $container->setParameter('fragment.renderer.hinclude.global_template', $config['hinclude_default_template']);

        $loader->load('fragment_listener.php');
        $container->setParameter('fragment.path', $config['path']);
    }

    private function registerProfilerConfiguration(array $config, ContainerBuilder $container, PhpFileLoader $loader)
    {
        if (!$this->isConfigEnabled($container, $config)) {
            // this is needed for the WebProfiler to work even if the profiler is disabled
            $container->setParameter('data_collector.templates', []);

            return;
        }

        $loader->load('profiling.php');
        $loader->load('collectors.php');
        $loader->load('cache_debug.php');

        if ($this->formConfigEnabled) {
            $loader->load('form_debug.php');
        }

        if ($this->validatorConfigEnabled) {
            $loader->load('validator_debug.php');
        }

        if ($this->translationConfigEnabled) {
            $loader->load('translation_debug.php');

            $container->getDefinition('translator.data_collector')->setDecoratedService('translator');
        }

        if ($this->messengerConfigEnabled) {
            $loader->load('messenger_debug.php');
        }

        if ($this->mailerConfigEnabled) {
            $loader->load('mailer_debug.php');
        }

        if ($this->httpClientConfigEnabled) {
            $loader->load('http_client_debug.php');
        }

        if ($this->notifierConfigEnabled) {
            $loader->load('notifier_debug.php');
        }

        $container->setParameter('profiler_listener.only_exceptions', $config['only_exceptions']);
        $container->setParameter('profiler_listener.only_master_requests', $config['only_master_requests']);

        // Choose storage class based on the DSN
        list($class) = explode(':', $config['dsn'], 2);
        if ('file' !== $class) {
            throw new \LogicException(sprintf('Driver "%s" is not supported for the profiler.', $class));
        }

        $container->setParameter('profiler.storage.dsn', $config['dsn']);

        $container->getDefinition('profiler')
            ->addArgument($config['collect'])
            ->addTag('kernel.reset', ['method' => 'reset']);
    }

    private function registerWorkflowConfiguration(array $config, ContainerBuilder $container, PhpFileLoader $loader)
    {
        if (!$config['enabled']) {
            $container->removeDefinition('console.command.workflow_dump');

            return;
        }

        if (!class_exists(Workflow\Workflow::class)) {
            throw new LogicException('Workflow support cannot be enabled as the Workflow component is not installed. Try running "composer require symfony/workflow".');
        }

        $loader->load('workflow.php');

        $registryDefinition = $container->getDefinition('workflow.registry');

        foreach ($config['workflows'] as $name => $workflow) {
            $type = $workflow['type'];
            $workflowId = sprintf('%s.%s', $type, $name);

            // Process Metadata (workflow + places (transition is done in the "create transition" block))
            $metadataStoreDefinition = new Definition(Workflow\Metadata\InMemoryMetadataStore::class, [[], [], null]);
            if ($workflow['metadata']) {
                $metadataStoreDefinition->replaceArgument(0, $workflow['metadata']);
            }
            $placesMetadata = [];
            foreach ($workflow['places'] as $place) {
                if ($place['metadata']) {
                    $placesMetadata[$place['name']] = $place['metadata'];
                }
            }
            if ($placesMetadata) {
                $metadataStoreDefinition->replaceArgument(1, $placesMetadata);
            }

            // Create transitions
            $transitions = [];
            $guardsConfiguration = [];
            $transitionsMetadataDefinition = new Definition(\SplObjectStorage::class);
            // Global transition counter per workflow
            $transitionCounter = 0;
            foreach ($workflow['transitions'] as $transition) {
                if ('workflow' === $type) {
                    $transitionDefinition = new Definition(Workflow\Transition::class, [$transition['name'], $transition['from'], $transition['to']]);
                    $transitionDefinition->setPublic(false);
                    $transitionId = sprintf('.%s.transition.%s', $workflowId, $transitionCounter++);
                    $container->setDefinition($transitionId, $transitionDefinition);
                    $transitions[] = new Reference($transitionId);
                    if (isset($transition['guard'])) {
                        $configuration = new Definition(Workflow\EventListener\GuardExpression::class);
                        $configuration->addArgument(new Reference($transitionId));
                        $configuration->addArgument($transition['guard']);
                        $configuration->setPublic(false);
                        $eventName = sprintf('workflow.%s.guard.%s', $name, $transition['name']);
                        $guardsConfiguration[$eventName][] = $configuration;
                    }
                    if ($transition['metadata']) {
                        $transitionsMetadataDefinition->addMethodCall('attach', [
                            new Reference($transitionId),
                            $transition['metadata'],
                        ]);
                    }
                } elseif ('state_machine' === $type) {
                    foreach ($transition['from'] as $from) {
                        foreach ($transition['to'] as $to) {
                            $transitionDefinition = new Definition(Workflow\Transition::class, [$transition['name'], $from, $to]);
                            $transitionDefinition->setPublic(false);
                            $transitionId = sprintf('.%s.transition.%s', $workflowId, $transitionCounter++);
                            $container->setDefinition($transitionId, $transitionDefinition);
                            $transitions[] = new Reference($transitionId);
                            if (isset($transition['guard'])) {
                                $configuration = new Definition(Workflow\EventListener\GuardExpression::class);
                                $configuration->addArgument(new Reference($transitionId));
                                $configuration->addArgument($transition['guard']);
                                $configuration->setPublic(false);
                                $eventName = sprintf('workflow.%s.guard.%s', $name, $transition['name']);
                                $guardsConfiguration[$eventName][] = $configuration;
                            }
                            if ($transition['metadata']) {
                                $transitionsMetadataDefinition->addMethodCall('attach', [
                                    new Reference($transitionId),
                                    $transition['metadata'],
                                ]);
                            }
                        }
                    }
                }
            }
            $metadataStoreDefinition->replaceArgument(2, $transitionsMetadataDefinition);
            $container->setDefinition(sprintf('%s.metadata_store', $workflowId), $metadataStoreDefinition);

            // Create places
            $places = array_column($workflow['places'], 'name');
            $initialMarking = $workflow['initial_marking'] ?? [];

            // Create a Definition
            $definitionDefinition = new Definition(Workflow\Definition::class);
            $definitionDefinition->setPublic(false);
            $definitionDefinition->addArgument($places);
            $definitionDefinition->addArgument($transitions);
            $definitionDefinition->addArgument($initialMarking);
            $definitionDefinition->addArgument(new Reference(sprintf('%s.metadata_store', $workflowId)));
            $definitionDefinition->addTag('workflow.definition', [
                'name' => $name,
                'type' => $type,
            ]);

            // Create MarkingStore
            if (isset($workflow['marking_store']['type'])) {
                $markingStoreDefinition = new ChildDefinition('workflow.marking_store.method');
                $markingStoreDefinition->setArguments([
                    'state_machine' === $type, //single state
                    $workflow['marking_store']['property'],
                ]);
            } elseif (isset($workflow['marking_store']['service'])) {
                $markingStoreDefinition = new Reference($workflow['marking_store']['service']);
            }

            // Create Workflow
            $workflowDefinition = new ChildDefinition(sprintf('%s.abstract', $type));
            $workflowDefinition->replaceArgument(0, new Reference(sprintf('%s.definition', $workflowId)));
            if (isset($markingStoreDefinition)) {
                $workflowDefinition->replaceArgument(1, $markingStoreDefinition);
            }
            $workflowDefinition->replaceArgument(3, $name);
            $workflowDefinition->replaceArgument(4, $workflow['events_to_dispatch']);

            // Store to container
            $container->setDefinition($workflowId, $workflowDefinition);
            $container->setDefinition(sprintf('%s.definition', $workflowId), $definitionDefinition);
            $container->registerAliasForArgument($workflowId, WorkflowInterface::class, $name.'.'.$type);

            // Validate Workflow
            if ('state_machine' === $workflow['type']) {
                $validator = new Workflow\Validator\StateMachineValidator();
            } else {
                $validator = new Workflow\Validator\WorkflowValidator();
            }

            $trs = array_map(function (Reference $ref) use ($container): Workflow\Transition {
                return $container->get((string) $ref);
            }, $transitions);
            $realDefinition = new Workflow\Definition($places, $trs, $initialMarking);
            $validator->validate($realDefinition, $name);

            // Add workflow to Registry
            if ($workflow['supports']) {
                foreach ($workflow['supports'] as $supportedClassName) {
                    $strategyDefinition = new Definition(Workflow\SupportStrategy\InstanceOfSupportStrategy::class, [$supportedClassName]);
                    $strategyDefinition->setPublic(false);
                    $registryDefinition->addMethodCall('addWorkflow', [new Reference($workflowId), $strategyDefinition]);
                }
            } elseif (isset($workflow['support_strategy'])) {
                $registryDefinition->addMethodCall('addWorkflow', [new Reference($workflowId), new Reference($workflow['support_strategy'])]);
            }

            // Enable the AuditTrail
            if ($workflow['audit_trail']['enabled']) {
                $listener = new Definition(Workflow\EventListener\AuditTrailListener::class);
                $listener->addTag('monolog.logger', ['channel' => 'workflow']);
                $listener->addTag('kernel.event_listener', ['event' => sprintf('workflow.%s.leave', $name), 'method' => 'onLeave']);
                $listener->addTag('kernel.event_listener', ['event' => sprintf('workflow.%s.transition', $name), 'method' => 'onTransition']);
                $listener->addTag('kernel.event_listener', ['event' => sprintf('workflow.%s.enter', $name), 'method' => 'onEnter']);
                $listener->addArgument(new Reference('logger'));
                $container->setDefinition(sprintf('.%s.listener.audit_trail', $workflowId), $listener);
            }

            // Add Guard Listener
            if ($guardsConfiguration) {
                if (!class_exists(ExpressionLanguage::class)) {
                    throw new LogicException('Cannot guard workflows as the ExpressionLanguage component is not installed. Try running "composer require symfony/expression-language".');
                }

                if (!class_exists(Security::class)) {
                    throw new LogicException('Cannot guard workflows as the Security component is not installed. Try running "composer require symfony/security-core".');
                }

                $guard = new Definition(Workflow\EventListener\GuardListener::class);

                $guard->setArguments([
                    $guardsConfiguration,
                    new Reference('workflow.security.expression_language'),
                    new Reference('security.token_storage'),
                    new Reference('security.authorization_checker'),
                    new Reference('security.authentication.trust_resolver'),
                    new Reference('security.role_hierarchy'),
                    new Reference('validator', ContainerInterface::NULL_ON_INVALID_REFERENCE),
                ]);
                foreach ($guardsConfiguration as $eventName => $config) {
                    $guard->addTag('kernel.event_listener', ['event' => $eventName, 'method' => 'onTransition']);
                }

                $container->setDefinition(sprintf('.%s.listener.guard', $workflowId), $guard);
                $container->setParameter('workflow.has_guard_listeners', true);
            }
        }
    }

    private function registerDebugConfiguration(array $config, ContainerBuilder $container, PhpFileLoader $loader)
    {
        $loader->load('debug_prod.php');

        if (class_exists(Stopwatch::class)) {
            $container->register('debug.stopwatch', Stopwatch::class)
                ->addArgument(true)
                ->addTag('kernel.reset', ['method' => 'reset']);
            $container->setAlias(Stopwatch::class, new Alias('debug.stopwatch', false));
        }

        $debug = $container->getParameter('kernel.debug');

        if ($debug) {
            $container->setParameter('debug.container.dump', '%kernel.cache_dir%/%kernel.container_class%.xml');
        }

        if ($debug && class_exists(Stopwatch::class)) {
            $loader->load('debug.php');
        }

        $definition = $container->findDefinition('debug.debug_handlers_listener');

        if (false === $config['log']) {
            $definition->replaceArgument(1, null);
        } elseif (true !== $config['log']) {
            $definition->replaceArgument(2, $config['log']);
        }

        if (!$config['throw']) {
            $container->setParameter('debug.error_handler.throw_at', 0);
        }

        if ($debug && class_exists(DebugProcessor::class)) {
            $definition = new Definition(DebugProcessor::class);
            $definition->setPublic(false);
            $definition->addArgument(new Reference('request_stack'));
            $container->setDefinition('debug.log_processor', $definition);
        }
    }

    private function registerRouterConfiguration(array $config, ContainerBuilder $container, PhpFileLoader $loader, array $enabledLocales = [])
    {
        if (!$this->isConfigEnabled($container, $config)) {
            $container->removeDefinition('console.command.router_debug');
            $container->removeDefinition('console.command.router_match');

            return;
        }

        $loader->load('routing.php');

        if (null === $config['utf8']) {
            trigger_deprecation('symfony/framework-bundle', '5.1', 'Not setting the "framework.router.utf8" configuration option is deprecated, it will default to "true" in version 6.0.');
        }

        if ($config['utf8']) {
            $container->getDefinition('routing.loader')->replaceArgument(1, ['utf8' => true]);
        }

        if ($enabledLocales) {
            $enabledLocales = implode('|', array_map('preg_quote', $enabledLocales));
            $container->getDefinition('routing.loader')->replaceArgument(2, ['_locale' => $enabledLocales]);
        }

        if (!class_exists(ExpressionLanguage::class)) {
            $container->removeDefinition('router.expression_language_provider');
        }

        $container->setParameter('router.resource', $config['resource']);
        $router = $container->findDefinition('router.default');
        $argument = $router->getArgument(2);
        $argument['strict_requirements'] = $config['strict_requirements'];
        if (isset($config['type'])) {
            $argument['resource_type'] = $config['type'];
        }
        $router->replaceArgument(2, $argument);

        $container->setParameter('request_listener.http_port', $config['http_port']);
        $container->setParameter('request_listener.https_port', $config['https_port']);

        if (null !== $config['default_uri']) {
            $container->getDefinition('router.request_context')
                ->replaceArgument(0, $config['default_uri']);
        }

        if ($this->annotationsConfigEnabled) {
            $container->register('routing.loader.annotation', AnnotatedRouteControllerLoader::class)
                ->setPublic(false)
                ->addTag('routing.loader', ['priority' => -10])
                ->addArgument(new Reference('annotation_reader'));

            $container->register('routing.loader.annotation.directory', AnnotationDirectoryLoader::class)
                ->setPublic(false)
                ->addTag('routing.loader', ['priority' => -10])
                ->setArguments([
                    new Reference('file_locator'),
                    new Reference('routing.loader.annotation'),
                ]);

            $container->register('routing.loader.annotation.file', AnnotationFileLoader::class)
                ->setPublic(false)
                ->addTag('routing.loader', ['priority' => -10])
                ->setArguments([
                    new Reference('file_locator'),
                    new Reference('routing.loader.annotation'),
                ]);
        }
    }

    private function registerSessionConfiguration(array $config, ContainerBuilder $container, PhpFileLoader $loader)
    {
        $loader->load('session.php');

        // session storage
        $container->setAlias('session.storage', $config['storage_id']);
        $options = ['cache_limiter' => '0'];
        foreach (['name', 'cookie_lifetime', 'cookie_path', 'cookie_domain', 'cookie_secure', 'cookie_httponly', 'cookie_samesite', 'use_cookies', 'gc_maxlifetime', 'gc_probability', 'gc_divisor', 'sid_length', 'sid_bits_per_character'] as $key) {
            if (isset($config[$key])) {
                $options[$key] = $config[$key];
            }
        }

        if ('auto' === ($options['cookie_secure'] ?? null)) {
            $locator = $container->getDefinition('session_listener')->getArgument(0);
            $locator->setValues($locator->getValues() + [
                'session_storage' => new Reference('session.storage', ContainerInterface::IGNORE_ON_INVALID_REFERENCE),
                'request_stack' => new Reference('request_stack'),
            ]);
        }

        $container->setParameter('session.storage.options', $options);

        // session handler (the internal callback registered with PHP session management)
        if (null === $config['handler_id']) {
            // Set the handler class to be null
            $container->getDefinition('session.storage.native')->replaceArgument(1, null);
            $container->getDefinition('session.storage.php_bridge')->replaceArgument(0, null);
            $container->setAlias('session.handler', 'session.handler.native_file');
        } else {
            $container->resolveEnvPlaceholders($config['handler_id'], null, $usedEnvs);

            if ($usedEnvs || preg_match('#^[a-z]++://#', $config['handler_id'])) {
                $id = '.cache_connection.'.ContainerBuilder::hash($config['handler_id']);

                $container->getDefinition('session.abstract_handler')
                    ->replaceArgument(0, $container->hasDefinition($id) ? new Reference($id) : $config['handler_id']);

                $container->setAlias('session.handler', 'session.abstract_handler');
            } else {
                $container->setAlias('session.handler', $config['handler_id']);
            }
        }

        $container->setParameter('session.save_path', $config['save_path']);

        $container->setParameter('session.metadata.update_threshold', $config['metadata_update_threshold']);
    }

    private function registerRequestConfiguration(array $config, ContainerBuilder $container, PhpFileLoader $loader)
    {
        if ($config['formats']) {
            $loader->load('request.php');

            $listener = $container->getDefinition('request.add_request_formats_listener');
            $listener->replaceArgument(0, $config['formats']);
        }
    }

    private function registerAssetsConfiguration(array $config, ContainerBuilder $container, PhpFileLoader $loader)
    {
        $loader->load('assets.php');

        if ($config['version_strategy']) {
            $defaultVersion = new Reference($config['version_strategy']);
        } else {
            $defaultVersion = $this->createVersion($container, $config['version'], $config['version_format'], $config['json_manifest_path'], '_default');
        }

        $defaultPackage = $this->createPackageDefinition($config['base_path'], $config['base_urls'], $defaultVersion);
        $container->setDefinition('assets._default_package', $defaultPackage);

        $namedPackages = [];
        foreach ($config['packages'] as $name => $package) {
            if (null !== $package['version_strategy']) {
                $version = new Reference($package['version_strategy']);
            } elseif (!\array_key_exists('version', $package) && null === $package['json_manifest_path']) {
                // if neither version nor json_manifest_path are specified, use the default
                $version = $defaultVersion;
            } else {
                // let format fallback to main version_format
                $format = $package['version_format'] ?: $config['version_format'];
                $version = isset($package['version']) ? $package['version'] : null;
                $version = $this->createVersion($container, $version, $format, $package['json_manifest_path'], $name);
            }

            $container->setDefinition('assets._package_'.$name, $this->createPackageDefinition($package['base_path'], $package['base_urls'], $version));
            $container->registerAliasForArgument('assets._package_'.$name, PackageInterface::class, $name.'.package');
            $namedPackages[$name] = new Reference('assets._package_'.$name);
        }

        $container->getDefinition('assets.packages')
            ->replaceArgument(0, new Reference('assets._default_package'))
            ->replaceArgument(1, $namedPackages)
        ;
    }

    /**
     * Returns a definition for an asset package.
     */
    private function createPackageDefinition(?string $basePath, array $baseUrls, Reference $version): Definition
    {
        if ($basePath && $baseUrls) {
            throw new \LogicException('An asset package cannot have base URLs and base paths.');
        }

        $package = new ChildDefinition($baseUrls ? 'assets.url_package' : 'assets.path_package');
        $package
            ->setPublic(false)
            ->replaceArgument(0, $baseUrls ?: $basePath)
            ->replaceArgument(1, $version)
        ;

        return $package;
    }

    private function createVersion(ContainerBuilder $container, ?string $version, ?string $format, ?string $jsonManifestPath, string $name): Reference
    {
        // Configuration prevents $version and $jsonManifestPath from being set
        if (null !== $version) {
            $def = new ChildDefinition('assets.static_version_strategy');
            $def
                ->replaceArgument(0, $version)
                ->replaceArgument(1, $format)
            ;
            $container->setDefinition('assets._version_'.$name, $def);

            return new Reference('assets._version_'.$name);
        }

        if (null !== $jsonManifestPath) {
            $definitionName = 'assets.json_manifest_version_strategy';
            if (0 === strpos(parse_url($jsonManifestPath, \PHP_URL_SCHEME), 'http')) {
                $definitionName = 'assets.remote_json_manifest_version_strategy';
            }

            $def = new ChildDefinition($definitionName);
            $def->replaceArgument(0, $jsonManifestPath);
            $container->setDefinition('assets._version_'.$name, $def);

            return new Reference('assets._version_'.$name);
        }

        return new Reference('assets.empty_version_strategy');
    }

    private function registerTranslatorConfiguration(array $config, ContainerBuilder $container, LoaderInterface $loader, string $defaultLocale)
    {
        if (!$this->isConfigEnabled($container, $config)) {
            $container->removeDefinition('console.command.translation_debug');
            $container->removeDefinition('console.command.translation_update');

            return;
        }

        $loader->load('translation.php');

        // Use the "real" translator instead of the identity default
        $container->setAlias('translator', 'translator.default')->setPublic(true);
        $container->setAlias('translator.formatter', new Alias($config['formatter'], false));
        $translator = $container->findDefinition('translator.default');
        $translator->addMethodCall('setFallbackLocales', [$config['fallbacks'] ?: [$defaultLocale]]);

        $defaultOptions = $translator->getArgument(4);
        $defaultOptions['cache_dir'] = $config['cache_dir'];
        $translator->setArgument(4, $defaultOptions);

        $translator->setArgument(5, $config['enabled_locales']);

        $container->setParameter('translator.logging', $config['logging']);
        $container->setParameter('translator.default_path', $config['default_path']);

        // Discover translation directories
        $dirs = [];
        $transPaths = [];
        $nonExistingDirs = [];
        if (class_exists('Symfony\Component\Validator\Validation')) {
            $r = new \ReflectionClass('Symfony\Component\Validator\Validation');

            $dirs[] = $transPaths[] = \dirname($r->getFileName()).'/Resources/translations';
        }
        if (class_exists('Symfony\Component\Form\Form')) {
            $r = new \ReflectionClass('Symfony\Component\Form\Form');

            $dirs[] = $transPaths[] = \dirname($r->getFileName()).'/Resources/translations';
        }
        if (class_exists('Symfony\Component\Security\Core\Exception\AuthenticationException')) {
            $r = new \ReflectionClass('Symfony\Component\Security\Core\Exception\AuthenticationException');

            $dirs[] = $transPaths[] = \dirname($r->getFileName(), 2).'/Resources/translations';
        }
        $defaultDir = $container->getParameterBag()->resolveValue($config['default_path']);
        foreach ($container->getParameter('kernel.bundles_metadata') as $name => $bundle) {
            if ($container->fileExists($dir = $bundle['path'].'/Resources/translations') || $container->fileExists($dir = $bundle['path'].'/translations')) {
                $dirs[] = $dir;
            } else {
                $nonExistingDirs[] = $dir;
            }
        }

        foreach ($config['paths'] as $dir) {
            if ($container->fileExists($dir)) {
                $dirs[] = $transPaths[] = $dir;
            } else {
                throw new \UnexpectedValueException(sprintf('"%s" defined in translator.paths does not exist or is not a directory.', $dir));
            }
        }

        if ($container->hasDefinition('console.command.translation_debug')) {
            $container->getDefinition('console.command.translation_debug')->replaceArgument(5, $transPaths);
        }

        if ($container->hasDefinition('console.command.translation_update')) {
            $container->getDefinition('console.command.translation_update')->replaceArgument(6, $transPaths);
        }

        if ($container->fileExists($defaultDir)) {
            $dirs[] = $defaultDir;
        } else {
            $nonExistingDirs[] = $defaultDir;
        }

        // Register translation resources
        if ($dirs) {
            $files = [];
            $finder = Finder::create()
                ->followLinks()
                ->files()
                ->filter(function (\SplFileInfo $file) {
                    return 2 <= substr_count($file->getBasename(), '.') && preg_match('/\.\w+$/', $file->getBasename());
                })
                ->in($dirs)
                ->sortByName()
            ;

            foreach ($finder as $file) {
                $fileNameParts = explode('.', basename($file));
                $locale = $fileNameParts[\count($fileNameParts) - 2];
                if (!isset($files[$locale])) {
                    $files[$locale] = [];
                }

                $files[$locale][] = (string) $file;
            }

            $projectDir = $container->getParameter('kernel.project_dir');

            $options = array_merge(
                $translator->getArgument(4),
                [
                    'resource_files' => $files,
                    'scanned_directories' => $scannedDirectories = array_merge($dirs, $nonExistingDirs),
                    'cache_vary' => [
                        'scanned_directories' => array_map(static function (string $dir) use ($projectDir): string {
                            return 0 === strpos($dir, $projectDir.'/') ? substr($dir, 1 + \strlen($projectDir)) : $dir;
                        }, $scannedDirectories),
                    ],
                ]
            );

            $translator->replaceArgument(4, $options);
        }

        if ($config['pseudo_localization']['enabled']) {
            $options = $config['pseudo_localization'];
            unset($options['enabled']);

            $container
                ->register('translator.pseudo', PseudoLocalizationTranslator::class)
                ->setDecoratedService('translator', null, -1) // Lower priority than "translator.data_collector"
                ->setArguments([
                    new Reference('translator.pseudo.inner'),
                    $options,
                ]);
        }
    }

    private function registerValidationConfiguration(array $config, ContainerBuilder $container, PhpFileLoader $loader, bool $propertyInfoEnabled)
    {
        if (!$this->validatorConfigEnabled = $this->isConfigEnabled($container, $config)) {
            $container->removeDefinition('console.command.validator_debug');

            return;
        }

        if (!class_exists('Symfony\Component\Validator\Validation')) {
            throw new LogicException('Validation support cannot be enabled as the Validator component is not installed. Try running "composer require symfony/validator".');
        }

        if (!isset($config['email_validation_mode'])) {
            $config['email_validation_mode'] = 'loose';
        }

        $loader->load('validator.php');

        $validatorBuilder = $container->getDefinition('validator.builder');

        $container->setParameter('validator.translation_domain', $config['translation_domain']);

        $files = ['xml' => [], 'yml' => []];
        $this->registerValidatorMapping($container, $config, $files);

        if (!empty($files['xml'])) {
            $validatorBuilder->addMethodCall('addXmlMappings', [$files['xml']]);
        }

        if (!empty($files['yml'])) {
            $validatorBuilder->addMethodCall('addYamlMappings', [$files['yml']]);
        }

        $definition = $container->findDefinition('validator.email');
        $definition->replaceArgument(0, $config['email_validation_mode']);

        if (\array_key_exists('enable_annotations', $config) && $config['enable_annotations']) {
            if (!$this->annotationsConfigEnabled) {
                throw new \LogicException('"enable_annotations" on the validator cannot be set as Annotations support is disabled.');
            }

            $validatorBuilder->addMethodCall('enableAnnotationMapping', [new Reference('annotation_reader')]);
        }

        if (\array_key_exists('static_method', $config) && $config['static_method']) {
            foreach ($config['static_method'] as $methodName) {
                $validatorBuilder->addMethodCall('addMethodMapping', [$methodName]);
            }
        }

        if (!$container->getParameter('kernel.debug')) {
            $validatorBuilder->addMethodCall('setMappingCache', [new Reference('validator.mapping.cache.adapter')]);
        }

        $container->setParameter('validator.auto_mapping', $config['auto_mapping']);
        if (!$propertyInfoEnabled || !class_exists(PropertyInfoLoader::class)) {
            $container->removeDefinition('validator.property_info_loader');
        }

        $container
            ->getDefinition('validator.not_compromised_password')
            ->setArgument(2, $config['not_compromised_password']['enabled'])
            ->setArgument(3, $config['not_compromised_password']['endpoint'])
        ;
    }

    private function registerValidatorMapping(ContainerBuilder $container, array $config, array &$files)
    {
        $fileRecorder = function ($extension, $path) use (&$files) {
            $files['yaml' === $extension ? 'yml' : $extension][] = $path;
        };

        if (interface_exists('Symfony\Component\Form\FormInterface')) {
            $reflClass = new \ReflectionClass('Symfony\Component\Form\FormInterface');
            $fileRecorder('xml', \dirname($reflClass->getFileName()).'/Resources/config/validation.xml');
        }

        foreach ($container->getParameter('kernel.bundles_metadata') as $bundle) {
            $configDir = is_dir($bundle['path'].'/Resources/config') ? $bundle['path'].'/Resources/config' : $bundle['path'].'/config';

            if (
                $container->fileExists($file = $configDir.'/validation.yaml', false) ||
                $container->fileExists($file = $configDir.'/validation.yml', false)
            ) {
                $fileRecorder('yml', $file);
            }

            if ($container->fileExists($file = $configDir.'/validation.xml', false)) {
                $fileRecorder('xml', $file);
            }

            if ($container->fileExists($dir = $configDir.'/validation', '/^$/')) {
                $this->registerMappingFilesFromDir($dir, $fileRecorder);
            }
        }

        $projectDir = $container->getParameter('kernel.project_dir');
        if ($container->fileExists($dir = $projectDir.'/config/validator', '/^$/')) {
            $this->registerMappingFilesFromDir($dir, $fileRecorder);
        }

        $this->registerMappingFilesFromConfig($container, $config, $fileRecorder);
    }

    private function registerMappingFilesFromDir(string $dir, callable $fileRecorder)
    {
        foreach (Finder::create()->followLinks()->files()->in($dir)->name('/\.(xml|ya?ml)$/')->sortByName() as $file) {
            $fileRecorder($file->getExtension(), $file->getRealPath());
        }
    }

    private function registerMappingFilesFromConfig(ContainerBuilder $container, array $config, callable $fileRecorder)
    {
        foreach ($config['mapping']['paths'] as $path) {
            if (is_dir($path)) {
                $this->registerMappingFilesFromDir($path, $fileRecorder);
                $container->addResource(new DirectoryResource($path, '/^$/'));
            } elseif ($container->fileExists($path, false)) {
                if (!preg_match('/\.(xml|ya?ml)$/', $path, $matches)) {
                    throw new \RuntimeException(sprintf('Unsupported mapping type in "%s", supported types are XML & Yaml.', $path));
                }
                $fileRecorder($matches[1], $path);
            } else {
                throw new \RuntimeException(sprintf('Could not open file or directory "%s".', $path));
            }
        }
    }

    private function registerAnnotationsConfiguration(array $config, ContainerBuilder $container, LoaderInterface $loader)
    {
        if (!$this->annotationsConfigEnabled) {
            return;
        }

        if (!class_exists('Doctrine\Common\Annotations\Annotation')) {
            throw new LogicException('Annotations cannot be enabled as the Doctrine Annotation library is not installed.');
        }

        $loader->load('annotations.php');

        if (!method_exists(AnnotationRegistry::class, 'registerUniqueLoader')) {
            $container->getDefinition('annotations.dummy_registry')
                ->setMethodCalls([['registerLoader', ['class_exists']]]);
        }

        if ('none' !== $config['cache']) {
            if (!class_exists('Doctrine\Common\Cache\CacheProvider')) {
                throw new LogicException('Annotations cannot be enabled as the Doctrine Cache library is not installed.');
            }

            $cacheService = $config['cache'];

            if ('php_array' === $config['cache']) {
                $cacheService = 'annotations.cache';

                // Enable warmer only if PHP array is used for cache
                $definition = $container->findDefinition('annotations.cache_warmer');
                $definition->addTag('kernel.cache_warmer');
            } elseif ('file' === $config['cache']) {
                $cacheDir = $container->getParameterBag()->resolveValue($config['file_cache_dir']);

                if (!is_dir($cacheDir) && false === @mkdir($cacheDir, 0777, true) && !is_dir($cacheDir)) {
                    throw new \RuntimeException(sprintf('Could not create cache directory "%s".', $cacheDir));
                }

                $container
                    ->getDefinition('annotations.filesystem_cache')
                    ->replaceArgument(0, $cacheDir)
                ;

                $cacheService = 'annotations.filesystem_cache';
            }

            $container
                ->getDefinition('annotations.cached_reader')
                ->replaceArgument(2, $config['debug'])
                // temporary property to lazy-reference the cache provider without using it until AddAnnotationsCachedReaderPass runs
                ->setProperty('cacheProviderBackup', new ServiceClosureArgument(new Reference($cacheService)))
                ->addTag('annotations.cached_reader')
            ;

            $container->setAlias('annotation_reader', 'annotations.cached_reader');
            $container->setAlias(Reader::class, new Alias('annotations.cached_reader', false));
        } else {
            $container->removeDefinition('annotations.cached_reader');
        }
    }

    private function registerPropertyAccessConfiguration(array $config, ContainerBuilder $container, PhpFileLoader $loader)
    {
        if (!class_exists(PropertyAccessor::class)) {
            return;
        }

        $loader->load('property_access.php');

        $magicMethods = PropertyAccessor::DISALLOW_MAGIC_METHODS;
        $magicMethods |= $config['magic_call'] ? PropertyAccessor::MAGIC_CALL : 0;
        $magicMethods |= $config['magic_get'] ? PropertyAccessor::MAGIC_GET : 0;
        $magicMethods |= $config['magic_set'] ? PropertyAccessor::MAGIC_SET : 0;

        $container
            ->getDefinition('property_accessor')
            ->replaceArgument(0, $magicMethods)
            ->replaceArgument(1, $config['throw_exception_on_invalid_index'])
            ->replaceArgument(3, $config['throw_exception_on_invalid_property_path'])
            ->replaceArgument(4, new Reference(PropertyReadInfoExtractorInterface::class, ContainerInterface::NULL_ON_INVALID_REFERENCE))
            ->replaceArgument(5, new Reference(PropertyWriteInfoExtractorInterface::class, ContainerInterface::NULL_ON_INVALID_REFERENCE))
        ;
    }

    private function registerSecretsConfiguration(array $config, ContainerBuilder $container, PhpFileLoader $loader)
    {
        if (!$this->isConfigEnabled($container, $config)) {
            $container->removeDefinition('console.command.secrets_set');
            $container->removeDefinition('console.command.secrets_list');
            $container->removeDefinition('console.command.secrets_remove');
            $container->removeDefinition('console.command.secrets_generate_key');
            $container->removeDefinition('console.command.secrets_decrypt_to_local');
            $container->removeDefinition('console.command.secrets_encrypt_from_local');

            return;
        }

        $loader->load('secrets.php');

        $container->getDefinition('secrets.vault')->replaceArgument(0, $config['vault_directory']);

        if ($config['local_dotenv_file']) {
            $container->getDefinition('secrets.local_vault')->replaceArgument(0, $config['local_dotenv_file']);
        } else {
            $container->removeDefinition('secrets.local_vault');
        }

        if ($config['decryption_env_var']) {
            if (!preg_match('/^(?:[-.\w]*+:)*+\w++$/', $config['decryption_env_var'])) {
                throw new InvalidArgumentException(sprintf('Invalid value "%s" set as "decryption_env_var": only "word" characters are allowed.', $config['decryption_env_var']));
            }

            if (class_exists(LazyString::class)) {
                $container->getDefinition('secrets.decryption_key')->replaceArgument(1, $config['decryption_env_var']);
            } else {
                $container->getDefinition('secrets.vault')->replaceArgument(1, "%env({$config['decryption_env_var']})%");
                $container->removeDefinition('secrets.decryption_key');
            }
        } else {
            $container->getDefinition('secrets.vault')->replaceArgument(1, null);
            $container->removeDefinition('secrets.decryption_key');
        }
    }

    private function registerSecurityCsrfConfiguration(array $config, ContainerBuilder $container, PhpFileLoader $loader)
    {
        if (!$this->isConfigEnabled($container, $config)) {
            return;
        }

        if (!class_exists('Symfony\Component\Security\Csrf\CsrfToken')) {
            throw new LogicException('CSRF support cannot be enabled as the Security CSRF component is not installed. Try running "composer require symfony/security-csrf".');
        }

        if (!$this->sessionConfigEnabled) {
            throw new \LogicException('CSRF protection needs sessions to be enabled.');
        }

        // Enable services for CSRF protection (even without forms)
        $loader->load('security_csrf.php');

        if (!class_exists(CsrfExtension::class)) {
            $container->removeDefinition('twig.extension.security_csrf');
        }
    }

    private function registerSerializerConfiguration(array $config, ContainerBuilder $container, PhpFileLoader $loader)
    {
        $loader->load('serializer.php');

        $chainLoader = $container->getDefinition('serializer.mapping.chain_loader');

        if (!class_exists(PropertyAccessor::class)) {
            $container->removeAlias('serializer.property_accessor');
            $container->removeDefinition('serializer.normalizer.object');
        }

        if (!class_exists(Yaml::class)) {
            $container->removeDefinition('serializer.encoder.yaml');
        }

        if (!class_exists(UnwrappingDenormalizer::class) || !class_exists(PropertyAccessor::class)) {
            $container->removeDefinition('serializer.denormalizer.unwrapping');
        }

        if (!class_exists(Headers::class)) {
            $container->removeDefinition('serializer.normalizer.mime_message');
        }

        $serializerLoaders = [];
        if (isset($config['enable_annotations']) && $config['enable_annotations']) {
            if (!$this->annotationsConfigEnabled) {
                throw new \LogicException('"enable_annotations" on the serializer cannot be set as Annotations support is disabled.');
            }

            $annotationLoader = new Definition(
                'Symfony\Component\Serializer\Mapping\Loader\AnnotationLoader',
                [new Reference('annotation_reader')]
            );
            $annotationLoader->setPublic(false);

            $serializerLoaders[] = $annotationLoader;
        }

        $fileRecorder = function ($extension, $path) use (&$serializerLoaders) {
            $definition = new Definition(\in_array($extension, ['yaml', 'yml']) ? 'Symfony\Component\Serializer\Mapping\Loader\YamlFileLoader' : 'Symfony\Component\Serializer\Mapping\Loader\XmlFileLoader', [$path]);
            $definition->setPublic(false);
            $serializerLoaders[] = $definition;
        };

        foreach ($container->getParameter('kernel.bundles_metadata') as $bundle) {
            $configDir = is_dir($bundle['path'].'/Resources/config') ? $bundle['path'].'/Resources/config' : $bundle['path'].'/config';

            if ($container->fileExists($file = $configDir.'/serialization.xml', false)) {
                $fileRecorder('xml', $file);
            }

            if (
                $container->fileExists($file = $configDir.'/serialization.yaml', false) ||
                $container->fileExists($file = $configDir.'/serialization.yml', false)
            ) {
                $fileRecorder('yml', $file);
            }

            if ($container->fileExists($dir = $configDir.'/serialization', '/^$/')) {
                $this->registerMappingFilesFromDir($dir, $fileRecorder);
            }
        }

        $projectDir = $container->getParameter('kernel.project_dir');
        if ($container->fileExists($dir = $projectDir.'/config/serializer', '/^$/')) {
            $this->registerMappingFilesFromDir($dir, $fileRecorder);
        }

        $this->registerMappingFilesFromConfig($container, $config, $fileRecorder);

        $chainLoader->replaceArgument(0, $serializerLoaders);
        $container->getDefinition('serializer.mapping.cache_warmer')->replaceArgument(0, $serializerLoaders);

        if (isset($config['name_converter']) && $config['name_converter']) {
            $container->getDefinition('serializer.name_converter.metadata_aware')->setArgument(1, new Reference($config['name_converter']));
        }

        if (isset($config['circular_reference_handler']) && $config['circular_reference_handler']) {
            $arguments = $container->getDefinition('serializer.normalizer.object')->getArguments();
            $context = ($arguments[6] ?? []) + ['circular_reference_handler' => new Reference($config['circular_reference_handler'])];
            $container->getDefinition('serializer.normalizer.object')->setArgument(5, null);
            $container->getDefinition('serializer.normalizer.object')->setArgument(6, $context);
        }

        if ($config['max_depth_handler'] ?? false) {
            $defaultContext = $container->getDefinition('serializer.normalizer.object')->getArgument(6);
            $defaultContext += ['max_depth_handler' => new Reference($config['max_depth_handler'])];
            $container->getDefinition('serializer.normalizer.object')->replaceArgument(6, $defaultContext);
        }
    }

    private function registerPropertyInfoConfiguration(ContainerBuilder $container, PhpFileLoader $loader)
    {
        if (!interface_exists(PropertyInfoExtractorInterface::class)) {
            throw new LogicException('PropertyInfo support cannot be enabled as the PropertyInfo component is not installed. Try running "composer require symfony/property-info".');
        }

        $loader->load('property_info.php');

        if (interface_exists('phpDocumentor\Reflection\DocBlockFactoryInterface')) {
            $definition = $container->register('property_info.php_doc_extractor', 'Symfony\Component\PropertyInfo\Extractor\PhpDocExtractor');
            $definition->addTag('property_info.description_extractor', ['priority' => -1000]);
            $definition->addTag('property_info.type_extractor', ['priority' => -1001]);
        }

        if ($container->getParameter('kernel.debug')) {
            $container->removeDefinition('property_info.cache');
        }
    }

    private function registerLockConfiguration(array $config, ContainerBuilder $container, PhpFileLoader $loader)
    {
        $loader->load('lock.php');

        foreach ($config['resources'] as $resourceName => $resourceStores) {
            if (0 === \count($resourceStores)) {
                continue;
            }

            // Generate stores
            $storeDefinitions = [];
            foreach ($resourceStores as $storeDsn) {
                $storeDsn = $container->resolveEnvPlaceholders($storeDsn, null, $usedEnvs);
                $storeDefinition = new Definition(interface_exists(StoreInterface::class) ? StoreInterface::class : PersistingStoreInterface::class);
                $storeDefinition->setFactory([StoreFactory::class, 'createStore']);
                $storeDefinition->setArguments([$storeDsn]);

                $container->setDefinition($storeDefinitionId = '.lock.'.$resourceName.'.store.'.$container->hash($storeDsn), $storeDefinition);

                $storeDefinition = new Reference($storeDefinitionId);

                $storeDefinitions[] = $storeDefinition;
            }

            // Wrap array of stores with CombinedStore
            if (\count($storeDefinitions) > 1) {
                $combinedDefinition = new ChildDefinition('lock.store.combined.abstract');
                $combinedDefinition->replaceArgument(0, $storeDefinitions);
                $container->setDefinition('lock.'.$resourceName.'.store', $combinedDefinition);
            } else {
                $container->setAlias('lock.'.$resourceName.'.store', new Alias((string) $storeDefinitions[0], false));
            }

            // Generate factories for each resource
            $factoryDefinition = new ChildDefinition('lock.factory.abstract');
            $factoryDefinition->replaceArgument(0, new Reference('lock.'.$resourceName.'.store'));
            $container->setDefinition('lock.'.$resourceName.'.factory', $factoryDefinition);

            // Generate services for lock instances
            $lockDefinition = new Definition(Lock::class);
            $lockDefinition->setPublic(false);
            $lockDefinition->setFactory([new Reference('lock.'.$resourceName.'.factory'), 'createLock']);
            $lockDefinition->setArguments([$resourceName]);
            $container->setDefinition('lock.'.$resourceName, $lockDefinition);

            // provide alias for default resource
            if ('default' === $resourceName) {
                $container->setAlias('lock.store', new Alias('lock.'.$resourceName.'.store', false));
                $container->setAlias('lock.factory', new Alias('lock.'.$resourceName.'.factory', false));
                $container->setAlias('lock', new Alias('lock.'.$resourceName, false));
                $container->setAlias(PersistingStoreInterface::class, new Alias('lock.store', false));
                $container->setAlias(LockFactory::class, new Alias('lock.factory', false));
                $container->setAlias(LockInterface::class, new Alias('lock', false));
            } else {
                $container->registerAliasForArgument('lock.'.$resourceName.'.store', PersistingStoreInterface::class, $resourceName.'.lock.store');
                $container->registerAliasForArgument('lock.'.$resourceName.'.factory', LockFactory::class, $resourceName.'.lock.factory');
                $container->registerAliasForArgument('lock.'.$resourceName, LockInterface::class, $resourceName.'.lock');
            }
        }
    }

    private function registerMessengerConfiguration(array $config, ContainerBuilder $container, PhpFileLoader $loader, array $validationConfig)
    {
        if (!interface_exists(MessageBusInterface::class)) {
            throw new LogicException('Messenger support cannot be enabled as the Messenger component is not installed. Try running "composer require symfony/messenger".');
        }

        $loader->load('messenger.php');

        if (class_exists(AmqpTransportFactory::class)) {
            $container->getDefinition('messenger.transport.amqp.factory')->addTag('messenger.transport_factory');
        }

        if (class_exists(RedisTransportFactory::class)) {
            $container->getDefinition('messenger.transport.redis.factory')->addTag('messenger.transport_factory');
        }

        if (class_exists(AmazonSqsTransportFactory::class)) {
            $container->getDefinition('messenger.transport.sqs.factory')->addTag('messenger.transport_factory');
        }

        if (class_exists(BeanstalkdTransportFactory::class)) {
            $container->getDefinition('messenger.transport.beanstalkd.factory')->addTag('messenger.transport_factory');
        }

        if (null === $config['default_bus'] && 1 === \count($config['buses'])) {
            $config['default_bus'] = key($config['buses']);
        }

        $defaultMiddleware = [
            'before' => [
                ['id' => 'add_bus_name_stamp_middleware'],
                ['id' => 'reject_redelivered_message_middleware'],
                ['id' => 'dispatch_after_current_bus'],
                ['id' => 'failed_message_processing_middleware'],
            ],
            'after' => [
                ['id' => 'send_message'],
                ['id' => 'handle_message'],
            ],
        ];
        foreach ($config['buses'] as $busId => $bus) {
            $middleware = $bus['middleware'];

            if ($bus['default_middleware']) {
                if ('allow_no_handlers' === $bus['default_middleware']) {
                    $defaultMiddleware['after'][1]['arguments'] = [true];
                } else {
                    unset($defaultMiddleware['after'][1]['arguments']);
                }

                // argument to add_bus_name_stamp_middleware
                $defaultMiddleware['before'][0]['arguments'] = [$busId];

                $middleware = array_merge($defaultMiddleware['before'], $middleware, $defaultMiddleware['after']);
            }

            foreach ($middleware as $middlewareItem) {
                if (!$validationConfig['enabled'] && \in_array($middlewareItem['id'], ['validation', 'messenger.middleware.validation'], true)) {
                    throw new LogicException('The Validation middleware is only available when the Validator component is installed and enabled. Try running "composer require symfony/validator".');
                }
            }

            if ($container->getParameter('kernel.debug') && class_exists(Stopwatch::class)) {
                array_unshift($middleware, ['id' => 'traceable', 'arguments' => [$busId]]);
            }

            $container->setParameter($busId.'.middleware', $middleware);
            $container->register($busId, MessageBus::class)->addArgument([])->addTag('messenger.bus');

            if ($busId === $config['default_bus']) {
                $container->setAlias('messenger.default_bus', $busId)->setPublic(true);
                $container->setAlias(MessageBusInterface::class, $busId);
            } else {
                $container->registerAliasForArgument($busId, MessageBusInterface::class);
            }
        }

        if (empty($config['transports'])) {
            $container->removeDefinition('messenger.transport.symfony_serializer');
            $container->removeDefinition('messenger.transport.amqp.factory');
            $container->removeDefinition('messenger.transport.redis.factory');
            $container->removeDefinition('messenger.transport.sqs.factory');
            $container->removeDefinition('messenger.transport.beanstalkd.factory');
            $container->removeAlias(SerializerInterface::class);
        } else {
            $container->getDefinition('messenger.transport.symfony_serializer')
                ->replaceArgument(1, $config['serializer']['symfony_serializer']['format'])
                ->replaceArgument(2, $config['serializer']['symfony_serializer']['context']);
            $container->setAlias('messenger.default_serializer', $config['serializer']['default_serializer']);
        }

        $senderAliases = [];
        $transportRetryReferences = [];
        foreach ($config['transports'] as $name => $transport) {
            $serializerId = $transport['serializer'] ?? 'messenger.default_serializer';

            $transportDefinition = (new Definition(TransportInterface::class))
                ->setFactory([new Reference('messenger.transport_factory'), 'createTransport'])
                ->setArguments([$transport['dsn'], $transport['options'] + ['transport_name' => $name], new Reference($serializerId)])
                ->addTag('messenger.receiver', ['alias' => $name])
            ;
            $container->setDefinition($transportId = 'messenger.transport.'.$name, $transportDefinition);
            $senderAliases[$name] = $transportId;

            if (null !== $transport['retry_strategy']['service']) {
                $transportRetryReferences[$name] = new Reference($transport['retry_strategy']['service']);
            } else {
                $retryServiceId = sprintf('messenger.retry.multiplier_retry_strategy.%s', $name);
                $retryDefinition = new ChildDefinition('messenger.retry.abstract_multiplier_retry_strategy');
                $retryDefinition
                    ->replaceArgument(0, $transport['retry_strategy']['max_retries'])
                    ->replaceArgument(1, $transport['retry_strategy']['delay'])
                    ->replaceArgument(2, $transport['retry_strategy']['multiplier'])
                    ->replaceArgument(3, $transport['retry_strategy']['max_delay']);
                $container->setDefinition($retryServiceId, $retryDefinition);

                $transportRetryReferences[$name] = new Reference($retryServiceId);
            }
        }

        $senderReferences = [];
        // alias => service_id
        foreach ($senderAliases as $alias => $serviceId) {
            $senderReferences[$alias] = new Reference($serviceId);
        }
        // service_id => service_id
        foreach ($senderAliases as $serviceId) {
            $senderReferences[$serviceId] = new Reference($serviceId);
        }

        $messageToSendersMapping = [];
        foreach ($config['routing'] as $message => $messageConfiguration) {
            if ('*' !== $message && !class_exists($message) && !interface_exists($message, false)) {
                throw new LogicException(sprintf('Invalid Messenger routing configuration: class or interface "%s" not found.', $message));
            }

            // make sure senderAliases contains all senders
            foreach ($messageConfiguration['senders'] as $sender) {
                if (!isset($senderReferences[$sender])) {
                    throw new LogicException(sprintf('Invalid Messenger routing configuration: the "%s" class is being routed to a sender called "%s". This is not a valid transport or service id.', $message, $sender));
                }
            }

            $messageToSendersMapping[$message] = $messageConfiguration['senders'];
        }

        $sendersServiceLocator = ServiceLocatorTagPass::register($container, $senderReferences);

        $container->getDefinition('messenger.senders_locator')
            ->replaceArgument(0, $messageToSendersMapping)
            ->replaceArgument(1, $sendersServiceLocator)
        ;

        $container->getDefinition('messenger.retry.send_failed_message_for_retry_listener')
            ->replaceArgument(0, $sendersServiceLocator)
        ;

        $container->getDefinition('messenger.retry_strategy_locator')
            ->replaceArgument(0, $transportRetryReferences);

        if ($config['failure_transport']) {
            if (!isset($senderReferences[$config['failure_transport']])) {
                throw new LogicException(sprintf('Invalid Messenger configuration: the failure transport "%s" is not a valid transport or service id.', $config['failure_transport']));
            }

            $container->getDefinition('messenger.failure.send_failed_message_to_failure_transport_listener')
                ->replaceArgument(0, $senderReferences[$config['failure_transport']]);
            $container->getDefinition('console.command.messenger_failed_messages_retry')
                ->replaceArgument(0, $config['failure_transport']);
            $container->getDefinition('console.command.messenger_failed_messages_show')
                ->replaceArgument(0, $config['failure_transport']);
            $container->getDefinition('console.command.messenger_failed_messages_remove')
                ->replaceArgument(0, $config['failure_transport']);
        } else {
            $container->removeDefinition('messenger.failure.send_failed_message_to_failure_transport_listener');
            $container->removeDefinition('console.command.messenger_failed_messages_retry');
            $container->removeDefinition('console.command.messenger_failed_messages_show');
            $container->removeDefinition('console.command.messenger_failed_messages_remove');
        }
    }

    private function registerCacheConfiguration(array $config, ContainerBuilder $container)
    {
        if (!class_exists(DefaultMarshaller::class)) {
            $container->removeDefinition('cache.default_marshaller');
        }

        $version = new Parameter('container.build_id');
        $container->getDefinition('cache.adapter.apcu')->replaceArgument(2, $version);
        $container->getDefinition('cache.adapter.system')->replaceArgument(2, $version);
        $container->getDefinition('cache.adapter.filesystem')->replaceArgument(2, $config['directory']);

        if (isset($config['prefix_seed'])) {
            $container->setParameter('cache.prefix.seed', $config['prefix_seed']);
        }
        if ($container->hasParameter('cache.prefix.seed')) {
            // Inline any env vars referenced in the parameter
            $container->setParameter('cache.prefix.seed', $container->resolveEnvPlaceholders($container->getParameter('cache.prefix.seed'), true));
        }
        foreach (['doctrine', 'psr6', 'redis', 'memcached', 'pdo'] as $name) {
            if (isset($config[$name = 'default_'.$name.'_provider'])) {
                $container->setAlias('cache.'.$name, new Alias(CachePoolPass::getServiceProvider($container, $config[$name]), false));
            }
        }
        foreach (['app', 'system'] as $name) {
            $config['pools']['cache.'.$name] = [
                'adapters' => [$config[$name]],
                'public' => true,
                'tags' => false,
            ];
        }
        foreach ($config['pools'] as $name => $pool) {
            $pool['adapters'] = $pool['adapters'] ?: ['cache.app'];

            $isRedisTagAware = ['cache.adapter.redis_tag_aware'] === $pool['adapters'];
            foreach ($pool['adapters'] as $provider => $adapter) {
                if (($config['pools'][$adapter]['adapters'] ?? null) === ['cache.adapter.redis_tag_aware']) {
                    $isRedisTagAware = true;
                } elseif ($config['pools'][$adapter]['tags'] ?? false) {
                    $pool['adapters'][$provider] = $adapter = '.'.$adapter.'.inner';
                }
            }

            if (1 === \count($pool['adapters'])) {
                if (!isset($pool['provider']) && !\is_int($provider)) {
                    $pool['provider'] = $provider;
                }
                $definition = new ChildDefinition($adapter);
            } else {
                $definition = new Definition(ChainAdapter::class, [$pool['adapters'], 0]);
                $pool['reset'] = 'reset';
            }

            if ($isRedisTagAware) {
                $tagAwareId = $name;
                $container->setAlias('.'.$name.'.inner', $name);
            } elseif ($pool['tags']) {
                if (true !== $pool['tags'] && ($config['pools'][$pool['tags']]['tags'] ?? false)) {
                    $pool['tags'] = '.'.$pool['tags'].'.inner';
                }
                $container->register($name, TagAwareAdapter::class)
                    ->addArgument(new Reference('.'.$name.'.inner'))
                    ->addArgument(true !== $pool['tags'] ? new Reference($pool['tags']) : null)
                    ->setPublic($pool['public'])
                ;

                $pool['name'] = $tagAwareId = $name;
                $pool['public'] = false;
                $name = '.'.$name.'.inner';
            } elseif (!\in_array($name, ['cache.app', 'cache.system'], true)) {
                $tagAwareId = '.'.$name.'.taggable';
                $container->register($tagAwareId, TagAwareAdapter::class)
                    ->addArgument(new Reference($name))
                ;
            }

            if (!\in_array($name, ['cache.app', 'cache.system'], true)) {
                $container->registerAliasForArgument($tagAwareId, TagAwareCacheInterface::class, $pool['name'] ?? $name);
                $container->registerAliasForArgument($name, CacheInterface::class, $pool['name'] ?? $name);
                $container->registerAliasForArgument($name, CacheItemPoolInterface::class, $pool['name'] ?? $name);
            }

            $definition->setPublic($pool['public']);
            unset($pool['adapters'], $pool['public'], $pool['tags']);

            $definition->addTag('cache.pool', $pool);
            $container->setDefinition($name, $definition);
        }

        if (method_exists(PropertyAccessor::class, 'createCache')) {
            $propertyAccessDefinition = $container->register('cache.property_access', AdapterInterface::class);
            $propertyAccessDefinition->setPublic(false);

            if (!$container->getParameter('kernel.debug')) {
                $propertyAccessDefinition->setFactory([PropertyAccessor::class, 'createCache']);
                $propertyAccessDefinition->setArguments([null, 0, $version, new Reference('logger', ContainerInterface::IGNORE_ON_INVALID_REFERENCE)]);
                $propertyAccessDefinition->addTag('cache.pool', ['clearer' => 'cache.system_clearer']);
                $propertyAccessDefinition->addTag('monolog.logger', ['channel' => 'cache']);
            } else {
                $propertyAccessDefinition->setClass(ArrayAdapter::class);
                $propertyAccessDefinition->setArguments([0, false]);
            }
        }
    }

    private function registerHttpClientConfiguration(array $config, ContainerBuilder $container, PhpFileLoader $loader, array $profilerConfig)
    {
        $loader->load('http_client.php');

        $options = $config['default_options'] ?? [];
        $retryOptions = $options['retry_failed'] ?? ['enabled' => false];
        unset($options['retry_failed']);
        $container->getDefinition('http_client')->setArguments([$options, $config['max_host_connections'] ?? 6]);

        if (!$hasPsr18 = interface_exists(ClientInterface::class)) {
            $container->removeDefinition('psr18.http_client');
            $container->removeAlias(ClientInterface::class);
        }

        if (!interface_exists(HttpClient::class)) {
            $container->removeDefinition(HttpClient::class);
        }

        if ($this->isConfigEnabled($container, $retryOptions)) {
            $this->registerHttpClientRetry($retryOptions, 'http_client', $container);
        }

        $httpClientId = $retryOptions['enabled'] ?? false ? 'http_client.retry.inner' : ($this->isConfigEnabled($container, $profilerConfig) ? '.debug.http_client.inner' : 'http_client');
        foreach ($config['scoped_clients'] as $name => $scopeConfig) {
            if ('http_client' === $name) {
                throw new InvalidArgumentException(sprintf('Invalid scope name: "%s" is reserved.', $name));
            }

            $scope = $scopeConfig['scope'] ?? null;
            unset($scopeConfig['scope']);
            $retryOptions = $scopeConfig['retry_failed'] ?? ['enabled' => false];
            unset($scopeConfig['retry_failed']);

            if (null === $scope) {
                $baseUri = $scopeConfig['base_uri'];
                unset($scopeConfig['base_uri']);

                $container->register($name, ScopingHttpClient::class)
                    ->setFactory([ScopingHttpClient::class, 'forBaseUri'])
                    ->setArguments([new Reference($httpClientId), $baseUri, $scopeConfig])
                    ->addTag('http_client.client')
                ;
            } else {
                $container->register($name, ScopingHttpClient::class)
                    ->setArguments([new Reference($httpClientId), [$scope => $scopeConfig], $scope])
                    ->addTag('http_client.client')
                ;
            }

            if ($this->isConfigEnabled($container, $retryOptions)) {
                $this->registerHttpClientRetry($retryOptions, $name, $container);
            }

            $container->registerAliasForArgument($name, HttpClientInterface::class);

            if ($hasPsr18) {
                $container->setDefinition('psr18.'.$name, new ChildDefinition('psr18.http_client'))
                    ->replaceArgument(0, new Reference($name));

                $container->registerAliasForArgument('psr18.'.$name, ClientInterface::class, $name);
            }
        }

        if ($responseFactoryId = $config['mock_response_factory'] ?? null) {
            $container->getDefinition($httpClientId)
                ->setClass(MockHttpClient::class)
                ->setArguments([new Reference($responseFactoryId)]);
        }
    }

    private function registerHttpClientRetry(array $retryOptions, string $name, ContainerBuilder $container)
    {
        if (!class_exists(RetryableHttpClient::class)) {
            throw new LogicException('Retry failed request support cannot be enabled as version 5.2+ of the HTTP Client component is required.');
        }

        if (null !== $retryOptions['backoff_service']) {
            $backoffReference = new Reference($retryOptions['backoff_service']);
        } else {
            $retryServiceId = $name.'.retry.exponential_backoff';
            $retryDefinition = new ChildDefinition('http_client.retry.abstract_exponential_backoff');
            $retryDefinition
                ->replaceArgument(0, $retryOptions['delay'])
                ->replaceArgument(1, $retryOptions['multiplier'])
                ->replaceArgument(2, $retryOptions['max_delay']);
            $container->setDefinition($retryServiceId, $retryDefinition);

            $backoffReference = new Reference($retryServiceId);
        }
        if (null !== $retryOptions['decider_service']) {
            $deciderReference = new Reference($retryOptions['decider_service']);
        } else {
            $retryServiceId = $name.'.retry.decider';
            $retryDefinition = new ChildDefinition('http_client.retry.abstract_httpstatuscode_decider');
            $retryDefinition
                ->replaceArgument(0, $retryOptions['http_codes']);
            $container->setDefinition($retryServiceId, $retryDefinition);

            $deciderReference = new Reference($retryServiceId);
        }

        $container
            ->register($name.'.retry', RetryableHttpClient::class)
            ->setDecoratedService($name)
            ->setArguments([new Reference($name.'.retry.inner'), $deciderReference, $backoffReference, $retryOptions['max_retries'], new Reference('logger')])
            ->addTag('monolog.logger', ['channel' => 'http_client']);
    }

    private function registerMailerConfiguration(array $config, ContainerBuilder $container, PhpFileLoader $loader)
    {
        if (!class_exists(Mailer::class)) {
            throw new LogicException('Mailer support cannot be enabled as the component is not installed. Try running "composer require symfony/mailer".');
        }

        $loader->load('mailer.php');
        $loader->load('mailer_transports.php');
        if (!\count($config['transports']) && null === $config['dsn']) {
            $config['dsn'] = 'smtp://null';
        }
        $transports = $config['dsn'] ? ['main' => $config['dsn']] : $config['transports'];
        $container->getDefinition('mailer.transports')->setArgument(0, $transports);
        $container->getDefinition('mailer.default_transport')->setArgument(0, current($transports));

        $container->removeDefinition('mailer.logger_message_listener');
        $container->setAlias('mailer.logger_message_listener', (new Alias('mailer.message_logger_listener'))->setDeprecated('symfony/framework-bundle', '5.2', 'The "%alias_id%" alias is deprecated, use "mailer.message_logger_listener" instead.'));

        $mailer = $container->getDefinition('mailer.mailer');
        if (false === $messageBus = $config['message_bus']) {
            $mailer->replaceArgument(1, null);
        } else {
            $mailer->replaceArgument(1, $messageBus ? new Reference($messageBus) : new Reference('messenger.default_bus', ContainerInterface::NULL_ON_INVALID_REFERENCE));
        }

        $classToServices = [
            GmailTransportFactory::class => 'mailer.transport_factory.gmail',
            MailgunTransportFactory::class => 'mailer.transport_factory.mailgun',
            MailjetTransportFactory::class => 'mailer.transport_factory.mailjet',
            MandrillTransportFactory::class => 'mailer.transport_factory.mailchimp',
            PostmarkTransportFactory::class => 'mailer.transport_factory.postmark',
            SendgridTransportFactory::class => 'mailer.transport_factory.sendgrid',
<<<<<<< HEAD
            SendinblueTransportFactory::class => 'mailer.transport_factory.sendinblue',
=======
            SesTransportFactory::class => 'mailer.transport_factory.amazon',
>>>>>>> 65ee6c9f
        ];

        foreach ($classToServices as $class => $service) {
            if (!class_exists($class)) {
                $container->removeDefinition($service);
            }
        }

        $envelopeListener = $container->getDefinition('mailer.envelope_listener');
        $envelopeListener->setArgument(0, $config['envelope']['sender'] ?? null);
        $envelopeListener->setArgument(1, $config['envelope']['recipients'] ?? null);

        if ($config['headers']) {
            $headers = new Definition(Headers::class);
            foreach ($config['headers'] as $name => $data) {
                $value = $data['value'];
                if (\in_array(strtolower($name), ['from', 'to', 'cc', 'bcc', 'reply-to'])) {
                    $value = (array) $value;
                }
                $headers->addMethodCall('addHeader', [$name, $value]);
            }
            $messageListener = $container->getDefinition('mailer.message_listener');
            $messageListener->setArgument(0, $headers);
        } else {
            $container->removeDefinition('mailer.message_listener');
        }
    }

    private function registerNotifierConfiguration(array $config, ContainerBuilder $container, PhpFileLoader $loader)
    {
        if (!class_exists(Notifier::class)) {
            throw new LogicException('Notifier support cannot be enabled as the component is not installed. Try running "composer require symfony/notifier".');
        }

        $loader->load('notifier.php');
        $loader->load('notifier_transports.php');

        if ($config['chatter_transports']) {
            $container->getDefinition('chatter.transports')->setArgument(0, $config['chatter_transports']);
        } else {
            $container->removeDefinition('chatter');
        }
        if ($config['texter_transports']) {
            $container->getDefinition('texter.transports')->setArgument(0, $config['texter_transports']);
        } else {
            $container->removeDefinition('texter');
        }

        if ($this->mailerConfigEnabled) {
            $sender = $container->getDefinition('mailer.envelope_listener')->getArgument(0);
            $container->getDefinition('notifier.channel.email')->setArgument(2, $sender);
        } else {
            $container->removeDefinition('notifier.channel.email');
        }

        if ($this->messengerConfigEnabled) {
            if ($config['notification_on_failed_messages']) {
                $container->getDefinition('notifier.failed_message_listener')->addTag('kernel.event_subscriber');
            }

            // as we have a bus, the channels don't need the transports
            $container->getDefinition('notifier.channel.chat')->setArgument(0, null);
            if ($container->hasDefinition('notifier.channel.email')) {
                $container->getDefinition('notifier.channel.email')->setArgument(0, null);
            }
            $container->getDefinition('notifier.channel.sms')->setArgument(0, null);
        }

        $container->getDefinition('notifier.channel_policy')->setArgument(0, $config['channel_policy']);

        $classToServices = [
            SlackTransportFactory::class => 'notifier.transport_factory.slack',
            TelegramTransportFactory::class => 'notifier.transport_factory.telegram',
            MattermostTransportFactory::class => 'notifier.transport_factory.mattermost',
            GoogleChatTransportFactory::class => 'notifier.transport_factory.googlechat',
            NexmoTransportFactory::class => 'notifier.transport_factory.nexmo',
            RocketChatTransportFactory::class => 'notifier.transport_factory.rocketchat',
            InfobipTransportFactory::class => 'notifier.transport_factory.infobip',
            TwilioTransportFactory::class => 'notifier.transport_factory.twilio',
            FirebaseTransportFactory::class => 'notifier.transport_factory.firebase',
            FreeMobileTransportFactory::class => 'notifier.transport_factory.freemobile',
            OvhCloudTransportFactory::class => 'notifier.transport_factory.ovhcloud',
            SinchTransportFactory::class => 'notifier.transport_factory.sinch',
            ZulipTransportFactory::class => 'notifier.transport_factory.zulip',
            MobytTransportFactory::class => 'notifier.transport_factory.mobyt',
            SmsapiTransportFactory::class => 'notifier.transport_factory.smsapi',
            EsendexTransportFactory::class => 'notifier.transport_factory.esendex',
            SendinblueNotifierTransportFactory::class => 'notifier.transport_factory.sendinblue',
        ];

        foreach ($classToServices as $class => $service) {
            if (!class_exists($class)) {
                $container->removeDefinition($service);
            }
        }

        if (isset($config['admin_recipients'])) {
            $notifier = $container->getDefinition('notifier');
            foreach ($config['admin_recipients'] as $i => $recipient) {
                $id = 'notifier.admin_recipient.'.$i;
                $container->setDefinition($id, new Definition(Recipient::class, [$recipient['email'], $recipient['phone']]));
                $notifier->addMethodCall('addAdminRecipient', [new Reference($id)]);
            }
        }
    }

    private function registerRateLimiterConfiguration(array $config, ContainerBuilder $container, PhpFileLoader $loader)
    {
        if (!$this->lockConfigEnabled) {
            throw new LogicException('Rate limiter support cannot be enabled without enabling the Lock component.');
        }

        $loader->load('rate_limiter.php');

        foreach ($config['limiters'] as $name => $limiterConfig) {
            self::registerRateLimiter($container, $name, $limiterConfig);
        }
    }

    public static function registerRateLimiter(ContainerBuilder $container, string $name, array $limiterConfig)
    {
        $limiter = $container->setDefinition($limiterId = 'limiter.'.$name, new ChildDefinition('limiter'));

        $limiter->addArgument(new Reference($limiterConfig['lock_factory']));
        unset($limiterConfig['lock_factory']);

        $storageId = $limiterConfig['storage_service'] ?? null;
        if (null === $storageId) {
            $container->register($storageId = 'limiter.storage.'.$name, CacheStorage::class)->addArgument(new Reference($limiterConfig['cache_pool']));
        }

        $limiter->replaceArgument(1, new Reference($storageId));
        unset($limiterConfig['storage']);
        unset($limiterConfig['cache_pool']);

        $limiterConfig['id'] = $name;
        $limiter->replaceArgument(0, $limiterConfig);

        $container->registerAliasForArgument($limiterId, Limiter::class, $name.'.limiter');
    }

    private function resolveTrustedHeaders(array $headers): int
    {
        $trustedHeaders = 0;

        foreach ($headers as $h) {
            switch ($h) {
                case 'forwarded': $trustedHeaders |= Request::HEADER_FORWARDED; break;
                case 'x-forwarded-for': $trustedHeaders |= Request::HEADER_X_FORWARDED_FOR; break;
                case 'x-forwarded-host': $trustedHeaders |= Request::HEADER_X_FORWARDED_HOST; break;
                case 'x-forwarded-proto': $trustedHeaders |= Request::HEADER_X_FORWARDED_PROTO; break;
                case 'x-forwarded-port': $trustedHeaders |= Request::HEADER_X_FORWARDED_PORT; break;
                case '!x-forwarded-host': $trustedHeaders &= ~Request::HEADER_X_FORWARDED_HOST; break;
                case 'x-forwarded-all':
                    if (!\in_array('!x-forwarded-prefix', $headers)) {
                        throw new LogicException('When using "x-forwarded-all" in "framework.trusted_headers", "!x-forwarded-prefix" must be explicitly listed until support for X-Forwarded-Prefix is implemented.');
                    }
                    $trustedHeaders |= Request::HEADER_X_FORWARDED_ALL;
                    break;
            }
        }

        return $trustedHeaders;
    }

    /**
     * {@inheritdoc}
     */
    public function getXsdValidationBasePath()
    {
        return \dirname(__DIR__).'/Resources/config/schema';
    }

    public function getNamespace()
    {
        return 'http://symfony.com/schema/dic/symfony';
    }
}<|MERGE_RESOLUTION|>--- conflicted
+++ resolved
@@ -2131,11 +2131,8 @@
             MandrillTransportFactory::class => 'mailer.transport_factory.mailchimp',
             PostmarkTransportFactory::class => 'mailer.transport_factory.postmark',
             SendgridTransportFactory::class => 'mailer.transport_factory.sendgrid',
-<<<<<<< HEAD
             SendinblueTransportFactory::class => 'mailer.transport_factory.sendinblue',
-=======
             SesTransportFactory::class => 'mailer.transport_factory.amazon',
->>>>>>> 65ee6c9f
         ];
 
         foreach ($classToServices as $class => $service) {
