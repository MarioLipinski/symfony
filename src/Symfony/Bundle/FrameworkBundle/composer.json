{
    "name": "symfony/framework-bundle",
    "type": "symfony-bundle",
    "description": "Symfony FrameworkBundle",
    "keywords": [],
    "homepage": "https://symfony.com",
    "license": "MIT",
    "authors": [
        {
            "name": "Fabien Potencier",
            "email": "fabien@symfony.com"
        },
        {
            "name": "Symfony Community",
            "homepage": "https://symfony.com/contributors"
        }
    ],
    "require": {
        "php": "^7.2.9",
        "ext-xml": "*",
        "symfony/cache": "^4.4|^5.0",
        "symfony/config": "^5.0",
        "symfony/dependency-injection": "^5.0",
        "symfony/error-renderer": "^4.4|^5.0",
        "symfony/http-foundation": "^4.4|^5.0",
        "symfony/http-kernel": "^5.0",
        "symfony/polyfill-mbstring": "~1.0",
        "symfony/filesystem": "^4.4|^5.0",
        "symfony/finder": "^4.4|^5.0",
        "symfony/routing": "^5.0"
    },
    "require-dev": {
        "doctrine/annotations": "~1.7",
        "doctrine/cache": "~1.0",
<<<<<<< HEAD
        "symfony/asset": "^4.4|^5.0",
        "symfony/browser-kit": "^4.4|^5.0",
        "symfony/console": "^4.4|^5.0",
        "symfony/css-selector": "^4.4|^5.0",
        "symfony/dom-crawler": "^4.4|^5.0",
=======
        "paragonie/sodium_compat": "^1.8",
        "symfony/asset": "^3.4|^4.0|^5.0",
        "symfony/browser-kit": "^4.3|^5.0",
        "symfony/console": "^4.3.4|^5.0",
        "symfony/css-selector": "^3.4|^4.0|^5.0",
        "symfony/dom-crawler": "^4.3|^5.0",
        "symfony/dotenv": "^4.3.6|^5.0",
>>>>>>> f5cef028
        "symfony/polyfill-intl-icu": "~1.0",
        "symfony/form": "^4.4|^5.0",
        "symfony/expression-language": "^4.4|^5.0",
        "symfony/http-client": "^4.4|^5.0",
        "symfony/lock": "^4.4|^5.0",
        "symfony/mailer": "^4.4|^5.0",
        "symfony/messenger": "^4.4|^5.0",
        "symfony/mime": "^4.4|^5.0",
        "symfony/process": "^4.4|^5.0",
        "symfony/security-csrf": "^4.4|^5.0",
        "symfony/security-http": "^4.4|^5.0",
        "symfony/serializer": "^4.4|^5.0",
        "symfony/stopwatch": "^4.4|^5.0",
        "symfony/string": "^5.0",
        "symfony/translation": "^5.0",
        "symfony/twig-bundle": "^4.4|^5.0",
        "symfony/validator": "^4.4|^5.0",
        "symfony/var-dumper": "^4.4|^5.0",
<<<<<<< HEAD
        "symfony/workflow": "^4.4|^5.0",
        "symfony/yaml": "^4.4|^5.0",
        "symfony/property-info": "^4.4|^5.0",
=======
        "symfony/workflow": "^4.3.6|^5.0",
        "symfony/yaml": "^3.4|^4.0|^5.0",
        "symfony/property-info": "^3.4|^4.0|^5.0",
>>>>>>> f5cef028
        "symfony/web-link": "^4.4|^5.0",
        "phpdocumentor/reflection-docblock": "^3.0|^4.0",
        "twig/twig": "^2.10|^3.0"
    },
    "conflict": {
        "phpdocumentor/reflection-docblock": "<3.0",
        "phpdocumentor/type-resolver": "<0.2.1",
<<<<<<< HEAD
        "phpunit/phpunit": "<5.4.3",
        "symfony/asset": "<4.4",
        "symfony/browser-kit": "<4.4",
        "symfony/console": "<4.4",
        "symfony/dotenv": "<4.4",
        "symfony/dom-crawler": "<4.4",
=======
        "phpunit/phpunit": "<4.8.35|<5.4.3,>=5.0",
        "symfony/asset": "<3.4",
        "symfony/browser-kit": "<4.3",
        "symfony/console": "<4.3",
        "symfony/dotenv": "<4.3.6",
        "symfony/dom-crawler": "<4.3",
>>>>>>> f5cef028
        "symfony/http-client": "<4.4",
        "symfony/form": "<4.4",
        "symfony/lock": "<4.4",
        "symfony/mailer": "<4.4",
        "symfony/messenger": "<4.4",
        "symfony/mime": "<4.4",
        "symfony/property-info": "<4.4",
        "symfony/serializer": "<4.4",
        "symfony/stopwatch": "<4.4",
        "symfony/translation": "<5.0",
        "symfony/twig-bridge": "<4.4",
        "symfony/twig-bundle": "<4.4",
        "symfony/validator": "<4.4",
        "symfony/var-dumper": "<4.4",
<<<<<<< HEAD
        "symfony/workflow": "<4.4"
=======
        "symfony/workflow": "<4.3.6"
>>>>>>> f5cef028
    },
    "suggest": {
        "ext-apcu": "For best performance of the system caches",
        "symfony/console": "For using the console commands",
        "symfony/form": "For using forms",
        "symfony/serializer": "For using the serializer service",
        "symfony/validator": "For using validation",
        "symfony/yaml": "For using the debug:config and lint:yaml commands",
        "symfony/property-info": "For using the property_info service",
        "symfony/web-link": "For using web links, features such as preloading, prefetching or prerendering"
    },
    "autoload": {
        "psr-4": { "Symfony\\Bundle\\FrameworkBundle\\": "" },
        "exclude-from-classmap": [
            "/Tests/"
        ]
    },
    "minimum-stability": "dev",
    "extra": {
        "branch-alias": {
            "dev-master": "5.0-dev"
        }
    }
}<|MERGE_RESOLUTION|>--- conflicted
+++ resolved
@@ -32,21 +32,12 @@
     "require-dev": {
         "doctrine/annotations": "~1.7",
         "doctrine/cache": "~1.0",
-<<<<<<< HEAD
         "symfony/asset": "^4.4|^5.0",
         "symfony/browser-kit": "^4.4|^5.0",
         "symfony/console": "^4.4|^5.0",
         "symfony/css-selector": "^4.4|^5.0",
         "symfony/dom-crawler": "^4.4|^5.0",
-=======
-        "paragonie/sodium_compat": "^1.8",
-        "symfony/asset": "^3.4|^4.0|^5.0",
-        "symfony/browser-kit": "^4.3|^5.0",
-        "symfony/console": "^4.3.4|^5.0",
-        "symfony/css-selector": "^3.4|^4.0|^5.0",
-        "symfony/dom-crawler": "^4.3|^5.0",
-        "symfony/dotenv": "^4.3.6|^5.0",
->>>>>>> f5cef028
+        "symfony/dotenv": "^4.4|^5.0",
         "symfony/polyfill-intl-icu": "~1.0",
         "symfony/form": "^4.4|^5.0",
         "symfony/expression-language": "^4.4|^5.0",
@@ -65,15 +56,9 @@
         "symfony/twig-bundle": "^4.4|^5.0",
         "symfony/validator": "^4.4|^5.0",
         "symfony/var-dumper": "^4.4|^5.0",
-<<<<<<< HEAD
         "symfony/workflow": "^4.4|^5.0",
         "symfony/yaml": "^4.4|^5.0",
         "symfony/property-info": "^4.4|^5.0",
-=======
-        "symfony/workflow": "^4.3.6|^5.0",
-        "symfony/yaml": "^3.4|^4.0|^5.0",
-        "symfony/property-info": "^3.4|^4.0|^5.0",
->>>>>>> f5cef028
         "symfony/web-link": "^4.4|^5.0",
         "phpdocumentor/reflection-docblock": "^3.0|^4.0",
         "twig/twig": "^2.10|^3.0"
@@ -81,21 +66,12 @@
     "conflict": {
         "phpdocumentor/reflection-docblock": "<3.0",
         "phpdocumentor/type-resolver": "<0.2.1",
-<<<<<<< HEAD
         "phpunit/phpunit": "<5.4.3",
         "symfony/asset": "<4.4",
         "symfony/browser-kit": "<4.4",
         "symfony/console": "<4.4",
         "symfony/dotenv": "<4.4",
         "symfony/dom-crawler": "<4.4",
-=======
-        "phpunit/phpunit": "<4.8.35|<5.4.3,>=5.0",
-        "symfony/asset": "<3.4",
-        "symfony/browser-kit": "<4.3",
-        "symfony/console": "<4.3",
-        "symfony/dotenv": "<4.3.6",
-        "symfony/dom-crawler": "<4.3",
->>>>>>> f5cef028
         "symfony/http-client": "<4.4",
         "symfony/form": "<4.4",
         "symfony/lock": "<4.4",
@@ -110,11 +86,7 @@
         "symfony/twig-bundle": "<4.4",
         "symfony/validator": "<4.4",
         "symfony/var-dumper": "<4.4",
-<<<<<<< HEAD
         "symfony/workflow": "<4.4"
-=======
-        "symfony/workflow": "<4.3.6"
->>>>>>> f5cef028
     },
     "suggest": {
         "ext-apcu": "For best performance of the system caches",
