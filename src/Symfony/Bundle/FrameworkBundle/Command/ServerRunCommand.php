--- conflicted
+++ resolved
@@ -99,7 +99,7 @@
         $output->writeln(sprintf("Server running on <info>http://%s</info>\n", $input->getArgument('address')));
 
         $builder = $this->createPhpProcessBuilder($input, $output, $env);
-        $builder->setWorkingDirectory($input->getOption('docroot'));
+        $builder->setWorkingDirectory($documentRoot);
         $builder->setTimeout(null);
         $process = $builder->getProcess();
 
@@ -123,19 +123,6 @@
             ->locateResource(sprintf('@FrameworkBundle/Resources/config/router_%s.php', $env))
         ;
 
-<<<<<<< HEAD
         return new ProcessBuilder(array(PHP_BINARY, '-S', $input->getArgument('address'), $router));
-=======
-        $output->writeln(sprintf("Server running on <info>http://%s</info>\n", $input->getArgument('address')));
-
-        $builder = new ProcessBuilder(array(PHP_BINARY, '-S', $input->getArgument('address'), $router));
-        $builder->setWorkingDirectory($documentRoot);
-        $builder->setTimeout(null);
-        $builder->getProcess()->run(function ($type, $buffer) use ($output) {
-            if (OutputInterface::VERBOSITY_VERBOSE <= $output->getVerbosity()) {
-                $output->write($buffer);
-            }
-        });
->>>>>>> 6f56ea42
     }
 }