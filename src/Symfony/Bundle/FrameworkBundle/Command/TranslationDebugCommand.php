<?php

/*
 * This file is part of the Symfony package.
 *
 * (c) Fabien Potencier <fabien@symfony.com>
 *
 * For the full copyright and license information, please view the LICENSE
 * file that was distributed with this source code.
 */

namespace Symfony\Bundle\FrameworkBundle\Command;

use Symfony\Component\Console\Command\Command;
use Symfony\Component\Console\Exception\InvalidArgumentException;
use Symfony\Component\Console\Input\InputArgument;
use Symfony\Component\Console\Input\InputInterface;
use Symfony\Component\Console\Input\InputOption;
use Symfony\Component\Console\Output\OutputInterface;
use Symfony\Component\Console\Style\SymfonyStyle;
use Symfony\Component\HttpKernel\KernelInterface;
use Symfony\Component\Translation\Catalogue\MergeOperation;
use Symfony\Component\Translation\DataCollectorTranslator;
use Symfony\Component\Translation\Extractor\ExtractorInterface;
use Symfony\Component\Translation\LoggingTranslator;
use Symfony\Component\Translation\MessageCatalogue;
use Symfony\Component\Translation\Reader\TranslationReaderInterface;
use Symfony\Component\Translation\Translator;
use Symfony\Contracts\Translation\TranslatorInterface;

/**
 * Helps finding unused or missing translation messages in a given locale
 * and comparing them with the fallback ones.
 *
 * @author Florian Voutzinos <florian@voutzinos.com>
 *
 * @final
 */
class TranslationDebugCommand extends Command
{
    const MESSAGE_MISSING = 0;
    const MESSAGE_UNUSED = 1;
    const MESSAGE_EQUALS_FALLBACK = 2;

    protected static $defaultName = 'debug:translation';

    private $translator;
    private $reader;
    private $extractor;
    private $defaultTransPath;
    private $defaultViewsPath;
    private $transPaths;
    private $viewsPaths;

    public function __construct(TranslatorInterface $translator, TranslationReaderInterface $reader, ExtractorInterface $extractor, string $defaultTransPath = null, string $defaultViewsPath = null, array $transPaths = [], array $viewsPaths = [])
    {
        parent::__construct();

        $this->translator = $translator;
        $this->reader = $reader;
        $this->extractor = $extractor;
        $this->defaultTransPath = $defaultTransPath;
        $this->defaultViewsPath = $defaultViewsPath;
        $this->transPaths = $transPaths;
        $this->viewsPaths = $viewsPaths;
    }

    /**
     * {@inheritdoc}
     */
    protected function configure()
    {
        $this
            ->setDefinition([
                new InputArgument('locale', InputArgument::REQUIRED, 'The locale'),
                new InputArgument('bundle', InputArgument::OPTIONAL, 'The bundle name or directory where to load the messages'),
                new InputOption('domain', null, InputOption::VALUE_OPTIONAL, 'The messages domain'),
                new InputOption('only-missing', null, InputOption::VALUE_NONE, 'Displays only missing messages'),
                new InputOption('only-unused', null, InputOption::VALUE_NONE, 'Displays only unused messages'),
                new InputOption('all', null, InputOption::VALUE_NONE, 'Load messages from all registered bundles'),
            ])
            ->setDescription('Displays translation messages information')
            ->setHelp(<<<'EOF'
The <info>%command.name%</info> command helps finding unused or missing translation
messages and comparing them with the fallback ones by inspecting the
templates and translation files of a given bundle or the default translations directory.

You can display information about bundle translations in a specific locale:

  <info>php %command.full_name% en AcmeDemoBundle</info>

You can also specify a translation domain for the search:

  <info>php %command.full_name% --domain=messages en AcmeDemoBundle</info>

You can only display missing messages:

  <info>php %command.full_name% --only-missing en AcmeDemoBundle</info>

You can only display unused messages:

  <info>php %command.full_name% --only-unused en AcmeDemoBundle</info>

You can display information about application translations in a specific locale:

  <info>php %command.full_name% en</info>

You can display information about translations in all registered bundles in a specific locale:

  <info>php %command.full_name% --all en</info>

EOF
            )
        ;
    }

    /**
     * {@inheritdoc}
     */
    protected function execute(InputInterface $input, OutputInterface $output)
    {
        $io = new SymfonyStyle($input, $output);

        $locale = $input->getArgument('locale');
        $domain = $input->getOption('domain');
        /** @var KernelInterface $kernel */
        $kernel = $this->getApplication()->getKernel();

        // Define Root Paths
        $transPaths = $this->transPaths;
        if ($this->defaultTransPath) {
            $transPaths[] = $this->defaultTransPath;
        }
        $viewsPaths = $this->viewsPaths;
        if ($this->defaultViewsPath) {
            $viewsPaths[] = $this->defaultViewsPath;
        }

        // Override with provided Bundle info
        if (null !== $input->getArgument('bundle')) {
            try {
                $bundle = $kernel->getBundle($input->getArgument('bundle'));
                $bundleDir = $bundle->getPath();
                $transPaths = [is_dir($bundleDir.'/Resources/translations') ? $bundleDir.'/Resources/translations' : $bundleDir.'/translations'];
                $viewsPaths = [is_dir($bundleDir.'/Resources/views') ? $bundleDir.'/Resources/views' : $bundleDir.'/templates'];
                if ($this->defaultTransPath) {
                    $transPaths[] = $this->defaultTransPath;
                }
<<<<<<< HEAD
                $viewsPaths = [$bundle->getPath().'/Resources/views'];
=======
                if (is_dir($dir = sprintf('%s/Resources/%s/translations', $rootDir, $bundle->getName()))) {
                    $transPaths[] = $dir;
                    $notice = sprintf('Storing translations files for "%s" in the "%s" directory is deprecated since Symfony 4.2, ', $dir, $bundle->getName());
                    @trigger_error($notice.($this->defaultTransPath ? sprintf('use the "%s" directory instead.', $this->defaultTransPath) : 'configure and use "framework.translator.default_path" instead.'), E_USER_DEPRECATED);
                }
>>>>>>> 50c59112
                if ($this->defaultViewsPath) {
                    $viewsPaths[] = $this->defaultViewsPath;
                }
            } catch (\InvalidArgumentException $e) {
                // such a bundle does not exist, so treat the argument as path
                $path = $input->getArgument('bundle');

                $transPaths = [$path.'/translations'];
                $viewsPaths = [$path.'/templates'];

                if (!is_dir($transPaths[0]) && !isset($transPaths[1])) {
                    throw new InvalidArgumentException(sprintf('"%s" is neither an enabled bundle nor a directory.', $transPaths[0]));
                }
            }
        } elseif ($input->getOption('all')) {
            foreach ($kernel->getBundles() as $bundle) {
<<<<<<< HEAD
                $transPaths[] = $bundle->getPath().'/Resources/translations';
                $viewsPaths[] = $bundle->getPath().'/Resources/views';
=======
                $bundleDir = $bundle->getPath();
                $transPaths[] = is_dir($bundleDir.'/Resources/translations') ? $bundleDir.'/Resources/translations' : $bundle->getPath().'/translations';
                $viewsPaths[] = is_dir($bundleDir.'/Resources/views') ? $bundleDir.'/Resources/views' : $bundle->getPath().'/templates';
                if (is_dir($deprecatedPath = sprintf('%s/Resources/%s/translations', $rootDir, $bundle->getName()))) {
                    $transPaths[] = $deprecatedPath;
                    $notice = sprintf('Storing translations files for "%s" in the "%s" directory is deprecated since Symfony 4.2, ', $bundle->getName(), $deprecatedPath);
                    @trigger_error($notice.($this->defaultTransPath ? sprintf('use the "%s" directory instead.', $this->defaultTransPath) : 'configure and use "framework.translator.default_path" instead.'), E_USER_DEPRECATED);
                }
                if (is_dir($deprecatedPath = sprintf('%s/Resources/%s/views', $rootDir, $bundle->getName()))) {
                    $viewsPaths[] = $deprecatedPath;
                    $notice = sprintf('Loading Twig templates for "%s" from the "%s" directory is deprecated since Symfony 4.2, ', $bundle->getName(), $deprecatedPath);
                    @trigger_error($notice.($this->defaultViewsPath ? sprintf('use the "%s" directory instead.', $this->defaultViewsPath) : 'configure and use "twig.default_path" instead.'), E_USER_DEPRECATED);
                }
>>>>>>> 50c59112
            }
        }

        // Extract used messages
        $extractedCatalogue = $this->extractMessages($locale, $viewsPaths);

        // Load defined messages
        $currentCatalogue = $this->loadCurrentMessages($locale, $transPaths);

        // Merge defined and extracted messages to get all message ids
        $mergeOperation = new MergeOperation($extractedCatalogue, $currentCatalogue);
        $allMessages = $mergeOperation->getResult()->all($domain);
        if (null !== $domain) {
            $allMessages = [$domain => $allMessages];
        }

        // No defined or extracted messages
        if (empty($allMessages) || null !== $domain && empty($allMessages[$domain])) {
            $outputMessage = sprintf('No defined or extracted messages for locale "%s"', $locale);

            if (null !== $domain) {
                $outputMessage .= sprintf(' and domain "%s"', $domain);
            }

            $io->getErrorStyle()->warning($outputMessage);

            return;
        }

        // Load the fallback catalogues
        $fallbackCatalogues = $this->loadFallbackCatalogues($locale, $transPaths);

        // Display header line
        $headers = ['State', 'Domain', 'Id', sprintf('Message Preview (%s)', $locale)];
        foreach ($fallbackCatalogues as $fallbackCatalogue) {
            $headers[] = sprintf('Fallback Message Preview (%s)', $fallbackCatalogue->getLocale());
        }
        $rows = [];
        // Iterate all message ids and determine their state
        foreach ($allMessages as $domain => $messages) {
            foreach (array_keys($messages) as $messageId) {
                $value = $currentCatalogue->get($messageId, $domain);
                $states = [];

                if ($extractedCatalogue->defines($messageId, $domain)) {
                    if (!$currentCatalogue->defines($messageId, $domain)) {
                        $states[] = self::MESSAGE_MISSING;
                    }
                } elseif ($currentCatalogue->defines($messageId, $domain)) {
                    $states[] = self::MESSAGE_UNUSED;
                }

                if (!\in_array(self::MESSAGE_UNUSED, $states) && true === $input->getOption('only-unused')
                    || !\in_array(self::MESSAGE_MISSING, $states) && true === $input->getOption('only-missing')) {
                    continue;
                }

                foreach ($fallbackCatalogues as $fallbackCatalogue) {
                    if ($fallbackCatalogue->defines($messageId, $domain) && $value === $fallbackCatalogue->get($messageId, $domain)) {
                        $states[] = self::MESSAGE_EQUALS_FALLBACK;

                        break;
                    }
                }

                $row = [$this->formatStates($states), $domain, $this->formatId($messageId), $this->sanitizeString($value)];
                foreach ($fallbackCatalogues as $fallbackCatalogue) {
                    $row[] = $this->sanitizeString($fallbackCatalogue->get($messageId, $domain));
                }

                $rows[] = $row;
            }
        }

        $io->table($headers, $rows);
    }

    private function formatState(int $state): string
    {
        if (self::MESSAGE_MISSING === $state) {
            return '<error> missing </error>';
        }

        if (self::MESSAGE_UNUSED === $state) {
            return '<comment> unused </comment>';
        }

        if (self::MESSAGE_EQUALS_FALLBACK === $state) {
            return '<info> fallback </info>';
        }

        return $state;
    }

    private function formatStates(array $states): string
    {
        $result = [];
        foreach ($states as $state) {
            $result[] = $this->formatState($state);
        }

        return implode(' ', $result);
    }

    private function formatId(string $id): string
    {
        return sprintf('<fg=cyan;options=bold>%s</>', $id);
    }

    private function sanitizeString(string $string, int $length = 40): string
    {
        $string = trim(preg_replace('/\s+/', ' ', $string));

        if (false !== $encoding = mb_detect_encoding($string, null, true)) {
            if (mb_strlen($string, $encoding) > $length) {
                return mb_substr($string, 0, $length - 3, $encoding).'...';
            }
        } elseif (\strlen($string) > $length) {
            return substr($string, 0, $length - 3).'...';
        }

        return $string;
    }

    private function extractMessages(string $locale, array $transPaths): MessageCatalogue
    {
        $extractedCatalogue = new MessageCatalogue($locale);
        foreach ($transPaths as $path) {
            if (is_dir($path) || is_file($path)) {
                $this->extractor->extract($path, $extractedCatalogue);
            }
        }

        return $extractedCatalogue;
    }

    private function loadCurrentMessages(string $locale, array $transPaths): MessageCatalogue
    {
        $currentCatalogue = new MessageCatalogue($locale);
        foreach ($transPaths as $path) {
            if (is_dir($path)) {
                $this->reader->read($path, $currentCatalogue);
            }
        }

        return $currentCatalogue;
    }

    /**
     * @return MessageCatalogue[]
     */
    private function loadFallbackCatalogues(string $locale, array $transPaths): array
    {
        $fallbackCatalogues = [];
        if ($this->translator instanceof Translator || $this->translator instanceof DataCollectorTranslator || $this->translator instanceof LoggingTranslator) {
            foreach ($this->translator->getFallbackLocales() as $fallbackLocale) {
                if ($fallbackLocale === $locale) {
                    continue;
                }

                $fallbackCatalogue = new MessageCatalogue($fallbackLocale);
                foreach ($transPaths as $path) {
                    if (is_dir($path)) {
                        $this->reader->read($path, $fallbackCatalogue);
                    }
                }
                $fallbackCatalogues[] = $fallbackCatalogue;
            }
        }

        return $fallbackCatalogues;
    }
}<|MERGE_RESOLUTION|>--- conflicted
+++ resolved
@@ -146,15 +146,6 @@
                 if ($this->defaultTransPath) {
                     $transPaths[] = $this->defaultTransPath;
                 }
-<<<<<<< HEAD
-                $viewsPaths = [$bundle->getPath().'/Resources/views'];
-=======
-                if (is_dir($dir = sprintf('%s/Resources/%s/translations', $rootDir, $bundle->getName()))) {
-                    $transPaths[] = $dir;
-                    $notice = sprintf('Storing translations files for "%s" in the "%s" directory is deprecated since Symfony 4.2, ', $dir, $bundle->getName());
-                    @trigger_error($notice.($this->defaultTransPath ? sprintf('use the "%s" directory instead.', $this->defaultTransPath) : 'configure and use "framework.translator.default_path" instead.'), E_USER_DEPRECATED);
-                }
->>>>>>> 50c59112
                 if ($this->defaultViewsPath) {
                     $viewsPaths[] = $this->defaultViewsPath;
                 }
@@ -171,24 +162,9 @@
             }
         } elseif ($input->getOption('all')) {
             foreach ($kernel->getBundles() as $bundle) {
-<<<<<<< HEAD
-                $transPaths[] = $bundle->getPath().'/Resources/translations';
-                $viewsPaths[] = $bundle->getPath().'/Resources/views';
-=======
                 $bundleDir = $bundle->getPath();
                 $transPaths[] = is_dir($bundleDir.'/Resources/translations') ? $bundleDir.'/Resources/translations' : $bundle->getPath().'/translations';
                 $viewsPaths[] = is_dir($bundleDir.'/Resources/views') ? $bundleDir.'/Resources/views' : $bundle->getPath().'/templates';
-                if (is_dir($deprecatedPath = sprintf('%s/Resources/%s/translations', $rootDir, $bundle->getName()))) {
-                    $transPaths[] = $deprecatedPath;
-                    $notice = sprintf('Storing translations files for "%s" in the "%s" directory is deprecated since Symfony 4.2, ', $bundle->getName(), $deprecatedPath);
-                    @trigger_error($notice.($this->defaultTransPath ? sprintf('use the "%s" directory instead.', $this->defaultTransPath) : 'configure and use "framework.translator.default_path" instead.'), E_USER_DEPRECATED);
-                }
-                if (is_dir($deprecatedPath = sprintf('%s/Resources/%s/views', $rootDir, $bundle->getName()))) {
-                    $viewsPaths[] = $deprecatedPath;
-                    $notice = sprintf('Loading Twig templates for "%s" from the "%s" directory is deprecated since Symfony 4.2, ', $bundle->getName(), $deprecatedPath);
-                    @trigger_error($notice.($this->defaultViewsPath ? sprintf('use the "%s" directory instead.', $this->defaultViewsPath) : 'configure and use "twig.default_path" instead.'), E_USER_DEPRECATED);
-                }
->>>>>>> 50c59112
             }
         }
 
