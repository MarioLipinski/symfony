{
    "name": "symfony/debug-bundle",
    "type": "symfony-bundle",
    "description": "Symfony DebugBundle",
    "keywords": [],
    "homepage": "https://symfony.com",
    "license": "MIT",
    "authors": [
        {
            "name": "Fabien Potencier",
            "email": "fabien@symfony.com"
        },
        {
            "name": "Symfony Community",
            "homepage": "https://symfony.com/contributors"
        }
    ],
    "require": {
        "php": ">=5.5.9",
<<<<<<< HEAD
        "symfony/http-kernel": "~2.8|~3.0|~4.0",
        "symfony/twig-bridge": "~2.8|~3.0|~4.0",
        "symfony/var-dumper": "~2.8|~3.0|~4.0"
=======
        "ext-xml": "*",
        "symfony/http-kernel": "~2.8|~3.0",
        "symfony/twig-bridge": "~2.8|~3.0",
        "symfony/var-dumper": "~2.8|~3.0"
>>>>>>> 22b67a44
    },
    "require-dev": {
        "symfony/config": "~3.3|~4.0",
        "symfony/dependency-injection": "~3.3|~4.0",
        "symfony/web-profiler-bundle": "~2.8|~3.0|~4.0"
    },
    "suggest": {
        "symfony/config": "For service container configuration",
        "symfony/dependency-injection": "For using as a service from the container"
    },
    "autoload": {
        "psr-4": { "Symfony\\Bundle\\DebugBundle\\": "" },
        "exclude-from-classmap": [
            "/Tests/"
        ]
    },
    "minimum-stability": "dev",
    "extra": {
        "branch-alias": {
            "dev-master": "3.4-dev"
        }
    }
}<|MERGE_RESOLUTION|>--- conflicted
+++ resolved
@@ -17,16 +17,10 @@
     ],
     "require": {
         "php": ">=5.5.9",
-<<<<<<< HEAD
+        "ext-xml": "*",
         "symfony/http-kernel": "~2.8|~3.0|~4.0",
         "symfony/twig-bridge": "~2.8|~3.0|~4.0",
         "symfony/var-dumper": "~2.8|~3.0|~4.0"
-=======
-        "ext-xml": "*",
-        "symfony/http-kernel": "~2.8|~3.0",
-        "symfony/twig-bridge": "~2.8|~3.0",
-        "symfony/var-dumper": "~2.8|~3.0"
->>>>>>> 22b67a44
     },
     "require-dev": {
         "symfony/config": "~3.3|~4.0",
