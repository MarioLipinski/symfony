{% extends '@WebProfiler/Profiler/layout.html.twig' %}

{% import _self as logger %}

{% block toolbar %}
    {% if collector.counterrors or collector.countdeprecations or collector.countscreams %}
        {% set icon %}
            <svg width="16" height="28" xmlns="http://www.w3.org/2000/svg" version="1.1" x="0px" y="0px" viewBox="0 0 16 28" enable-background="new 0 0 16 28" xml:space="preserve"><g><path fill="#3F3F3F" d="M15 6h-1V5c0-0.5-0.5-1-1-1H2C1.4 4 1 4.4 1 5v2v13c0 1.6 1.3 3 3 3h11c0.5 0 1-0.5 1-1V7 C16 6.5 15.5 6 15 6z M6 15h3v3H6V15z M6 13V7h3v6H6z M15 21c0 0.6-0.4 1-1 1H5c-0.9 0-1.7-0.4-2.2-1H13c0.6 0 1-0.4 1-1V7 c0.5 0 1 0.5 1 1V21z"/></g></svg>
            {% if collector.counterrors %}
                {% set status_color = "red" %}
            {% elseif collector.countdeprecations %}
                {% set status_color = "yellow" %}
            {% endif %}
            {% set error_count = collector.counterrors + collector.countdeprecations + collector.countscreams %}
            <span class="sf-toolbar-status{% if status_color is defined %} sf-toolbar-status-{{ status_color }}{% endif %}">{{ error_count }}</span>
        {% endset %}
        {% set text %}
            {% if collector.counterrors %}
                <div class="sf-toolbar-info-piece">
                    <b>Errors</b>
                    <span class="sf-toolbar-status sf-toolbar-status-red">{{ collector.counterrors }}</span>
                </div>
            {% endif %}
            {% if collector.countdeprecations %}
                <div class="sf-toolbar-info-piece">
                    <b>Deprecated Calls</b>
                    <span class="sf-toolbar-status sf-toolbar-status-yellow">{{ collector.countdeprecations }}</span>
                </div>
            {% endif %}
            {% if collector.countscreams %}
                <div class="sf-toolbar-info-piece">
                    <b>Silenced Errors</b>
                    <span class="sf-toolbar-status sf-toolbar-status">{{ collector.countscreams }}</span>
                </div>
            {% endif %}
        {% endset %}
        {% include '@WebProfiler/Profiler/toolbar_item.html.twig' with { 'link': profiler_url } %}
    {% endif %}
{% endblock %}

{% block menu %}
<span class="label">
    <span class="icon"><svg width="26" height="32" xmlns="http://www.w3.org/2000/svg" version="1.1" x="0px" y="0px" viewBox="0 0 26 32" enable-background="new 0 0 26 32" xml:space="preserve"><path fill="#3F3F3F" d="M23.6 3.4h-1.7V1.7c0-0.9-0.8-1.7-1.7-1.7H1.7C0.8 0 0 0.8 0 1.7v3.4v21.9C0 29.7 2.3 32 5.1 32h18.5 c0.9 0 1.7-0.8 1.7-1.7V5.1C25.3 4.1 24.5 3.4 23.6 3.4z M8.4 18.5h5.1v5.1H8.4V18.5z M8.4 15.2V5.1h5.1v10.1H8.4z M23.6 28.6 c0 0.9-0.8 1.7-1.7 1.7H6.7c-1.5 0-2.8-0.7-3.7-1.7h17.2c0.9 0 1.7-0.8 1.7-1.7V5.1c0.9 0 1.7 0.8 1.7 1.7V28.6z"/></svg></span>
    <strong>Logs</strong>
    {% if collector.counterrors or collector.countdeprecations or collector.countscreams %}
        {% set error_count = collector.counterrors + collector.countdeprecations + collector.countscreams %}
        <span class="count">
            <span>{{ error_count }}</span>
        </span>
    {% endif %}
</span>
{% endblock %}

{% block panel %}
    <h2>Logs</h2>

    {% set priority = request.query.get('priority', 0) %}

    <table>
        <tr>
            <th>Filter</th>
            <td>
                <form id="priority-form" action="" method="get" style="display: inline">
                    <input type="hidden" name="panel" value="logger">
                    <label for="priority">Min. Priority</label>
                    <select id="priority" name="priority" onchange="document.getElementById('priority-form').submit(); ">
                        {# values < 0 are custom levels #}
                        {% for value, level in collector.priorities %}
                            {% if not priority and value > 100 %}
                                {% set priority = value %}
                            {% endif %}
                            <option value="{{ value }}"{{ value == priority ? ' selected' : '' }}>{{ level.name }} ({{ level.count }})</option>
                        {% endfor %}
                        {% if collector.countdeprecations %}
                            {% if not priority %}
                                {% set priority = "-100" %}
                            {% endif %}
                            <option value="-100"{{ "-100" == priority ? ' selected' : '' }}>DEPRECATION only ({{ collector.countdeprecations }})</option>
                        {% endif %}
                    </select>
                    <noscript>
                        <input type="submit" value="refresh">
                    </noscript>
                </form>
            </td>
        </tr>
    </table>

    {% if collector.logs %}
        <table>
            <tr>
                <th>#</th>
                <th>Priority</th>
                <th>Channel</th>
                <th>Message and context</th>
            </tr>

            {% set log_loop_index = 0 %}
            {% for log in collector.logs %}
                {% set is_deprecation = log.context.level is defined and log.context.type is defined and (constant('E_DEPRECATED') == log.context.type or constant('E_USER_DEPRECATED') == log.context.type) %}
                {% if priority == '-100' ? is_deprecation : log.priority >= priority %}
                    {% set log_loop_index = log_loop_index + 1 %}
                    <tr class="{{ cycle(['odd', 'even'], log_loop_index) }}{% if log.context.scream is defined %} scream{% elseif log.priority >= 400 %} error{% elseif log.priority >= 300 or is_deprecation %} warning{% endif %}">
                        <td>{{ log_loop_index }}</td>
                        <td>{{ is_deprecation ? 'DEPRECATION' : log.priorityName }}</td>
                        <td>{{ log.channel is defined ? log.channel }}</td>
                        <td>{{ logger.display_message(loop.index, log, is_deprecation) }}</td>
                    </tr>
                {% endif %}
            {% else %}
                <tr><td colspan="4"><em>No logs available for {{ priority }} priority.</em></td></tr>
            {% endfor %}
        </table>
    {% else %}
        <p>
            <em>No logs available.</em>
        </p>
    {% endif %}
{% endblock %}


{% macro display_message(log_index, log, is_deprecation) %}
    {{ is_deprecation ? 'DEPRECATED' : log.priorityName }} - {{ log.message }}

    {% if is_deprecation %}
        {% set stack = log.context.stack|default([]) %}
        {% set id = 'sf-call-stack-' ~ log_index %}

        {{ log.message }}

        {% if stack %}
            <a href="#" onclick="Sfjs.toggle('{{ id }}', document.getElementById('{{ id }}-on'), document.getElementById('{{ id }}-off')); return false;">
                <img class="toggle" id="{{ id }}-off" alt="-" src="data:image/gif;base64,R0lGODlhEgASAMQSANft94TG57Hb8GS44ez1+mC24IvK6ePx+Wa44dXs92+942e54o3L6W2844/M6dnu+P/+/l614P///wAAAAAAAAAAAAAAAAAAAAAAAAAAAAAAAAAAAAAAAAAAAAAAAAAAACH5BAEAABIALAAAAAASABIAQAVCoCQBTBOd6Kk4gJhGBCTPxysJb44K0qD/ER/wlxjmisZkMqBEBW5NHrMZmVKvv9hMVsO+hE0EoNAstEYGxG9heIhCADs=" style="display:none">
                <img class="toggle" id="{{ id }}-on" alt="+" src="data:image/gif;base64,R0lGODlhEgASAMQTANft99/v+Ga44bHb8ITG52S44dXs9+z1+uPx+YvK6WC24G+944/M6W28443L6dnu+Ge54v/+/l614P///wAAAAAAAAAAAAAAAAAAAAAAAAAAAAAAAAAAAAAAAAAAAAAAACH5BAEAABMALAAAAAASABIAQAVS4DQBTiOd6LkwgJgeUSzHSDoNaZ4PU6FLgYBA5/vFID/DbylRGiNIZu74I0h1hNsVxbNuUV4d9SsZM2EzWe1qThVzwWFOAFCQFa1RQq6DJB4iIQA7" style="display:inline">
            </a>
        {% endif %}

        {% for index, call in stack if index > 1 %}
            {% if index == 2 %}
                <ul class="sf-call-stack" id="{{ id }}" style="display: none">
            {% endif %}
            {% if call.class is defined %}
                {% set from = call.class|abbr_class ~ '::' ~ call.function|abbr_method() %}
            {% elseif call.function is defined %}
                {% set from = call.function|abbr_method %}
            {% elseif call.file is defined %}
                {% set from = call.file %}
            {% else %}
                {% set from = '-' %}
            {% endif %}

            <li>Called from {{ call.file is defined and call.line is defined ? call.file|format_file(call.line, from) : from|raw }}</li>

            {% if index == stack|length - 1 %}
                </ul>
            {% endif %}
        {% endfor %}
    {% else %}
<<<<<<< HEAD
        {{ log.message }}
=======
>>>>>>> d65adc07
        {% if log.context is defined and log.context is not empty %}
            <br />
            <small>
                <strong>Context</strong>: {{ log.context|json_encode(64 b-or 256) }}
            </small>
        {% endif %}
    {% endif %}
{% endmacro %}<|MERGE_RESOLUTION|>--- conflicted
+++ resolved
@@ -156,10 +156,6 @@
             {% endif %}
         {% endfor %}
     {% else %}
-<<<<<<< HEAD
-        {{ log.message }}
-=======
->>>>>>> d65adc07
         {% if log.context is defined and log.context is not empty %}
             <br />
             <small>
