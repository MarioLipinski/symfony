--- conflicted
+++ resolved
@@ -298,7 +298,6 @@
         )));
     }
 
-<<<<<<< HEAD
     /**
      * Displays the PHP info.
      *
@@ -315,54 +314,4 @@
 
         return new Response($phpinfo);
     }
-
-    protected function getTemplateNames($profiler)
-    {
-        $templates = array();
-        foreach ($this->container->getParameter('data_collector.templates') as $arguments) {
-            if (null === $arguments) {
-                continue;
-            }
-
-            list($name, $template) = $arguments;
-            if (!$profiler->has($name)) {
-                continue;
-            }
-
-            if ('.html.twig' === substr($template, -10)) {
-                $template = substr($template, 0, -10);
-            }
-
-            if (!$this->container->get('templating')->exists($template.'.html.twig')) {
-                throw new \UnexpectedValueException(sprintf('The profiler template "%s.html.twig" for data collector "%s" does not exist.', $template, $name));
-            }
-
-            $templates[$name] = $template.'.html.twig';
-        }
-
-        return $templates;
-    }
-
-    protected function getTemplateName($profiler, $panel)
-    {
-        $templates = $this->getTemplateNames($profiler);
-
-        if (!isset($templates[$panel])) {
-            throw new NotFoundHttpException(sprintf('Panel "%s" is not registered.', $panel));
-        }
-
-        return $templates[$panel];
-    }
-
-    protected function getTemplates($profiler)
-    {
-        $templates = $this->getTemplateNames($profiler);
-        foreach ($templates as $name => $template) {
-            $templates[$name] = $this->container->get('twig')->loadTemplate($template);
-        }
-
-        return $templates;
-    }
-=======
->>>>>>> 14722837
 }