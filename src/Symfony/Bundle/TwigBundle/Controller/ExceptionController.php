<?php

/*
 * This file is part of the Symfony package.
 *
 * (c) Fabien Potencier <fabien@symfony.com>
 *
 * For the full copyright and license information, please view the LICENSE
 * file that was distributed with this source code.
 */

namespace Symfony\Bundle\TwigBundle\Controller;

use Symfony\Component\HttpKernel\Exception\FlattenException;
use Symfony\Component\HttpKernel\Log\DebugLoggerInterface;
use Symfony\Component\HttpFoundation\Request;
use Symfony\Component\HttpFoundation\Response;
use Twig\Environment;
use Twig\Error\LoaderError;
use Twig\Loader\ExistsLoaderInterface;

/**
 * ExceptionController renders error or exception pages for a given
 * FlattenException.
 *
 * @author Fabien Potencier <fabien@symfony.com>
 * @author Matthias Pigulla <mp@webfactory.de>
 */
class ExceptionController
{
    protected $twig;

    /**
     * @var bool Show error (false) or exception (true) pages by default
     */
    protected $debug;

    public function __construct(Environment $twig, $debug)
    {
        $this->twig = $twig;
        $this->debug = $debug;
    }

    /**
     * Converts an Exception to a Response.
     *
     * A "showException" request parameter can be used to force display of an error page (when set to false) or
     * the exception page (when true). If it is not present, the "debug" value passed into the constructor will
     * be used.
     *
     * @param Request              $request   The request
     * @param FlattenException     $exception A FlattenException instance
     * @param DebugLoggerInterface $logger    A DebugLoggerInterface instance
     *
     * @return Response
     *
     * @throws \InvalidArgumentException When the exception template does not exist
     */
    public function showAction(Request $request, FlattenException $exception, DebugLoggerInterface $logger = null)
    {
        $currentContent = $this->getAndCleanOutputBuffering($request->headers->get('X-Php-Ob-Level', -1));
        $showException = $request->attributes->get('showException', $this->debug); // As opposed to an additional parameter, this maintains BC

        $code = $exception->getStatusCode();

        return new Response($this->twig->render(
            (string) $this->findTemplate($request, $request->getRequestFormat(), $code, $showException),
            array(
                'status_code' => $code,
                'status_text' => isset(Response::$statusTexts[$code]) ? Response::$statusTexts[$code] : '',
                'exception' => $exception,
                'logger' => $logger,
                'currentContent' => $currentContent,
            )
        ), 200, array('Content-Type' => $request->getMimeType($request->getRequestFormat()) ?: 'text/html'));
    }

    /**
     * @param int $startObLevel
     *
     * @return string
     */
    protected function getAndCleanOutputBuffering($startObLevel)
    {
        if (ob_get_level() <= $startObLevel) {
            return '';
        }

        Response::closeOutputBuffers($startObLevel + 1, true);

        return ob_get_clean();
    }

    /**
     * @param Request $request
     * @param string  $format
     * @param int     $code          An HTTP response status code
     * @param bool    $showException
     *
     * @return string
     */
    protected function findTemplate(Request $request, $format, $code, $showException)
    {
        $name = $showException ? 'exception' : 'error';
        if ($showException && 'html' == $format) {
            $name = 'exception_full';
        }

        // For error pages, try to find a template for the specific HTTP status code and format
        if (!$showException) {
            $template = sprintf('@Twig/Exception/%s%s.%s.twig', $name, $code, $format);
            if ($this->templateExists($template)) {
                return $template;
            }
        }

        // try to find a template for the given format
        $template = sprintf('@Twig/Exception/%s.%s.twig', $name, $format);
        if ($this->templateExists($template)) {
            return $template;
        }

        // default to a generic HTML exception
        $request->setRequestFormat('html');

<<<<<<< HEAD
        return sprintf('@Twig/Exception/%s.html.twig', $name);
=======
        return new TemplateReference('TwigBundle', 'Exception', $showException ? 'exception_full' : $name, 'html', 'twig');
>>>>>>> 7acc3453
    }

    // to be removed when the minimum required version of Twig is >= 3.0
    protected function templateExists($template)
    {
        $template = (string) $template;

        $loader = $this->twig->getLoader();
        if ($loader instanceof ExistsLoaderInterface || method_exists($loader, 'exists')) {
            return $loader->exists($template);
        }

        try {
            $loader->getSourceContext($template)->getCode();

            return true;
        } catch (LoaderError $e) {
        }

        return false;
    }
}<|MERGE_RESOLUTION|>--- conflicted
+++ resolved
@@ -123,11 +123,7 @@
         // default to a generic HTML exception
         $request->setRequestFormat('html');
 
-<<<<<<< HEAD
-        return sprintf('@Twig/Exception/%s.html.twig', $name);
-=======
-        return new TemplateReference('TwigBundle', 'Exception', $showException ? 'exception_full' : $name, 'html', 'twig');
->>>>>>> 7acc3453
+        return sprintf('@Twig/Exception/%s.html.twig', $showException ? 'exception_full' : $name);
     }
 
     // to be removed when the minimum required version of Twig is >= 3.0
