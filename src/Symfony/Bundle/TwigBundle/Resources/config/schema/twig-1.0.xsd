--- conflicted
+++ resolved
@@ -9,14 +9,8 @@
 
     <xsd:complexType name="config">
         <xsd:sequence>
-<<<<<<< HEAD
-=======
             <xsd:element name="date" type="date" minOccurs="0" maxOccurs="1" />
             <xsd:element name="number-format" type="number_format" minOccurs="0" maxOccurs="1" />
-
-            <!-- @deprecated since version 2.6, to be removed in 3.0 -->
-            <xsd:element name="form" type="form" minOccurs="0" maxOccurs="1" />
->>>>>>> 6735b350
             <xsd:element name="form-theme" type="xsd:string" minOccurs="0" maxOccurs="unbounded" />
             <xsd:element name="global" type="global" minOccurs="0" maxOccurs="unbounded" />
             <xsd:element name="path" type="path" minOccurs="0" maxOccurs="unbounded" />
@@ -34,8 +28,6 @@
         <xsd:attribute name="exception-controller" type="xsd:string" />
     </xsd:complexType>
 
-<<<<<<< HEAD
-=======
     <xsd:complexType name="date">
         <xsd:attribute name="format" type="xsd:string" />
         <xsd:attribute name="interval-format" type="xsd:string" />
@@ -48,13 +40,6 @@
         <xsd:attribute name="thousands-separator" type="xsd:string" />
     </xsd:complexType>
 
-    <xsd:complexType name="form">
-        <xsd:choice minOccurs="1" maxOccurs="unbounded">
-            <xsd:element name="resource" type="xsd:string" />
-        </xsd:choice>
-    </xsd:complexType>
-
->>>>>>> 6735b350
     <xsd:complexType name="path" mixed="true">
         <xsd:attribute name="namespace" type="xsd:string" />
     </xsd:complexType>
