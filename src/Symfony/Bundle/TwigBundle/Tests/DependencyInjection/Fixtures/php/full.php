--- conflicted
+++ resolved
@@ -3,16 +3,11 @@
 $container->loadFromExtension('twig', array(
     'form' => array(
         'resources' => array(
-<<<<<<< HEAD
             'MyBundle::formDeprecated.html.twig',
-        )
-=======
-            'MyBundle::form.html.twig',
         ),
->>>>>>> 405d8f98
      ),
      'form_themes' => array(
-         'MyBundle::form.html.twig'
+         'MyBundle::form.html.twig',
      ),
      'globals' => array(
          'foo' => '@bar',
