--- conflicted
+++ resolved
@@ -104,10 +104,6 @@
         "en_CX": "ཨིང་ལིཤ་ཁ། (ཁི་རིསྟ་མེས་མཚོ་གླིང།)",
         "en_CY": "ཨིང་ལིཤ་ཁ། (སཱའི་པྲས།)",
         "en_DE": "ཨིང་ལིཤ་ཁ། (ཇཱར་མ་ནི།)",
-<<<<<<< HEAD
-        "en_DG": "ཨིང་ལིཤ་ཁ། (ཌི་ཡེ་གོ་གར་སིའོ།)",
-=======
->>>>>>> ed04f242
         "en_DK": "ཨིང་ལིཤ་ཁ། (ཌེན་མཱཀ།)",
         "en_DM": "ཨིང་ལིཤ་ཁ། (ཌོ་མི་ནི་ཀ།)",
         "en_ER": "ཨིང་ལིཤ་ཁ། (ཨེ་རི་ཊྲེ་ཡ།)",
@@ -200,19 +196,11 @@
         "es_CR": "ཨིས་པེ་ནིཤ་ཁ། (ཀོས་ཊ་རི་ཀ།)",
         "es_CU": "ཨིས་པེ་ནིཤ་ཁ། (ཀིའུ་བྷ།)",
         "es_DO": "ཨིས་པེ་ནིཤ་ཁ། (ཌོ་མི་ནི་ཀཱན་ རི་པབ་ལིཀ།)",
-<<<<<<< HEAD
-        "es_EA": "ཨིས་པེ་ནིཤ་ཁ། (སེ་ཨུ་ཏ་ ཨེནཌ་ མེལ་ལི་ལ།)",
-=======
->>>>>>> ed04f242
         "es_EC": "ཨིས་པེ་ནིཤ་ཁ། (ཨེ་ཁྭ་ཌོར།)",
         "es_ES": "ཨིས་པེ་ནིཤ་ཁ། (ཨིས་པེན།)",
         "es_GQ": "ཨིས་པེ་ནིཤ་ཁ། (ཨེ་ཀུ་ཊོ་རེལ་ གི་ནི།)",
         "es_GT": "ཨིས་པེ་ནིཤ་ཁ། (གྷོ་ཊ་མ་ལ།)",
         "es_HN": "ཨིས་པེ་ནིཤ་ཁ། (ཧཱན་ཌུ་རཱས྄།)",
-<<<<<<< HEAD
-        "es_IC": "ཨིས་པེ་ནིཤ་ཁ། (ཀ་ནེ་རི་གླིང་ཚོམ།)",
-=======
->>>>>>> ed04f242
         "es_MX": "ཨིས་པེ་ནིཤ་ཁ། (མེཀ་སི་ཀོ།)",
         "es_NI": "ཨིས་པེ་ནིཤ་ཁ། (ནི་ཀྲ་ཝ་ག།)",
         "es_PA": "ཨིས་པེ་ནིཤ་ཁ། (པ་ན་མ།)",
