<?php

/*
 * This file is part of the Symfony package.
 *
 * (c) Fabien Potencier <fabien@symfony.com>
 *
 * For the full copyright and license information, please view the LICENSE
 * file that was distributed with this source code.
 */

namespace Symfony\Component\Intl\DateFormatter\DateFormat;

use Symfony\Component\Intl\Exception\NotImplementedException;
use Symfony\Component\Intl\Globals\IntlGlobals;

/**
 * Parser and formatter for date formats.
 *
 * @author Igor Wiedler <igor@wiedler.ch>
 *
 * @internal
 */
class FullTransformer
{
    private $quoteMatch = "'(?:[^']+|'')*'";
    private $implementedChars = 'MLydQqhDEaHkKmsz';
    private $notImplementedChars = 'GYuwWFgecSAZvVW';
    private $regExp;

    /**
     * @var Transformer[]
     */
    private $transformers;

    private $pattern;
    private $timezone;

    /**
     * @param string $pattern  The pattern to be used to format and/or parse values
     * @param string $timezone The timezone to perform the date/time calculations
     */
    public function __construct(string $pattern, string $timezone)
    {
        $this->pattern = $pattern;
        $this->timezone = $timezone;

        $implementedCharsMatch = $this->buildCharsMatch($this->implementedChars);
        $notImplementedCharsMatch = $this->buildCharsMatch($this->notImplementedChars);
        $this->regExp = "/($this->quoteMatch|$implementedCharsMatch|$notImplementedCharsMatch)/";

        $this->transformers = [
            'M' => new MonthTransformer(),
            'L' => new MonthTransformer(),
            'y' => new YearTransformer(),
            'd' => new DayTransformer(),
            'q' => new QuarterTransformer(),
            'Q' => new QuarterTransformer(),
            'h' => new Hour1201Transformer(),
            'D' => new DayOfYearTransformer(),
            'E' => new DayOfWeekTransformer(),
            'a' => new AmPmTransformer(),
            'H' => new Hour2400Transformer(),
            'K' => new Hour1200Transformer(),
            'k' => new Hour2401Transformer(),
            'm' => new MinuteTransformer(),
            's' => new SecondTransformer(),
            'z' => new TimezoneTransformer(),
        ];
    }

    /**
     * Format a DateTime using ICU dateformat pattern.
     *
     * @return string The formatted value
     */
    public function format(\DateTime $dateTime)
    {
        $formatted = preg_replace_callback($this->regExp, function ($matches) use ($dateTime) {
            return $this->formatReplace($matches[0], $dateTime);
        }, $this->pattern);

        return $formatted;
    }

    /**
     * Return the formatted ICU value for the matched date characters.
     *
<<<<<<< HEAD
=======
     * @param string    $dateChars The date characters to be replaced with a formatted ICU value
     * @param \DateTime $dateTime  A DateTime object to be used to generate the formatted value
     *
     * @return string|null The formatted value
     *
>>>>>>> 5ec6ff37
     * @throws NotImplementedException When it encounters a not implemented date character
     */
    private function formatReplace(string $dateChars, \DateTime $dateTime): string
    {
        $length = \strlen($dateChars);

        if ($this->isQuoteMatch($dateChars)) {
            return $this->replaceQuoteMatch($dateChars);
        }

        if (isset($this->transformers[$dateChars[0]])) {
            $transformer = $this->transformers[$dateChars[0]];

            return $transformer->format($dateTime, $length);
        }

        // handle unimplemented characters
        if (false !== strpos($this->notImplementedChars, $dateChars[0])) {
            throw new NotImplementedException(sprintf('Unimplemented date character "%s" in format "%s"', $dateChars[0], $this->pattern));
        }

        return null;
    }

    /**
     * Parse a pattern based string to a timestamp value.
     *
     * @param \DateTime $dateTime A configured DateTime object to use to perform the date calculation
     * @param string    $value    String to convert to a time value
     *
     * @return int|false The corresponding Unix timestamp
     *
     * @throws \InvalidArgumentException When the value can not be matched with pattern
     */
    public function parse(\DateTime $dateTime, $value)
    {
        $reverseMatchingRegExp = $this->getReverseMatchingRegExp($this->pattern);
        $reverseMatchingRegExp = '/^'.$reverseMatchingRegExp.'$/';

        $options = [];

        if (preg_match($reverseMatchingRegExp, $value, $matches)) {
            $matches = $this->normalizeArray($matches);

            foreach ($this->transformers as $char => $transformer) {
                if (isset($matches[$char])) {
                    $length = \strlen($matches[$char]['pattern']);
                    $options = array_merge($options, $transformer->extractDateOptions($matches[$char]['value'], $length));
                }
            }

            // reset error code and message
            IntlGlobals::setError(IntlGlobals::U_ZERO_ERROR);

            return $this->calculateUnixTimestamp($dateTime, $options);
        }

        // behave like the intl extension
        IntlGlobals::setError(IntlGlobals::U_PARSE_ERROR, 'Date parsing failed');

        return false;
    }

    /**
     * Retrieve a regular expression to match with a formatted value.
     *
     * @return string The reverse matching regular expression with named captures being formed by the
     *                transformer index in the $transformer array
     */
    private function getReverseMatchingRegExp(string $pattern): string
    {
        $escapedPattern = preg_quote($pattern, '/');

        // ICU 4.8 recognizes slash ("/") in a value to be parsed as a dash ("-") and vice-versa
        // when parsing a date/time value
        $escapedPattern = preg_replace('/\\\[\-|\/]/', '[\/\-]', $escapedPattern);

        $reverseMatchingRegExp = preg_replace_callback($this->regExp, function ($matches) {
            $length = \strlen($matches[0]);
            $transformerIndex = $matches[0][0];

            $dateChars = $matches[0];
            if ($this->isQuoteMatch($dateChars)) {
                return $this->replaceQuoteMatch($dateChars);
            }

            if (isset($this->transformers[$transformerIndex])) {
                $transformer = $this->transformers[$transformerIndex];
                $captureName = str_repeat($transformerIndex, $length);

                return "(?P<$captureName>".$transformer->getReverseMatchingRegExp($length).')';
            }

            return null;
        }, $escapedPattern);

        return $reverseMatchingRegExp;
    }

    /**
     * Check if the first char of a string is a single quote.
     */
    private function isQuoteMatch(string $quoteMatch): bool
    {
        return "'" === $quoteMatch[0];
    }

    /**
     * Replaces single quotes at the start or end of a string with two single quotes.
     */
    private function replaceQuoteMatch(string $quoteMatch): string
    {
        if (preg_match("/^'+$/", $quoteMatch)) {
            return str_replace("''", "'", $quoteMatch);
        }

        return str_replace("''", "'", substr($quoteMatch, 1, -1));
    }

    /**
     * Builds a chars match regular expression.
     */
    private function buildCharsMatch(string $specialChars): string
    {
        $specialCharsArray = str_split($specialChars);

        $specialCharsMatch = implode('|', array_map(function ($char) {
            return $char.'+';
        }, $specialCharsArray));

        return $specialCharsMatch;
    }

    /**
     * Normalize a preg_replace match array, removing the numeric keys and returning an associative array
     * with the value and pattern values for the matched Transformer.
     */
    private function normalizeArray(array $data): array
    {
        $ret = [];

        foreach ($data as $key => $value) {
            if (!\is_string($key)) {
                continue;
            }

            $ret[$key[0]] = [
                'value' => $value,
                'pattern' => $key,
            ];
        }

        return $ret;
    }

    /**
     * Calculates the Unix timestamp based on the matched values by the reverse matching regular
     * expression of parse().
     *
     * @return bool|int The calculated timestamp or false if matched date is invalid
     */
    private function calculateUnixTimestamp(\DateTime $dateTime, array $options)
    {
        $options = $this->getDefaultValueForOptions($options);

        $year = $options['year'];
        $month = $options['month'];
        $day = $options['day'];
        $hour = $options['hour'];
        $hourInstance = $options['hourInstance'];
        $minute = $options['minute'];
        $second = $options['second'];
        $marker = $options['marker'];
        $timezone = $options['timezone'];

        // If month is false, return immediately (intl behavior)
        if (false === $month) {
            IntlGlobals::setError(IntlGlobals::U_PARSE_ERROR, 'Date parsing failed');

            return false;
        }

        // Normalize hour
        if ($hourInstance instanceof HourTransformer) {
            $hour = $hourInstance->normalizeHour($hour, $marker);
        }

        // Set the timezone if different from the default one
        if (null !== $timezone && $timezone !== $this->timezone) {
            $dateTime->setTimezone(new \DateTimeZone($timezone));
        }

        // Normalize yy year
        preg_match_all($this->regExp, $this->pattern, $matches);
        if (\in_array('yy', $matches[0])) {
            $dateTime->setTimestamp(time());
            $year = $year > (int) $dateTime->format('y') + 20 ? 1900 + $year : 2000 + $year;
        }

        $dateTime->setDate($year, $month, $day);
        $dateTime->setTime($hour, $minute, $second);

        return $dateTime->getTimestamp();
    }

    /**
     * Add sensible default values for missing items in the extracted date/time options array. The values
     * are base in the beginning of the Unix era.
     */
    private function getDefaultValueForOptions(array $options): array
    {
        return [
            'year' => isset($options['year']) ? $options['year'] : 1970,
            'month' => isset($options['month']) ? $options['month'] : 1,
            'day' => isset($options['day']) ? $options['day'] : 1,
            'hour' => isset($options['hour']) ? $options['hour'] : 0,
            'hourInstance' => isset($options['hourInstance']) ? $options['hourInstance'] : null,
            'minute' => isset($options['minute']) ? $options['minute'] : 0,
            'second' => isset($options['second']) ? $options['second'] : 0,
            'marker' => isset($options['marker']) ? $options['marker'] : null,
            'timezone' => isset($options['timezone']) ? $options['timezone'] : null,
        ];
    }
}<|MERGE_RESOLUTION|>--- conflicted
+++ resolved
@@ -86,14 +86,6 @@
     /**
      * Return the formatted ICU value for the matched date characters.
      *
-<<<<<<< HEAD
-=======
-     * @param string    $dateChars The date characters to be replaced with a formatted ICU value
-     * @param \DateTime $dateTime  A DateTime object to be used to generate the formatted value
-     *
-     * @return string|null The formatted value
-     *
->>>>>>> 5ec6ff37
      * @throws NotImplementedException When it encounters a not implemented date character
      */
     private function formatReplace(string $dateChars, \DateTime $dateTime): string
@@ -115,7 +107,7 @@
             throw new NotImplementedException(sprintf('Unimplemented date character "%s" in format "%s"', $dateChars[0], $this->pattern));
         }
 
-        return null;
+        return '';
     }
 
     /**
