--- conflicted
+++ resolved
@@ -60,12 +60,8 @@
             $combine = false;
             $p = array_keys($a);
             foreach ($p as $i => $k) {
-<<<<<<< HEAD
-                if (isset($k[0]) && "\0" !== $k[0] && !$reflector->hasProperty($k)) {
+                if (isset($k[0]) ? "\0" !== $k[0] && !$reflector->hasProperty($k) : \PHP_VERSION_ID >= 70200) {
                     $combine = true;
-=======
-                if (isset($k[0]) ? "\0" !== $k[0] && !$reflector->hasProperty($k) : \PHP_VERSION_ID >= 70200) {
->>>>>>> 17670e49
                     $p[$i] = self::PREFIX_DYNAMIC.$k;
                 } elseif (isset($k[16]) && "\0" === $k[16] && 0 === strpos($k, "\0class@anonymous\0")) {
                     $combine = true;
