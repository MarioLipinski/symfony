--- conflicted
+++ resolved
@@ -29,17 +29,10 @@
         $refsCounter = 0;               // Hard references counter
         $queue = array(array($var));    // This breadth-first queue is the return value
         $indexedArrays = array();       // Map of queue indexes that hold numerically indexed arrays
-<<<<<<< HEAD
         $hardRefs = array();            // Map of original zval ids to stub objects
-        $objRefs = array();             // Map of original object handles to their stub object couterpart
-        $resRefs = array();             // Map of original resource handles to their stub object couterpart
-        $values = array();              // Map of stub objects' ids to original values
-=======
-        $hardRefs = array();            // Map of original zval hashes to stub objects
         $objRefs = array();             // Map of original object handles to their stub object counterpart
         $resRefs = array();             // Map of original resource handles to their stub object counterpart
-        $values = array();              // Map of stub objects' hashes to original values
->>>>>>> 05efd124
+        $values = array();              // Map of stub objects' ids to original values
         $maxItems = $this->maxItems;
         $maxString = $this->maxString;
         $minDepth = $this->minDepth;
