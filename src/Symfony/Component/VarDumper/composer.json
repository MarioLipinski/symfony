{
    "name": "symfony/var-dumper",
    "type": "library",
    "description": "Symfony mechanism for exploring and dumping PHP variables",
    "keywords": ["dump", "debug"],
    "homepage": "https://symfony.com",
    "license": "MIT",
    "authors": [
        {
            "name": "Nicolas Grekas",
            "email": "p@tchwork.com"
        },
        {
            "name": "Symfony Community",
            "homepage": "https://symfony.com/contributors"
        }
    ],
    "require": {
        "php": ">=7.1.3",
        "symfony/polyfill-mbstring": "~1.0",
        "symfony/polyfill-php72": "~1.5",
        "symfony/polyfill-php80": "^1.15"
    },
    "require-dev": {
        "ext-iconv": "*",
        "symfony/console": "^3.4|^4.0|^5.0",
        "symfony/process": "^4.4|^5.0",
        "twig/twig": "^1.34|^2.4|^3.0"
    },
    "conflict": {
        "phpunit/phpunit": "<4.8.35|<5.4.3,>=5.0",
        "symfony/console": "<3.4"
    },
    "suggest": {
        "ext-iconv": "To convert non-UTF-8 strings to UTF-8 (or symfony/polyfill-iconv in case ext-iconv cannot be used).",
        "ext-intl": "To show region name in time zone dump",
        "symfony/console": "To use the ServerDumpCommand and/or the bin/var-dump-server script"
    },
    "autoload": {
        "files": [ "Resources/functions/dump.php" ],
        "psr-4": { "Symfony\\Component\\VarDumper\\": "" },
        "exclude-from-classmap": [
            "/Tests/"
        ]
    },
    "bin": [
        "Resources/bin/var-dump-server"
    ],
    "minimum-stability": "dev",
<<<<<<< HEAD
    "extra": {
        "branch-alias": {
            "dev-master": "4.4-dev"
        }
    }
=======
    "version": "3.4-dev"
>>>>>>> b715f462
}<|MERGE_RESOLUTION|>--- conflicted
+++ resolved
@@ -47,13 +47,5 @@
         "Resources/bin/var-dump-server"
     ],
     "minimum-stability": "dev",
-<<<<<<< HEAD
-    "extra": {
-        "branch-alias": {
-            "dev-master": "4.4-dev"
-        }
-    }
-=======
-    "version": "3.4-dev"
->>>>>>> b715f462
+    "version": "4.4-dev"
 }