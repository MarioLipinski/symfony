--- conflicted
+++ resolved
@@ -14,13 +14,9 @@
 use PHPUnit\Framework\TestCase;
 use Symfony\Component\VarDumper\Cloner\VarCloner;
 use Symfony\Component\VarDumper\Dumper\CliDumper;
-<<<<<<< HEAD
 use Symfony\Component\VarDumper\Test\VarDumperTestTrait;
-=======
-use Symfony\Component\VarDumper\Test\VarDumperTestCase;
 use Twig\Environment;
 use Twig\Loader\FilesystemLoader;
->>>>>>> 2.8
 
 /**
  * @author Nicolas Grekas <p@tchwork.com>
@@ -282,21 +278,10 @@
         :   twig source
         : 
       }
-<<<<<<< HEAD
       %sTemplate.php:%d: {
         : try {
         :     \$this->doDisplay(\$context, \$blocks);
         : } catch (Twig%sError \$e) {
-=======
-      %d. Twig%cTemplate->displayWithErrorHandling() ==> __TwigTemplate_VarDumperFixture_u75a09->doDisplay(): {
-        src: {
-          %sTemplate.php:%d: """
-            try {\\n
-                \$this->doDisplay(\$context, \$blocks);\\n
-            } catch (Twig%sError \$e) {\\n
-            """
-        }
->>>>>>> 99e0836f
       }
       %sTemplate.php:%d: {
         : {
