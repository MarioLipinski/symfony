--- conflicted
+++ resolved
@@ -44,23 +44,9 @@
         $intMax = PHP_INT_MAX;
         preg_match('/sf-dump-\d+/', $out, $dumpId);
         $dumpId = $dumpId[0];
-<<<<<<< HEAD
-        $res1 = (int) $var['res'];
-        $res2 = (int) $var[8];
-=======
         $res = (int) $var['res'];
-        $closure54 = '';
-        $r = defined('HHVM_VERSION') ? '' : '<a class=sf-dump-ref>#%d</a>';
 
-        if (PHP_VERSION_ID >= 50400) {
-            $closure54 = <<<EOTXT
-
-    <span class=sf-dump-meta>class</span>: "<span class=sf-dump-str title="48 characters">Symfony\Component\VarDumper\Tests\HtmlDumperTest</span>"
-    <span class=sf-dump-meta>this</span>: <abbr title="Symfony\Component\VarDumper\Tests\HtmlDumperTest" class=sf-dump-note>HtmlDumperTest</abbr> {{$r} &#8230;}
-EOTXT;
-        }
->>>>>>> f59a0baa
-
+        $r = defined('HHVM_VERSION') ? '' : '#%d';
         $this->assertStringMatchesFormat(
             <<<EOTXT
 <foo></foo><bar><span class=sf-dump-note>array:24</span> [<samp>
@@ -91,13 +77,9 @@
     +<span class=sf-dump-public title="Public property">foo</span>: "<span class=sf-dump-str title="3 characters">foo</span>"
     +"<span class=sf-dump-public title="Runtime added dynamic property">bar</span>": "<span class=sf-dump-str title="3 characters">bar</span>"
   </samp>}
-<<<<<<< HEAD
-  "<span class=sf-dump-key>closure</span>" => <span class=sf-dump-note>Closure</span> {<a class=sf-dump-ref>#%d</a><samp>
+  "<span class=sf-dump-key>closure</span>" => <span class=sf-dump-note>Closure</span> {{$r}<samp>
     <span class=sf-dump-meta>class</span>: "<span class=sf-dump-str title="48 characters">Symfony\Component\VarDumper\Tests\HtmlDumperTest</span>"
     <span class=sf-dump-meta>this</span>: <abbr title="Symfony\Component\VarDumper\Tests\HtmlDumperTest" class=sf-dump-note>HtmlDumperTest</abbr> {<a class=sf-dump-ref>#%d</a> &#8230;}
-=======
-  "<span class=sf-dump-key>closure</span>" => <span class=sf-dump-note>Closure</span> {{$r}<samp>{$closure54}
->>>>>>> f59a0baa
     <span class=sf-dump-meta>parameters</span>: <span class=sf-dump-note>array:2</span> [<samp>
       "<span class=sf-dump-key>\$a</span>" => []
       "<span class=sf-dump-key>&amp;\$b</span>" => <span class=sf-dump-note>array:2</span> [<samp>
