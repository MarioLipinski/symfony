--- conflicted
+++ resolved
@@ -83,21 +83,6 @@
         $filenames = (array) $input->getArgument('filename');
         $this->format = $input->getOption('format');
         $this->displayCorrectFiles = $output->isVerbose();
-<<<<<<< HEAD
-=======
-
-        if (['-'] === $filenames) {
-            return $this->display($io, [$this->validate($this->getStdin())]);
-        }
-
-        // @deprecated to be removed in 5.0
-        if (!$filenames) {
-            if (0 !== ftell(STDIN)) {
-                throw new RuntimeException('Please provide a filename or pipe file content to STDIN.');
-            }
-
-            @trigger_error('Piping content from STDIN to the "lint:xliff" command without passing the dash symbol "-" as argument is deprecated since Symfony 4.4.', E_USER_DEPRECATED);
->>>>>>> 4c69a26d
 
         if (['-'] === $filenames) {
             return $this->display($io, [$this->validate($this->getStdin())]);
