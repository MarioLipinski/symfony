<?php

/*
 * This file is part of the Symfony package.
 *
 * (c) Fabien Potencier <fabien@symfony.com>
 *
 * For the full copyright and license information, please view the LICENSE
 * file that was distributed with this source code.
 */

namespace Symfony\Component\Translation;

use Symfony\Component\Translation\Loader\LoaderInterface;
use Symfony\Component\Translation\Exception\NotFoundResourceException;
use Symfony\Component\Config\ConfigCacheInterface;
use Symfony\Component\Config\ConfigCacheFactoryInterface;
use Symfony\Component\Config\ConfigCacheFactory;

/**
 * Translator.
 *
 * @author Fabien Potencier <fabien@symfony.com>
 *
 * @api
 */
class Translator implements TranslatorInterface, TranslatorBagInterface
{
    /**
     * @var MessageCatalogueInterface[]
     */
    protected $catalogues = array();

    /**
     * @var string
     */
    protected $locale;

    /**
     * @var array
     */
    private $fallbackLocales = array();

    /**
     * @var LoaderInterface[]
     */
    private $loaders = array();

    /**
     * @var array
     */
    private $resources = array();

    /**
     * @var MessageSelector
     */
    private $selector;

    /**
     * @var string
     */
    private $cacheDir;

    /**
     * @var bool
     */
    private $debug;

    /**
     * @var ConfigCacheFactoryInterface|null
     */
    private $configCacheFactory;

    /**
     * Constructor.
     *
     * @param string               $locale   The locale
     * @param MessageSelector|null $selector The message selector for pluralization
     * @param string|null          $cacheDir The directory to use for the cache
     * @param bool                 $debug    Use cache in debug mode ?
     *
     * @throws \InvalidArgumentException If a locale contains invalid characters
     *
     * @api
     */
    public function __construct($locale, MessageSelector $selector = null, $cacheDir = null, $debug = false)
    {
        $this->setLocale($locale);
        $this->selector = $selector ?: new MessageSelector();
        $this->cacheDir = $cacheDir;
        $this->debug = $debug;
    }

    /**
     * Sets the ConfigCache factory to use.
     *
     * @param ConfigCacheFactoryInterface $configCacheFactory
     */
    public function setConfigCacheFactory(ConfigCacheFactoryInterface $configCacheFactory)
    {
        $this->configCacheFactory = $configCacheFactory;
    }

    /**
     * Adds a Loader.
     *
     * @param string          $format The name of the loader (@see addResource())
     * @param LoaderInterface $loader A LoaderInterface instance
     *
     * @api
     */
    public function addLoader($format, LoaderInterface $loader)
    {
        $this->loaders[$format] = $loader;
    }

    /**
     * Adds a Resource.
     *
     * @param string $format   The name of the loader (@see addLoader())
     * @param mixed  $resource The resource name
     * @param string $locale   The locale
     * @param string $domain   The domain
     *
     * @throws \InvalidArgumentException If the locale contains invalid characters
     *
     * @api
     */
    public function addResource($format, $resource, $locale, $domain = null)
    {
        if (null === $domain) {
            $domain = 'messages';
        }

        $this->assertValidLocale($locale);

        $this->resources[$locale][] = array($format, $resource, $domain);

        if (in_array($locale, $this->fallbackLocales)) {
            $this->catalogues = array();
        } else {
            unset($this->catalogues[$locale]);
        }
    }

    /**
     * {@inheritdoc}
     *
     * @api
     */
    public function setLocale($locale)
    {
        $this->assertValidLocale($locale);
        $this->locale = $locale;
    }

    /**
     * {@inheritdoc}
     *
     * @api
     */
    public function getLocale()
    {
        return $this->locale;
    }

    /**
<<<<<<< HEAD
=======
     * Sets the fallback locale(s).
     *
     * @param string|array $locales The fallback locale(s)
     *
     * @throws \InvalidArgumentException If a locale contains invalid characters
     *
     * @deprecated since version 2.3, to be removed in 3.0. Use setFallbackLocales() instead.
     *
     * @api
     */
    public function setFallbackLocale($locales)
    {
        @trigger_error('The '.__METHOD__.' method is deprecated since version 2.3 and will be removed in 3.0. Use the setFallbackLocales() method instead.', E_USER_DEPRECATED);

        $this->setFallbackLocales(is_array($locales) ? $locales : array($locales));
    }

    /**
>>>>>>> ae470cdf
     * Sets the fallback locales.
     *
     * @param array $locales The fallback locales
     *
     * @throws \InvalidArgumentException If a locale contains invalid characters
     *
     * @api
     */
    public function setFallbackLocales(array $locales)
    {
        // needed as the fallback locales are linked to the already loaded catalogues
        $this->catalogues = array();

        foreach ($locales as $locale) {
            $this->assertValidLocale($locale);
        }

        $this->fallbackLocales = $locales;
    }

    /**
     * Gets the fallback locales.
     *
     * @return array $locales The fallback locales
     *
     * @api
     */
    public function getFallbackLocales()
    {
        return $this->fallbackLocales;
    }

    /**
     * {@inheritdoc}
     *
     * @api
     */
    public function trans($id, array $parameters = array(), $domain = null, $locale = null)
    {
        if (null === $domain) {
            $domain = 'messages';
        }

        return strtr($this->getCatalogue($locale)->get((string) $id, $domain), $parameters);
    }

    /**
     * {@inheritdoc}
     *
     * @api
     */
    public function transChoice($id, $number, array $parameters = array(), $domain = null, $locale = null)
    {
        if (null === $domain) {
            $domain = 'messages';
        }

        $id = (string) $id;
        $catalogue = $this->getCatalogue($locale);
        $locale = $catalogue->getLocale();
        while (!$catalogue->defines($id, $domain)) {
            if ($cat = $catalogue->getFallbackCatalogue()) {
                $catalogue = $cat;
                $locale = $catalogue->getLocale();
            } else {
                break;
            }
        }

        return strtr($this->selector->choose($catalogue->get($id, $domain), (int) $number, $locale), $parameters);
    }

    /**
     * {@inheritdoc}
     */
    public function getCatalogue($locale = null)
    {
        if (null === $locale) {
            $locale = $this->getLocale();
        } else {
            $this->assertValidLocale($locale);
        }

        if (!isset($this->catalogues[$locale])) {
            $this->loadCatalogue($locale);
        }

        return $this->catalogues[$locale];
    }

    /**
     * Gets the loaders.
     *
     * @return array LoaderInterface[]
     */
    protected function getLoaders()
    {
        return $this->loaders;
    }

    /**
     * Collects all messages for the given locale.
     *
     * @param string|null $locale Locale of translations, by default is current locale
     *
     * @return array[array] indexed by catalog
     *
     * @deprecated since version 2.8, to be removed in 3.0. Use TranslatorBagInterface::getCatalogue() method instead.
     */
    public function getMessages($locale = null)
    {
        trigger_error('The '.__METHOD__.' method is deprecated since version 2.8 and will be removed in 3.0. Use TranslatorBagInterface::getCatalogue() method instead.', E_USER_DEPRECATED);

        $catalogue = $this->getCatalogue($locale);
        $messages = $catalogue->all();
        while ($catalogue = $catalogue->getFallbackCatalogue()) {
            $messages = array_replace_recursive($catalogue->all(), $messages);
        }

        return $messages;
    }

    /**
     * @param string $locale
     */
    protected function loadCatalogue($locale)
    {
        if (null === $this->cacheDir) {
            $this->initializeCatalogue($locale);
        } else {
            $this->initializeCacheCatalogue($locale);
        }
    }

    /**
     * @param string $locale
     */
    protected function initializeCatalogue($locale)
    {
        $this->assertValidLocale($locale);

        try {
            $this->doLoadCatalogue($locale);
        } catch (NotFoundResourceException $e) {
            if (!$this->computeFallbackLocales($locale)) {
                throw $e;
            }
        }
        $this->loadFallbackCatalogues($locale);
    }

    /**
     * @param string $locale
     */
    private function initializeCacheCatalogue($locale)
    {
        if (isset($this->catalogues[$locale])) {
            /* Catalogue already initialized. */
            return;
        }

        $this->assertValidLocale($locale);
        $cache = $this->getConfigCacheFactory()->cache($this->getCatalogueCachePath($locale),
            function (ConfigCacheInterface $cache) use ($locale) {
                $this->dumpCatalogue($locale, $cache);
            }
        );

        if (isset($this->catalogues[$locale])) {
            /* Catalogue has been initialized as it was written out to cache. */
            return;
        }

        /* Read catalogue from cache. */
        $this->catalogues[$locale] = include $cache->getPath();
    }

    private function dumpCatalogue($locale, ConfigCacheInterface $cache)
    {
        $this->initializeCatalogue($locale);
        $fallbackContent = $this->getFallbackContent($this->catalogues[$locale]);

        $content = sprintf(<<<EOF
<?php

use Symfony\Component\Translation\MessageCatalogue;

\$catalogue = new MessageCatalogue('%s', %s);

%s
return \$catalogue;

EOF
            ,
            $locale,
            var_export($this->catalogues[$locale]->all(), true),
            $fallbackContent
        );

        $cache->write($content, $this->catalogues[$locale]->getResources());
    }

    private function getFallbackContent(MessageCatalogue $catalogue)
    {
        $fallbackContent = '';
        $current = '';
        $replacementPattern = '/[^a-z0-9_]/i';
        $fallbackCatalogue = $catalogue->getFallbackCatalogue();
        while ($fallbackCatalogue) {
            $fallback = $fallbackCatalogue->getLocale();
            $fallbackSuffix = ucfirst(preg_replace($replacementPattern, '_', $fallback));
            $currentSuffix = ucfirst(preg_replace($replacementPattern, '_', $current));

            $fallbackContent .= sprintf(<<<EOF
\$catalogue%s = new MessageCatalogue('%s', %s);
\$catalogue%s->addFallbackCatalogue(\$catalogue%s);

EOF
                ,
                $fallbackSuffix,
                $fallback,
                var_export($fallbackCatalogue->all(), true),
                $currentSuffix,
                $fallbackSuffix
            );
            $current = $fallbackCatalogue->getLocale();
            $fallbackCatalogue = $fallbackCatalogue->getFallbackCatalogue();
        }

        return $fallbackContent;
    }

    private function getCatalogueCachePath($locale)
    {
        return $this->cacheDir.'/catalogue.'.$locale.'.'.sha1(serialize($this->fallbackLocales)).'.php';
    }

    private function doLoadCatalogue($locale)
    {
        $this->catalogues[$locale] = new MessageCatalogue($locale);

        if (isset($this->resources[$locale])) {
            foreach ($this->resources[$locale] as $resource) {
                if (!isset($this->loaders[$resource[0]])) {
                    throw new \RuntimeException(sprintf('The "%s" translation loader is not registered.', $resource[0]));
                }
                $this->catalogues[$locale]->addCatalogue($this->loaders[$resource[0]]->load($resource[1], $locale, $resource[2]));
            }
        }
    }

    private function loadFallbackCatalogues($locale)
    {
        $current = $this->catalogues[$locale];

        foreach ($this->computeFallbackLocales($locale) as $fallback) {
            if (!isset($this->catalogues[$fallback])) {
                $this->doLoadCatalogue($fallback);
            }

            $current->addFallbackCatalogue($this->catalogues[$fallback]);
            $current = $this->catalogues[$fallback];
        }
    }

    protected function computeFallbackLocales($locale)
    {
        $locales = array();
        foreach ($this->fallbackLocales as $fallback) {
            if ($fallback === $locale) {
                continue;
            }

            $locales[] = $fallback;
        }

        if (strrchr($locale, '_') !== false) {
            array_unshift($locales, substr($locale, 0, -strlen(strrchr($locale, '_'))));
        }

        return array_unique($locales);
    }

    /**
     * Asserts that the locale is valid, throws an Exception if not.
     *
     * @param string $locale Locale to tests
     *
     * @throws \InvalidArgumentException If the locale contains invalid characters
     */
    protected function assertValidLocale($locale)
    {
        if (1 !== preg_match('/^[a-z0-9@_\\.\\-]*$/i', $locale)) {
            throw new \InvalidArgumentException(sprintf('Invalid "%s" locale.', $locale));
        }
    }

    /**
     * Provides the ConfigCache factory implementation, falling back to a
     * default implementation if necessary.
     *
     * @return ConfigCacheFactoryInterface $configCacheFactory
     */
    private function getConfigCacheFactory()
    {
        if (!$this->configCacheFactory) {
            $this->configCacheFactory = new ConfigCacheFactory($this->debug);
        }

        return $this->configCacheFactory;
    }
}<|MERGE_RESOLUTION|>--- conflicted
+++ resolved
@@ -165,27 +165,6 @@
     }
 
     /**
-<<<<<<< HEAD
-=======
-     * Sets the fallback locale(s).
-     *
-     * @param string|array $locales The fallback locale(s)
-     *
-     * @throws \InvalidArgumentException If a locale contains invalid characters
-     *
-     * @deprecated since version 2.3, to be removed in 3.0. Use setFallbackLocales() instead.
-     *
-     * @api
-     */
-    public function setFallbackLocale($locales)
-    {
-        @trigger_error('The '.__METHOD__.' method is deprecated since version 2.3 and will be removed in 3.0. Use the setFallbackLocales() method instead.', E_USER_DEPRECATED);
-
-        $this->setFallbackLocales(is_array($locales) ? $locales : array($locales));
-    }
-
-    /**
->>>>>>> ae470cdf
      * Sets the fallback locales.
      *
      * @param array $locales The fallback locales
