<?php

/*
 * This file is part of the Symfony package.
 *
 * (c) Fabien Potencier <fabien@symfony.com>
 *
 * For the full copyright and license information, please view the LICENSE
 * file that was distributed with this source code.
 */

namespace Symfony\Component\Translation\Loader;

use Symfony\Component\Translation\Exception\InvalidResourceException;
use Symfony\Component\Yaml\Parser as YamlParser;
use Symfony\Component\Yaml\Exception\ParseException;

/**
 * YamlFileLoader loads translations from Yaml files.
 *
 * @author Fabien Potencier <fabien@symfony.com>
 *
 * @api
 */
class YamlFileLoader extends FileLoader
{
    private $yamlParser;

    /**
     * {@inheritdoc}
     */
    protected function loadResource($resource)
    {
<<<<<<< HEAD
=======
        if (!stream_is_local($resource)) {
            throw new InvalidResourceException(sprintf('This is not a local file "%s".', $resource));
        }

        if (!file_exists($resource)) {
            throw new NotFoundResourceException(sprintf('File "%s" not found.', $resource));
        }

        if (!class_exists('Symfony\Component\Yaml\Parser')) {
            throw new \LogicException('Loading translations from the YAML format requires the Symfony Yaml component.');
        }

>>>>>>> 81c054ad
        if (null === $this->yamlParser) {
            $this->yamlParser = new YamlParser();
        }

        try {
            $messages = $this->yamlParser->parse(file_get_contents($resource));
        } catch (ParseException $e) {
            throw new InvalidResourceException(sprintf('Error parsing YAML, invalid file "%s"', $resource), 0, $e);
        }

<<<<<<< HEAD
        return $messages;
=======
        // empty file
        if (null === $messages) {
            $messages = array();
        }

        // not an array
        if (!is_array($messages)) {
            throw new InvalidResourceException(sprintf('The file "%s" must contain a YAML array.', $resource));
        }

        $catalogue = parent::load($messages, $locale, $domain);

        if (class_exists('Symfony\Component\Config\Resource\FileResource')) {
            $catalogue->addResource(new FileResource($resource));
        }

        return $catalogue;
>>>>>>> 81c054ad
    }
}<|MERGE_RESOLUTION|>--- conflicted
+++ resolved
@@ -31,22 +31,11 @@
      */
     protected function loadResource($resource)
     {
-<<<<<<< HEAD
-=======
-        if (!stream_is_local($resource)) {
-            throw new InvalidResourceException(sprintf('This is not a local file "%s".', $resource));
-        }
+        if (null === $this->yamlParser) {
+            if (!class_exists('Symfony\Component\Yaml\Parser')) {
+                throw new \LogicException('Loading translations from the YAML format requires the Symfony Yaml component.');
+            }
 
-        if (!file_exists($resource)) {
-            throw new NotFoundResourceException(sprintf('File "%s" not found.', $resource));
-        }
-
-        if (!class_exists('Symfony\Component\Yaml\Parser')) {
-            throw new \LogicException('Loading translations from the YAML format requires the Symfony Yaml component.');
-        }
-
->>>>>>> 81c054ad
-        if (null === $this->yamlParser) {
             $this->yamlParser = new YamlParser();
         }
 
@@ -56,26 +45,6 @@
             throw new InvalidResourceException(sprintf('Error parsing YAML, invalid file "%s"', $resource), 0, $e);
         }
 
-<<<<<<< HEAD
         return $messages;
-=======
-        // empty file
-        if (null === $messages) {
-            $messages = array();
-        }
-
-        // not an array
-        if (!is_array($messages)) {
-            throw new InvalidResourceException(sprintf('The file "%s" must contain a YAML array.', $resource));
-        }
-
-        $catalogue = parent::load($messages, $locale, $domain);
-
-        if (class_exists('Symfony\Component\Config\Resource\FileResource')) {
-            $catalogue->addResource(new FileResource($resource));
-        }
-
-        return $catalogue;
->>>>>>> 81c054ad
     }
 }