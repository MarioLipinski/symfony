<?php

/*
 * This file is part of the Symfony package.
 *
 * (c) Fabien Potencier <fabien@symfony.com>
 *
 * For the full copyright and license information, please view the LICENSE
 * file that was distributed with this source code.
 */

namespace Symfony\Component\Yaml;

use Symfony\Component\Yaml\Exception\ParseException;
use Symfony\Component\Yaml\Exception\DumpException;
use Symfony\Component\Yaml\Tag\TaggedValue;

/**
 * Inline implements a YAML parser/dumper for the YAML inline syntax.
 *
 * @author Fabien Potencier <fabien@symfony.com>
 *
 * @internal
 */
class Inline
{
    const REGEX_QUOTED_STRING = '(?:"([^"\\\\]*+(?:\\\\.[^"\\\\]*+)*+)"|\'([^\']*+(?:\'\'[^\']*+)*+)\')';

    public static $parsedLineNumber;

    private static $exceptionOnInvalidType = false;
    private static $objectSupport = false;
    private static $objectForMap = false;
    private static $constantSupport = false;

    /**
     * Converts a YAML string to a PHP value.
     *
     * @param string $value      A YAML string
     * @param int    $flags      A bit field of PARSE_* constants to customize the YAML parser behavior
     * @param array  $references Mapping of variable names to values
     *
     * @return mixed A PHP value
     *
     * @throws ParseException
     */
    public static function parse($value, $flags = 0, $references = array())
    {
        if (is_bool($flags)) {
            @trigger_error('Passing a boolean flag to toggle exception handling is deprecated since version 3.1 and will be removed in 4.0. Use the Yaml::PARSE_EXCEPTION_ON_INVALID_TYPE flag instead.', E_USER_DEPRECATED);

            if ($flags) {
                $flags = Yaml::PARSE_EXCEPTION_ON_INVALID_TYPE;
            } else {
                $flags = 0;
            }
        }

        if (func_num_args() >= 3 && !is_array($references)) {
            @trigger_error('Passing a boolean flag to toggle object support is deprecated since version 3.1 and will be removed in 4.0. Use the Yaml::PARSE_OBJECT flag instead.', E_USER_DEPRECATED);

            if ($references) {
                $flags |= Yaml::PARSE_OBJECT;
            }

            if (func_num_args() >= 4) {
                @trigger_error('Passing a boolean flag to toggle object for map support is deprecated since version 3.1 and will be removed in 4.0. Use the Yaml::PARSE_OBJECT_FOR_MAP flag instead.', E_USER_DEPRECATED);

                if (func_get_arg(3)) {
                    $flags |= Yaml::PARSE_OBJECT_FOR_MAP;
                }
            }

            if (func_num_args() >= 5) {
                $references = func_get_arg(4);
            } else {
                $references = array();
            }
        }

        self::$exceptionOnInvalidType = (bool) (Yaml::PARSE_EXCEPTION_ON_INVALID_TYPE & $flags);
        self::$objectSupport = (bool) (Yaml::PARSE_OBJECT & $flags);
        self::$objectForMap = (bool) (Yaml::PARSE_OBJECT_FOR_MAP & $flags);
        self::$constantSupport = (bool) (Yaml::PARSE_CONSTANT & $flags);

        $value = trim($value);

        if ('' === $value) {
            return '';
        }

        if (2 /* MB_OVERLOAD_STRING */ & (int) ini_get('mbstring.func_overload')) {
            $mbEncoding = mb_internal_encoding();
            mb_internal_encoding('ASCII');
        }

        $i = 0;
        $tag = self::parseTag($value, $i, $flags);
        switch ($value[$i]) {
            case '[':
                $result = self::parseSequence($value, $flags, $i, $references);
                ++$i;
                break;
            case '{':
                $result = self::parseMapping($value, $flags, $i, $references);
                ++$i;
                break;
            default:
                $result = self::parseScalar($value, $flags, null, $i, null === $tag, $references);
        }

        if (null !== $tag) {
            return new TaggedValue($tag, $result);
        }

        // some comments are allowed at the end
        if (preg_replace('/\s+#.*$/A', '', substr($value, $i))) {
            throw new ParseException(sprintf('Unexpected characters near "%s".', substr($value, $i)));
        }

        if (isset($mbEncoding)) {
            mb_internal_encoding($mbEncoding);
        }

        return $result;
    }

    /**
     * Dumps a given PHP variable to a YAML string.
     *
     * @param mixed $value The PHP variable to convert
     * @param int   $flags A bit field of Yaml::DUMP_* constants to customize the dumped YAML string
     *
     * @return string The YAML string representing the PHP value
     *
     * @throws DumpException When trying to dump PHP resource
     */
    public static function dump($value, $flags = 0)
    {
        if (is_bool($flags)) {
            @trigger_error('Passing a boolean flag to toggle exception handling is deprecated since version 3.1 and will be removed in 4.0. Use the Yaml::DUMP_EXCEPTION_ON_INVALID_TYPE flag instead.', E_USER_DEPRECATED);

            if ($flags) {
                $flags = Yaml::DUMP_EXCEPTION_ON_INVALID_TYPE;
            } else {
                $flags = 0;
            }
        }

        if (func_num_args() >= 3) {
            @trigger_error('Passing a boolean flag to toggle object support is deprecated since version 3.1 and will be removed in 4.0. Use the Yaml::DUMP_OBJECT flag instead.', E_USER_DEPRECATED);

            if (func_get_arg(2)) {
                $flags |= Yaml::DUMP_OBJECT;
            }
        }

        switch (true) {
            case is_resource($value):
                if (Yaml::DUMP_EXCEPTION_ON_INVALID_TYPE & $flags) {
                    throw new DumpException(sprintf('Unable to dump PHP resources in a YAML file ("%s").', get_resource_type($value)));
                }

                return 'null';
            case $value instanceof \DateTimeInterface:
                return $value->format('c');
            case is_object($value):
                if ($value instanceof TaggedValue) {
                    return '!'.$value->getTag().' '.self::dump($value->getValue(), $flags);
                }

                if (Yaml::DUMP_OBJECT & $flags) {
                    return '!php/object:'.serialize($value);
                }

                if (Yaml::DUMP_OBJECT_AS_MAP & $flags && ($value instanceof \stdClass || $value instanceof \ArrayObject)) {
<<<<<<< HEAD
                    return self::dumpArray((array) $value, $flags & ~Yaml::DUMP_EMPTY_ARRAY_AS_SEQUENCE);
=======
                    return self::dumpArray($value, $flags);
>>>>>>> 5857e7c4
                }

                if (Yaml::DUMP_EXCEPTION_ON_INVALID_TYPE & $flags) {
                    throw new DumpException('Object support when dumping a YAML file has been disabled.');
                }

                return 'null';
            case is_array($value):
                return self::dumpArray($value, $flags);
            case null === $value:
                return 'null';
            case true === $value:
                return 'true';
            case false === $value:
                return 'false';
            case ctype_digit($value):
                return is_string($value) ? "'$value'" : (int) $value;
            case is_numeric($value):
                $locale = setlocale(LC_NUMERIC, 0);
                if (false !== $locale) {
                    setlocale(LC_NUMERIC, 'C');
                }
                if (is_float($value)) {
                    $repr = (string) $value;
                    if (is_infinite($value)) {
                        $repr = str_ireplace('INF', '.Inf', $repr);
                    } elseif (floor($value) == $value && $repr == $value) {
                        // Preserve float data type since storing a whole number will result in integer value.
                        $repr = '!!float '.$repr;
                    }
                } else {
                    $repr = is_string($value) ? "'$value'" : (string) $value;
                }
                if (false !== $locale) {
                    setlocale(LC_NUMERIC, $locale);
                }

                return $repr;
            case '' == $value:
                return "''";
            case self::isBinaryString($value):
                return '!!binary '.base64_encode($value);
            case Escaper::requiresDoubleQuoting($value):
                return Escaper::escapeWithDoubleQuotes($value);
            case Escaper::requiresSingleQuoting($value):
            case Parser::preg_match('{^[0-9]+[_0-9]*$}', $value):
            case Parser::preg_match(self::getHexRegex(), $value):
            case Parser::preg_match(self::getTimestampRegex(), $value):
                return Escaper::escapeWithSingleQuotes($value);
            default:
                return $value;
        }
    }

    /**
     * Check if given array is hash or just normal indexed array.
     *
     * @internal
     *
     * @param array|\ArrayObject|\stdClass $value The PHP array or array-like object to check
     *
     * @return bool true if value is hash array, false otherwise
     */
    public static function isHash($value)
    {
        if ($value instanceof \stdClass || $value instanceof \ArrayObject) {
            return true;
        }

        $expectedKey = 0;

        foreach ($value as $key => $val) {
            if ($key !== $expectedKey++) {
                return true;
            }
        }

        return false;
    }

    /**
     * Dumps a PHP array to a YAML string.
     *
     * @param array $value The PHP array to dump
     * @param int   $flags A bit field of Yaml::DUMP_* constants to customize the dumped YAML string
     *
     * @return string The YAML string representing the PHP array
     */
    private static function dumpArray($value, $flags)
    {
        // array
        if (($value || Yaml::DUMP_EMPTY_ARRAY_AS_SEQUENCE & $flags) && !self::isHash($value)) {
            $output = array();
            foreach ($value as $val) {
                $output[] = self::dump($val, $flags);
            }

            return sprintf('[%s]', implode(', ', $output));
        }

        // hash
        $output = array();
        foreach ($value as $key => $val) {
            $output[] = sprintf('%s: %s', self::dump($key, $flags), self::dump($val, $flags));
        }

        return sprintf('{ %s }', implode(', ', $output));
    }

    /**
     * Parses a YAML scalar.
     *
     * @param string   $scalar
     * @param int      $flags
     * @param string[] $delimiters
     * @param int      &$i
     * @param bool     $evaluate
     * @param array    $references
     *
     * @return string
     *
     * @throws ParseException When malformed inline YAML string is parsed
     *
     * @internal
     */
    public static function parseScalar($scalar, $flags = 0, $delimiters = null, &$i = 0, $evaluate = true, $references = array(), $legacyOmittedKeySupport = false)
    {
        if (in_array($scalar[$i], array('"', "'"))) {
            // quoted scalar
            $output = self::parseQuotedScalar($scalar, $i);

            if (null !== $delimiters) {
                $tmp = ltrim(substr($scalar, $i), ' ');
                if (!in_array($tmp[0], $delimiters)) {
                    throw new ParseException(sprintf('Unexpected characters (%s).', substr($scalar, $i)));
                }
            }
        } else {
            // "normal" string
            if (!$delimiters) {
                $output = substr($scalar, $i);
                $i += strlen($output);

                // remove comments
                if (Parser::preg_match('/[ \t]+#/', $output, $match, PREG_OFFSET_CAPTURE)) {
                    $output = substr($output, 0, $match[0][1]);
                }
            } elseif (Parser::preg_match('/^(.'.($legacyOmittedKeySupport ? '+' : '*').'?)('.implode('|', $delimiters).')/', substr($scalar, $i), $match)) {
                $output = $match[1];
                $i += strlen($output);
            } else {
                throw new ParseException(sprintf('Malformed inline YAML string: %s.', $scalar));
            }

            // a non-quoted string cannot start with @ or ` (reserved) nor with a scalar indicator (| or >)
            if ($output && ('@' === $output[0] || '`' === $output[0] || '|' === $output[0] || '>' === $output[0])) {
                throw new ParseException(sprintf('The reserved indicator "%s" cannot start a plain scalar; you need to quote the scalar.', $output[0]));
            }

            if ($output && '%' === $output[0]) {
                @trigger_error(sprintf('Not quoting the scalar "%s" starting with the "%%" indicator character is deprecated since Symfony 3.1 and will throw a ParseException in 4.0.', $output), E_USER_DEPRECATED);
            }

            if ($evaluate) {
                $output = self::evaluateScalar($output, $flags, $references);
            }
        }

        return $output;
    }

    /**
     * Parses a YAML quoted scalar.
     *
     * @param string $scalar
     * @param int    &$i
     *
     * @return string
     *
     * @throws ParseException When malformed inline YAML string is parsed
     */
    private static function parseQuotedScalar($scalar, &$i)
    {
        if (!Parser::preg_match('/'.self::REGEX_QUOTED_STRING.'/Au', substr($scalar, $i), $match)) {
            throw new ParseException(sprintf('Malformed inline YAML string: %s.', substr($scalar, $i)));
        }

        $output = substr($match[0], 1, strlen($match[0]) - 2);

        $unescaper = new Unescaper();
        if ('"' == $scalar[$i]) {
            $output = $unescaper->unescapeDoubleQuotedString($output);
        } else {
            $output = $unescaper->unescapeSingleQuotedString($output);
        }

        $i += strlen($match[0]);

        return $output;
    }

    /**
     * Parses a YAML sequence.
     *
     * @param string $sequence
     * @param int    $flags
     * @param int    &$i
     * @param array  $references
     *
     * @return array
     *
     * @throws ParseException When malformed inline YAML string is parsed
     */
    private static function parseSequence($sequence, $flags, &$i = 0, $references = array())
    {
        $output = array();
        $len = strlen($sequence);
        ++$i;

        // [foo, bar, ...]
        while ($i < $len) {
            if (']' === $sequence[$i]) {
                return $output;
            }
            if (',' === $sequence[$i] || ' ' === $sequence[$i]) {
                ++$i;

                continue;
            }

            $tag = self::parseTag($sequence, $i, $flags);
            switch ($sequence[$i]) {
                case '[':
                    // nested sequence
                    $value = self::parseSequence($sequence, $flags, $i, $references);
                    break;
                case '{':
                    // nested mapping
                    $value = self::parseMapping($sequence, $flags, $i, $references);
                    break;
                default:
                    $isQuoted = in_array($sequence[$i], array('"', "'"));
                    $value = self::parseScalar($sequence, $flags, array(',', ']'), $i, null === $tag, $references);

                    // the value can be an array if a reference has been resolved to an array var
                    if (is_string($value) && !$isQuoted && false !== strpos($value, ': ')) {
                        // embedded mapping?
                        try {
                            $pos = 0;
                            $value = self::parseMapping('{'.$value.'}', $flags, $pos, $references);
                        } catch (\InvalidArgumentException $e) {
                            // no, it's not
                        }
                    }

                    --$i;
            }

            if (null !== $tag) {
                $value = new TaggedValue($tag, $value);
            }

            $output[] = $value;

            ++$i;
        }

        throw new ParseException(sprintf('Malformed inline YAML string: %s.', $sequence));
    }

    /**
     * Parses a YAML mapping.
     *
     * @param string $mapping
     * @param int    $flags
     * @param int    &$i
     * @param array  $references
     *
     * @return array|\stdClass
     *
     * @throws ParseException When malformed inline YAML string is parsed
     */
    private static function parseMapping($mapping, $flags, &$i = 0, $references = array())
    {
        $output = array();
        $len = strlen($mapping);
        ++$i;

        // {foo: bar, bar:foo, ...}
        while ($i < $len) {
            switch ($mapping[$i]) {
                case ' ':
                case ',':
                    ++$i;
                    continue 2;
                case '}':
                    if (self::$objectForMap) {
                        return (object) $output;
                    }

                    return $output;
            }

            // key
            $key = self::parseScalar($mapping, $flags, array(':', ' '), $i, false, array(), true);

            if (':' !== $key && false === $i = strpos($mapping, ':', $i)) {
                break;
            }

            if (':' === $key) {
                @trigger_error('Omitting the key of a mapping is deprecated and will throw a ParseException in 4.0.', E_USER_DEPRECATED);
            }

            if (!(Yaml::PARSE_KEYS_AS_STRINGS & $flags)) {
                $evaluatedKey = self::evaluateScalar($key, $flags, $references);

                if ('' !== $key && $evaluatedKey !== $key && !is_string($evaluatedKey)) {
                    @trigger_error('Implicit casting of incompatible mapping keys to strings is deprecated since version 3.3 and will throw \Symfony\Component\Yaml\Exception\ParseException in 4.0. Pass the PARSE_KEYS_AS_STRING flag to explicitly enable the type casts.', E_USER_DEPRECATED);
                }
            }

            if (':' !== $key && (!isset($mapping[$i + 1]) || !in_array($mapping[$i + 1], array(' ', ',', '[', ']', '{', '}'), true))) {
                @trigger_error('Using a colon that is not followed by an indication character (i.e. " ", ",", "[", "]", "{", "}" is deprecated since version 3.2 and will throw a ParseException in 4.0.', E_USER_DEPRECATED);
            }

            while ($i < $len) {
                if (':' === $mapping[$i] || ' ' === $mapping[$i]) {
                    ++$i;

                    continue;
                }

                $tag = self::parseTag($mapping, $i, $flags);
                $duplicate = false;
                switch ($mapping[$i]) {
                    case '[':
                        // nested sequence
                        $value = self::parseSequence($mapping, $flags, $i, $references);
                        // Spec: Keys MUST be unique; first one wins.
                        // Parser cannot abort this mapping earlier, since lines
                        // are processed sequentially.
                        if (isset($output[$key])) {
                            @trigger_error(sprintf('Duplicate key "%s" detected on line %d whilst parsing YAML. Silent handling of duplicate mapping keys in YAML is deprecated since version 3.2 and will throw \Symfony\Component\Yaml\Exception\ParseException in 4.0.', $key, self::$parsedLineNumber + 1), E_USER_DEPRECATED);
                            $duplicate = true;
                        }
                        break;
                    case '{':
                        // nested mapping
                        $value = self::parseMapping($mapping, $flags, $i, $references);
                        // Spec: Keys MUST be unique; first one wins.
                        // Parser cannot abort this mapping earlier, since lines
                        // are processed sequentially.
                        if (isset($output[$key])) {
                            @trigger_error(sprintf('Duplicate key "%s" detected on line %d whilst parsing YAML. Silent handling of duplicate mapping keys in YAML is deprecated since version 3.2 and will throw \Symfony\Component\Yaml\Exception\ParseException in 4.0.', $key, self::$parsedLineNumber + 1), E_USER_DEPRECATED);
                            $duplicate = true;
                        }
                        break;
                    default:
                        $value = self::parseScalar($mapping, $flags, array(',', '}'), $i, null === $tag, $references);
                        // Spec: Keys MUST be unique; first one wins.
                        // Parser cannot abort this mapping earlier, since lines
                        // are processed sequentially.
                        if (isset($output[$key])) {
                            @trigger_error(sprintf('Duplicate key "%s" detected on line %d whilst parsing YAML. Silent handling of duplicate mapping keys in YAML is deprecated since version 3.2 and will throw \Symfony\Component\Yaml\Exception\ParseException in 4.0.', $key, self::$parsedLineNumber + 1), E_USER_DEPRECATED);
                            $duplicate = true;
                        }
                        --$i;
                }

                if (!$duplicate) {
                    if (null !== $tag) {
                        $output[$key] = new TaggedValue($tag, $value);
                    } else {
                        $output[$key] = $value;
                    }
                }
                ++$i;

                continue 2;
            }
        }

        throw new ParseException(sprintf('Malformed inline YAML string: %s.', $mapping));
    }

    /**
     * Evaluates scalars and replaces magic values.
     *
     * @param string $scalar
     * @param int    $flags
     * @param array  $references
     *
     * @return mixed The evaluated YAML string
     *
     * @throws ParseException when object parsing support was disabled and the parser detected a PHP object or when a reference could not be resolved
     */
    private static function evaluateScalar($scalar, $flags, $references = array())
    {
        $scalar = trim($scalar);
        $scalarLower = strtolower($scalar);

        if (0 === strpos($scalar, '*')) {
            if (false !== $pos = strpos($scalar, '#')) {
                $value = substr($scalar, 1, $pos - 2);
            } else {
                $value = substr($scalar, 1);
            }

            // an unquoted *
            if (false === $value || '' === $value) {
                throw new ParseException('A reference must contain at least one character.');
            }

            if (!array_key_exists($value, $references)) {
                throw new ParseException(sprintf('Reference "%s" does not exist.', $value));
            }

            return $references[$value];
        }

        switch (true) {
            case 'null' === $scalarLower:
            case '' === $scalar:
            case '~' === $scalar:
                return;
            case 'true' === $scalarLower:
                return true;
            case 'false' === $scalarLower:
                return false;
            case $scalar[0] === '!':
                switch (true) {
                    case 0 === strpos($scalar, '!str'):
                        return (string) substr($scalar, 5);
                    case 0 === strpos($scalar, '! '):
                        return (int) self::parseScalar(substr($scalar, 2), $flags);
                    case 0 === strpos($scalar, '!php/object:'):
                        if (self::$objectSupport) {
                            return unserialize(substr($scalar, 12));
                        }

                        if (self::$exceptionOnInvalidType) {
                            throw new ParseException('Object support when parsing a YAML file has been disabled.');
                        }

                        return;
                    case 0 === strpos($scalar, '!!php/object:'):
                        if (self::$objectSupport) {
                            @trigger_error('The !!php/object tag to indicate dumped PHP objects is deprecated since version 3.1 and will be removed in 4.0. Use the !php/object tag instead.', E_USER_DEPRECATED);

                            return unserialize(substr($scalar, 13));
                        }

                        if (self::$exceptionOnInvalidType) {
                            throw new ParseException('Object support when parsing a YAML file has been disabled.');
                        }

                        return;
                    case 0 === strpos($scalar, '!php/const:'):
                        if (self::$constantSupport) {
                            if (defined($const = substr($scalar, 11))) {
                                return constant($const);
                            }

                            throw new ParseException(sprintf('The constant "%s" is not defined.', $const));
                        }
                        if (self::$exceptionOnInvalidType) {
                            throw new ParseException(sprintf('The string "%s" could not be parsed as a constant. Have you forgotten to pass the "Yaml::PARSE_CONSTANT" flag to the parser?', $scalar));
                        }

                        return;
                    case 0 === strpos($scalar, '!!float '):
                        return (float) substr($scalar, 8);
                    case 0 === strpos($scalar, '!!binary '):
                        return self::evaluateBinaryScalar(substr($scalar, 9));
                    default:
                        @trigger_error(sprintf('Using the unquoted scalar value "%s" is deprecated since version 3.3 and will be considered as a tagged value in 4.0. You must quote it.', $scalar), E_USER_DEPRECATED);
                }

            // Optimize for returning strings.
            case $scalar[0] === '+' || $scalar[0] === '-' || $scalar[0] === '.' || is_numeric($scalar[0]):
                switch (true) {
                    case Parser::preg_match('{^[+-]?[0-9][0-9_]*$}', $scalar):
                        $scalar = str_replace('_', '', (string) $scalar);
                        // omitting the break / return as integers are handled in the next case
                    case ctype_digit($scalar):
                        $raw = $scalar;
                        $cast = (int) $scalar;

                        return '0' == $scalar[0] ? octdec($scalar) : (((string) $raw == (string) $cast) ? $cast : $raw);
                    case '-' === $scalar[0] && ctype_digit(substr($scalar, 1)):
                        $raw = $scalar;
                        $cast = (int) $scalar;

                        return '0' == $scalar[1] ? octdec($scalar) : (((string) $raw === (string) $cast) ? $cast : $raw);
                    case is_numeric($scalar):
                    case Parser::preg_match(self::getHexRegex(), $scalar):
                        $scalar = str_replace('_', '', $scalar);

                        return '0x' === $scalar[0].$scalar[1] ? hexdec($scalar) : (float) $scalar;
                    case '.inf' === $scalarLower:
                    case '.nan' === $scalarLower:
                        return -log(0);
                    case '-.inf' === $scalarLower:
                        return log(0);
                    case Parser::preg_match('/^(-|\+)?[0-9][0-9,]*(\.[0-9_]+)?$/', $scalar):
                    case Parser::preg_match('/^(-|\+)?[0-9][0-9_]*(\.[0-9_]+)?$/', $scalar):
                        if (false !== strpos($scalar, ',')) {
                            @trigger_error('Using the comma as a group separator for floats is deprecated since version 3.2 and will be removed in 4.0.', E_USER_DEPRECATED);
                        }

                        return (float) str_replace(array(',', '_'), '', $scalar);
                    case Parser::preg_match(self::getTimestampRegex(), $scalar):
                        if (Yaml::PARSE_DATETIME & $flags) {
                            // When no timezone is provided in the parsed date, YAML spec says we must assume UTC.
                            return new \DateTime($scalar, new \DateTimeZone('UTC'));
                        }

                        $timeZone = date_default_timezone_get();
                        date_default_timezone_set('UTC');
                        $time = strtotime($scalar);
                        date_default_timezone_set($timeZone);

                        return $time;
                }
        }

        return (string) $scalar;
    }

    /**
     * @param string $value
     * @param int    &$i
     * @param int    $flags
     *
     * @return null|string
     */
    private static function parseTag($value, &$i, $flags)
    {
        if ('!' !== $value[$i]) {
            return;
        }

        $tagLength = strcspn($value, " \t\n", $i + 1);
        $tag = substr($value, $i + 1, $tagLength);

        $nextOffset = $i + $tagLength + 1;
        $nextOffset += strspn($value, ' ', $nextOffset);

        // Is followed by a scalar
        if (!isset($value[$nextOffset]) || !in_array($value[$nextOffset], array('[', '{'), true)) {
            // Manage scalars in {@link self::evaluateScalar()}
            return;
        }

        // Built-in tags
        if ($tag && '!' === $tag[0]) {
            throw new ParseException(sprintf('The built-in tag "!%s" is not implemented.', $tag));
        }

        if (Yaml::PARSE_CUSTOM_TAGS & $flags) {
            $i = $nextOffset;

            return $tag;
        }

        throw new ParseException(sprintf('Tags support is not enabled. Enable the `Yaml::PARSE_CUSTOM_TAGS` flag to use "!%s".', $tag));
    }

    /**
     * @param string $scalar
     *
     * @return string
     *
     * @internal
     */
    public static function evaluateBinaryScalar($scalar)
    {
        $parsedBinaryData = self::parseScalar(preg_replace('/\s/', '', $scalar));

        if (0 !== (strlen($parsedBinaryData) % 4)) {
            throw new ParseException(sprintf('The normalized base64 encoded data (data without whitespace characters) length must be a multiple of four (%d bytes given).', strlen($parsedBinaryData)));
        }

        if (!Parser::preg_match('#^[A-Z0-9+/]+={0,2}$#i', $parsedBinaryData)) {
            throw new ParseException(sprintf('The base64 encoded data (%s) contains invalid characters.', $parsedBinaryData));
        }

        return base64_decode($parsedBinaryData, true);
    }

    private static function isBinaryString($value)
    {
        return !preg_match('//u', $value) || preg_match('/[^\x00\x07-\x0d\x1B\x20-\xff]/', $value);
    }

    /**
     * Gets a regex that matches a YAML date.
     *
     * @return string The regular expression
     *
     * @see http://www.yaml.org/spec/1.2/spec.html#id2761573
     */
    private static function getTimestampRegex()
    {
        return <<<EOF
        ~^
        (?P<year>[0-9][0-9][0-9][0-9])
        -(?P<month>[0-9][0-9]?)
        -(?P<day>[0-9][0-9]?)
        (?:(?:[Tt]|[ \t]+)
        (?P<hour>[0-9][0-9]?)
        :(?P<minute>[0-9][0-9])
        :(?P<second>[0-9][0-9])
        (?:\.(?P<fraction>[0-9]*))?
        (?:[ \t]*(?P<tz>Z|(?P<tz_sign>[-+])(?P<tz_hour>[0-9][0-9]?)
        (?::(?P<tz_minute>[0-9][0-9]))?))?)?
        $~x
EOF;
    }

    /**
     * Gets a regex that matches a YAML number in hexadecimal notation.
     *
     * @return string
     */
    private static function getHexRegex()
    {
        return '~^0x[0-9a-f_]++$~i';
    }
}<|MERGE_RESOLUTION|>--- conflicted
+++ resolved
@@ -174,11 +174,7 @@
                 }
 
                 if (Yaml::DUMP_OBJECT_AS_MAP & $flags && ($value instanceof \stdClass || $value instanceof \ArrayObject)) {
-<<<<<<< HEAD
-                    return self::dumpArray((array) $value, $flags & ~Yaml::DUMP_EMPTY_ARRAY_AS_SEQUENCE);
-=======
-                    return self::dumpArray($value, $flags);
->>>>>>> 5857e7c4
+                    return self::dumpArray($value, $flags & ~Yaml::DUMP_EMPTY_ARRAY_AS_SEQUENCE);
                 }
 
                 if (Yaml::DUMP_EXCEPTION_ON_INVALID_TYPE & $flags) {
