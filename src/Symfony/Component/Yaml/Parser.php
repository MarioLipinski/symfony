<?php

/*
 * This file is part of the Symfony package.
 *
 * (c) Fabien Potencier <fabien@symfony.com>
 *
 * For the full copyright and license information, please view the LICENSE
 * file that was distributed with this source code.
 */

namespace Symfony\Component\Yaml;

use Symfony\Component\Yaml\Exception\ParseException;
use Symfony\Component\Yaml\Tag\TaggedValue;

/**
 * Parser parses YAML strings to convert them to PHP arrays.
 *
 * @author Fabien Potencier <fabien@symfony.com>
 *
 * @final
 */
class Parser
{
    const TAG_PATTERN = '(?P<tag>![\w!.\/:-]+)';
    const BLOCK_SCALAR_HEADER_PATTERN = '(?P<separator>\||>)(?P<modifiers>\+|\-|\d+|\+\d+|\-\d+|\d+\+|\d+\-)?(?P<comments> +#.*)?';

    private $filename;
    private $offset = 0;
    private $numberOfParsedLines = 0;
    private $totalNumberOfLines;
    private $lines = [];
    private $currentLineNb = -1;
    private $currentLine = '';
    private $refs = [];
    private $skippedLineNumbers = [];
    private $locallySkippedLineNumbers = [];
    private $refsBeingParsed = [];

    /**
     * Parses a YAML file into a PHP value.
     *
     * @param string $filename The path to the YAML file to be parsed
     * @param int    $flags    A bit field of PARSE_* constants to customize the YAML parser behavior
     *
     * @return mixed The YAML converted to a PHP value
     *
     * @throws ParseException If the file could not be read or the YAML is not valid
     */
    public function parseFile(string $filename, int $flags = 0)
    {
        if (!is_file($filename)) {
            throw new ParseException(sprintf('File "%s" does not exist.', $filename));
        }

        if (!is_readable($filename)) {
            throw new ParseException(sprintf('File "%s" cannot be read.', $filename));
        }

        $this->filename = $filename;

        try {
            return $this->parse(file_get_contents($filename), $flags);
        } finally {
            $this->filename = null;
        }
    }

    /**
     * Parses a YAML string to a PHP value.
     *
     * @param string $value A YAML string
     * @param int    $flags A bit field of PARSE_* constants to customize the YAML parser behavior
     *
     * @return mixed A PHP value
     *
     * @throws ParseException If the YAML is not valid
     */
    public function parse(string $value, int $flags = 0)
    {
        if (false === preg_match('//u', $value)) {
            throw new ParseException('The YAML value does not appear to be valid UTF-8.', -1, null, $this->filename);
        }

        $this->refs = [];

        $mbEncoding = null;

        if (2 /* MB_OVERLOAD_STRING */ & (int) ini_get('mbstring.func_overload')) {
            $mbEncoding = mb_internal_encoding();
            mb_internal_encoding('UTF-8');
        }

        try {
            $data = $this->doParse($value, $flags);
        } finally {
            if (null !== $mbEncoding) {
                mb_internal_encoding($mbEncoding);
            }
            $this->lines = [];
            $this->currentLine = '';
            $this->numberOfParsedLines = 0;
            $this->refs = [];
            $this->skippedLineNumbers = [];
            $this->locallySkippedLineNumbers = [];
        }

        return $data;
    }

    private function doParse(string $value, int $flags)
    {
        $this->currentLineNb = -1;
        $this->currentLine = '';
        $value = $this->cleanup($value);
        $this->lines = explode("\n", $value);
        $this->numberOfParsedLines = \count($this->lines);
        $this->locallySkippedLineNumbers = [];

        if (null === $this->totalNumberOfLines) {
            $this->totalNumberOfLines = $this->numberOfParsedLines;
        }

        if (!$this->moveToNextLine()) {
            return null;
        }

        $data = [];
        $context = null;
        $allowOverwrite = false;

        while ($this->isCurrentLineEmpty()) {
            if (!$this->moveToNextLine()) {
                return null;
            }
        }

        // Resolves the tag and returns if end of the document
        if (null !== ($tag = $this->getLineTag($this->currentLine, $flags, false)) && !$this->moveToNextLine()) {
            return new TaggedValue($tag, '');
        }

        do {
            if ($this->isCurrentLineEmpty()) {
                continue;
            }

            // tab?
            if ("\t" === $this->currentLine[0]) {
                throw new ParseException('A YAML file cannot contain tabs as indentation.', $this->getRealCurrentLineNb() + 1, $this->currentLine, $this->filename);
            }

            Inline::initialize($flags, $this->getRealCurrentLineNb(), $this->filename);

            $isRef = $mergeNode = false;
            if ('-' === $this->currentLine[0] && self::preg_match('#^\-((?P<leadspaces>\s+)(?P<value>.+))?$#u', rtrim($this->currentLine), $values)) {
                if ($context && 'mapping' == $context) {
                    throw new ParseException('You cannot define a sequence item when in a mapping.', $this->getRealCurrentLineNb() + 1, $this->currentLine, $this->filename);
                }
                $context = 'sequence';

                if (isset($values['value']) && '&' === $values['value'][0] && self::preg_match('#^&(?P<ref>[^ ]+) *(?P<value>.*)#u', $values['value'], $matches)) {
                    $isRef = $matches['ref'];
                    $this->refsBeingParsed[] = $isRef;
                    $values['value'] = $matches['value'];
                }

                if (isset($values['value'][1]) && '?' === $values['value'][0] && ' ' === $values['value'][1]) {
                    throw new ParseException('Complex mappings are not supported.', $this->getRealCurrentLineNb() + 1, $this->currentLine);
                }

                // array
                if (!isset($values['value']) || '' == trim($values['value'], ' ') || 0 === strpos(ltrim($values['value'], ' '), '#')) {
                    $data[] = $this->parseBlock($this->getRealCurrentLineNb() + 1, $this->getNextEmbedBlock(null, true) ?? '', $flags);
                } elseif (null !== $subTag = $this->getLineTag(ltrim($values['value'], ' '), $flags)) {
                    $data[] = new TaggedValue(
                        $subTag,
                        $this->parseBlock($this->getRealCurrentLineNb() + 1, $this->getNextEmbedBlock(null, true), $flags)
                    );
                } else {
                    if (isset($values['leadspaces'])
                        && self::preg_match('#^(?P<key>'.Inline::REGEX_QUOTED_STRING.'|[^ \'"\{\[].*?) *\:(\s+(?P<value>.+?))?\s*$#u', $this->trimTag($values['value']), $matches)
                    ) {
                        // this is a compact notation element, add to next block and parse
                        $block = $values['value'];
                        if ($this->isNextLineIndented()) {
                            $block .= "\n".$this->getNextEmbedBlock($this->getCurrentLineIndentation() + \strlen($values['leadspaces']) + 1);
                        }

                        $data[] = $this->parseBlock($this->getRealCurrentLineNb(), $block, $flags);
                    } else {
                        $data[] = $this->parseValue($values['value'], $flags, $context);
                    }
                }
                if ($isRef) {
                    $this->refs[$isRef] = end($data);
                    array_pop($this->refsBeingParsed);
                }
            } elseif (
                self::preg_match('#^(?P<key>(?:![^\s]++\s++)?(?:'.Inline::REGEX_QUOTED_STRING.'|(?:!?!php/const:)?[^ \'"\[\{!].*?)) *\:(\s++(?P<value>.+))?$#u', rtrim($this->currentLine), $values)
                && (false === strpos($values['key'], ' #') || \in_array($values['key'][0], ['"', "'"]))
            ) {
                if ($context && 'sequence' == $context) {
                    throw new ParseException('You cannot define a mapping item when in a sequence.', $this->currentLineNb + 1, $this->currentLine, $this->filename);
                }
                $context = 'mapping';

                try {
                    $key = Inline::parseScalar($values['key']);
                } catch (ParseException $e) {
                    $e->setParsedLine($this->getRealCurrentLineNb() + 1);
                    $e->setSnippet($this->currentLine);

                    throw $e;
                }

                if (!\is_string($key) && !\is_int($key)) {
                    throw new ParseException(sprintf('%s keys are not supported. Quote your evaluable mapping keys instead.', is_numeric($key) ? 'Numeric' : 'Non-string'), $this->getRealCurrentLineNb() + 1, $this->currentLine);
                }

                // Convert float keys to strings, to avoid being converted to integers by PHP
                if (\is_float($key)) {
                    $key = (string) $key;
                }

                if ('<<' === $key && (!isset($values['value']) || '&' !== $values['value'][0] || !self::preg_match('#^&(?P<ref>[^ ]+)#u', $values['value'], $refMatches))) {
                    $mergeNode = true;
                    $allowOverwrite = true;
                    if (isset($values['value'][0]) && '*' === $values['value'][0]) {
                        $refName = substr(rtrim($values['value']), 1);
                        if (!\array_key_exists($refName, $this->refs)) {
                            if (false !== $pos = array_search($refName, $this->refsBeingParsed, true)) {
                                throw new ParseException(sprintf('Circular reference [%s, %s] detected for reference "%s".', implode(', ', \array_slice($this->refsBeingParsed, $pos)), $refName, $refName), $this->currentLineNb + 1, $this->currentLine, $this->filename);
                            }

                            throw new ParseException(sprintf('Reference "%s" does not exist.', $refName), $this->getRealCurrentLineNb() + 1, $this->currentLine, $this->filename);
                        }

                        $refValue = $this->refs[$refName];

                        if (Yaml::PARSE_OBJECT_FOR_MAP & $flags && $refValue instanceof \stdClass) {
                            $refValue = (array) $refValue;
                        }

                        if (!\is_array($refValue)) {
                            throw new ParseException('YAML merge keys used with a scalar value instead of an array.', $this->getRealCurrentLineNb() + 1, $this->currentLine, $this->filename);
                        }

                        $data += $refValue; // array union
                    } else {
                        if (isset($values['value']) && '' !== $values['value']) {
                            $value = $values['value'];
                        } else {
                            $value = $this->getNextEmbedBlock();
                        }
                        $parsed = $this->parseBlock($this->getRealCurrentLineNb() + 1, $value, $flags);

                        if (Yaml::PARSE_OBJECT_FOR_MAP & $flags && $parsed instanceof \stdClass) {
                            $parsed = (array) $parsed;
                        }

                        if (!\is_array($parsed)) {
                            throw new ParseException('YAML merge keys used with a scalar value instead of an array.', $this->getRealCurrentLineNb() + 1, $this->currentLine, $this->filename);
                        }

                        if (isset($parsed[0])) {
                            // If the value associated with the merge key is a sequence, then this sequence is expected to contain mapping nodes
                            // and each of these nodes is merged in turn according to its order in the sequence. Keys in mapping nodes earlier
                            // in the sequence override keys specified in later mapping nodes.
                            foreach ($parsed as $parsedItem) {
                                if (Yaml::PARSE_OBJECT_FOR_MAP & $flags && $parsedItem instanceof \stdClass) {
                                    $parsedItem = (array) $parsedItem;
                                }

                                if (!\is_array($parsedItem)) {
                                    throw new ParseException('Merge items must be arrays.', $this->getRealCurrentLineNb() + 1, $parsedItem, $this->filename);
                                }

                                $data += $parsedItem; // array union
                            }
                        } else {
                            // If the value associated with the key is a single mapping node, each of its key/value pairs is inserted into the
                            // current mapping, unless the key already exists in it.
                            $data += $parsed; // array union
                        }
                    }
                } elseif ('<<' !== $key && isset($values['value']) && '&' === $values['value'][0] && self::preg_match('#^&(?P<ref>[^ ]++) *+(?P<value>.*)#u', $values['value'], $matches)) {
                    $isRef = $matches['ref'];
                    $this->refsBeingParsed[] = $isRef;
                    $values['value'] = $matches['value'];
                }

                $subTag = null;
                if ($mergeNode) {
                    // Merge keys
                } elseif (!isset($values['value']) || '' === $values['value'] || '#' === ($values['value'][0] ?? '') || (null !== $subTag = $this->getLineTag($values['value'], $flags)) || '<<' === $key) {
                    // hash
                    // if next line is less indented or equal, then it means that the current value is null
                    if (!$this->isNextLineIndented() && !$this->isNextLineUnIndentedCollection()) {
                        // Spec: Keys MUST be unique; first one wins.
                        // But overwriting is allowed when a merge node is used in current block.
                        if ($allowOverwrite || !isset($data[$key])) {
                            if (null !== $subTag) {
                                $data[$key] = new TaggedValue($subTag, '');
                            } else {
                                $data[$key] = null;
                            }
                        } else {
                            throw new ParseException(sprintf('Duplicate key "%s" detected.', $key), $this->getRealCurrentLineNb() + 1, $this->currentLine);
                        }
                    } else {
                        // remember the parsed line number here in case we need it to provide some contexts in error messages below
                        $realCurrentLineNbKey = $this->getRealCurrentLineNb();
                        $value = $this->parseBlock($this->getRealCurrentLineNb() + 1, $this->getNextEmbedBlock(), $flags);
                        if ('<<' === $key) {
                            $this->refs[$refMatches['ref']] = $value;

                            if (Yaml::PARSE_OBJECT_FOR_MAP & $flags && $value instanceof \stdClass) {
                                $value = (array) $value;
                            }

                            $data += $value;
                        } elseif ($allowOverwrite || !isset($data[$key])) {
                            // Spec: Keys MUST be unique; first one wins.
                            // But overwriting is allowed when a merge node is used in current block.
                            if (null !== $subTag) {
                                $data[$key] = new TaggedValue($subTag, $value);
                            } else {
                                $data[$key] = $value;
                            }
                        } else {
                            throw new ParseException(sprintf('Duplicate key "%s" detected.', $key), $realCurrentLineNbKey + 1, $this->currentLine);
                        }
                    }
                } else {
                    $value = $this->parseValue(rtrim($values['value']), $flags, $context);
                    // Spec: Keys MUST be unique; first one wins.
                    // But overwriting is allowed when a merge node is used in current block.
                    if ($allowOverwrite || !isset($data[$key])) {
                        $data[$key] = $value;
                    } else {
                        throw new ParseException(sprintf('Duplicate key "%s" detected.', $key), $this->getRealCurrentLineNb() + 1, $this->currentLine);
                    }
                }
                if ($isRef) {
                    $this->refs[$isRef] = $data[$key];
                    array_pop($this->refsBeingParsed);
                }
            } elseif ('"' === $this->currentLine[0] || "'" === $this->currentLine[0]) {
                if (null !== $context) {
                    throw new ParseException('Unable to parse.', $this->getRealCurrentLineNb() + 1, $this->currentLine, $this->filename);
                }

                try {
                    return Inline::parse($this->parseQuotedString($this->currentLine), $flags, $this->refs);
                } catch (ParseException $e) {
                    $e->setParsedLine($this->getRealCurrentLineNb() + 1);
                    $e->setSnippet($this->currentLine);

                    throw $e;
                }
            } elseif ('{' === $this->currentLine[0]) {
                if (null !== $context) {
                    throw new ParseException('Unable to parse.', $this->getRealCurrentLineNb() + 1, $this->currentLine, $this->filename);
                }

                try {
                    $parsedMapping = Inline::parse($this->lexInlineMapping($this->currentLine), $flags, $this->refs);

                    while ($this->moveToNextLine()) {
                        if (!$this->isCurrentLineEmpty()) {
                            throw new ParseException('Unable to parse.', $this->getRealCurrentLineNb() + 1, $this->currentLine, $this->filename);
                        }
                    }

                    return $parsedMapping;
                } catch (ParseException $e) {
                    $e->setParsedLine($this->getRealCurrentLineNb() + 1);
                    $e->setSnippet($this->currentLine);

                    throw $e;
                }
            } elseif ('[' === $this->currentLine[0]) {
                if (null !== $context) {
                    throw new ParseException('Unable to parse.', $this->getRealCurrentLineNb() + 1, $this->currentLine, $this->filename);
                }

                try {
                    $parsedSequence = Inline::parse($this->lexInlineSequence($this->currentLine), $flags, $this->refs);

                    while ($this->moveToNextLine()) {
                        if (!$this->isCurrentLineEmpty()) {
                            throw new ParseException('Unable to parse.', $this->getRealCurrentLineNb() + 1, $this->currentLine, $this->filename);
                        }
                    }

                    return $parsedSequence;
                } catch (ParseException $e) {
                    $e->setParsedLine($this->getRealCurrentLineNb() + 1);
                    $e->setSnippet($this->currentLine);

                    throw $e;
                }
            } else {
                // multiple documents are not supported
                if ('---' === $this->currentLine) {
                    throw new ParseException('Multiple documents are not supported.', $this->currentLineNb + 1, $this->currentLine, $this->filename);
                }

                if ($deprecatedUsage = (isset($this->currentLine[1]) && '?' === $this->currentLine[0] && ' ' === $this->currentLine[1])) {
                    throw new ParseException('Complex mappings are not supported.', $this->getRealCurrentLineNb() + 1, $this->currentLine);
                }

                // 1-liner optionally followed by newline(s)
                if (\is_string($value) && $this->lines[0] === trim($value)) {
                    try {
                        $value = Inline::parse($this->lines[0], $flags, $this->refs);
                    } catch (ParseException $e) {
                        $e->setParsedLine($this->getRealCurrentLineNb() + 1);
                        $e->setSnippet($this->currentLine);

                        throw $e;
                    }

                    return $value;
                }

                // try to parse the value as a multi-line string as a last resort
                if (0 === $this->currentLineNb) {
                    $previousLineWasNewline = false;
                    $previousLineWasTerminatedWithBackslash = false;
                    $value = '';

                    foreach ($this->lines as $line) {
                        $trimmedLine = trim($line);
                        if ('#' === ($trimmedLine[0] ?? '')) {
                            continue;
                        }
                        // If the indentation is not consistent at offset 0, it is to be considered as a ParseError
                        if (0 === $this->offset && !$deprecatedUsage && isset($line[0]) && ' ' === $line[0]) {
                            throw new ParseException('Unable to parse.', $this->getRealCurrentLineNb() + 1, $this->currentLine, $this->filename);
                        }

                        if (false !== strpos($line, ': ')) {
                            throw new ParseException('Mapping values are not allowed in multi-line blocks.', $this->getRealCurrentLineNb() + 1, $this->currentLine, $this->filename);
                        }

                        if ('' === $trimmedLine) {
                            $value .= "\n";
                        } elseif (!$previousLineWasNewline && !$previousLineWasTerminatedWithBackslash) {
                            $value .= ' ';
                        }

                        if ('' !== $trimmedLine && '\\' === $line[-1]) {
                            $value .= ltrim(substr($line, 0, -1));
                        } elseif ('' !== $trimmedLine) {
                            $value .= $trimmedLine;
                        }

                        if ('' === $trimmedLine) {
                            $previousLineWasNewline = true;
                            $previousLineWasTerminatedWithBackslash = false;
                        } elseif ('\\' === $line[-1]) {
                            $previousLineWasNewline = false;
                            $previousLineWasTerminatedWithBackslash = true;
                        } else {
                            $previousLineWasNewline = false;
                            $previousLineWasTerminatedWithBackslash = false;
                        }
                    }

                    try {
                        return Inline::parse(trim($value));
                    } catch (ParseException $e) {
                        // fall-through to the ParseException thrown below
                    }
                }

                throw new ParseException('Unable to parse.', $this->getRealCurrentLineNb() + 1, $this->currentLine, $this->filename);
            }
        } while ($this->moveToNextLine());

        if (null !== $tag) {
            $data = new TaggedValue($tag, $data);
        }

        if (Yaml::PARSE_OBJECT_FOR_MAP & $flags && 'mapping' === $context && !\is_object($data)) {
            $object = new \stdClass();

            foreach ($data as $key => $value) {
                $object->$key = $value;
            }

            $data = $object;
        }

        return empty($data) ? null : $data;
    }

    private function parseBlock(int $offset, string $yaml, int $flags)
    {
        $skippedLineNumbers = $this->skippedLineNumbers;

        foreach ($this->locallySkippedLineNumbers as $lineNumber) {
            if ($lineNumber < $offset) {
                continue;
            }

            $skippedLineNumbers[] = $lineNumber;
        }

        $parser = new self();
        $parser->offset = $offset;
        $parser->totalNumberOfLines = $this->totalNumberOfLines;
        $parser->skippedLineNumbers = $skippedLineNumbers;
        $parser->refs = &$this->refs;
        $parser->refsBeingParsed = $this->refsBeingParsed;

        return $parser->doParse($yaml, $flags);
    }

    /**
     * Returns the current line number (takes the offset into account).
     *
     * @internal
     *
     * @return int The current line number
     */
    public function getRealCurrentLineNb(): int
    {
        $realCurrentLineNumber = $this->currentLineNb + $this->offset;

        foreach ($this->skippedLineNumbers as $skippedLineNumber) {
            if ($skippedLineNumber > $realCurrentLineNumber) {
                break;
            }

            ++$realCurrentLineNumber;
        }

        return $realCurrentLineNumber;
    }

    /**
     * Returns the current line indentation.
     *
     * @return int The current line indentation
     */
    private function getCurrentLineIndentation(): int
    {
        if (' ' !== ($this->currentLine[0] ?? '')) {
            return 0;
        }

        return \strlen($this->currentLine) - \strlen(ltrim($this->currentLine, ' '));
    }

    /**
     * Returns the next embed block of YAML.
     *
     * @param int|null $indentation The indent level at which the block is to be read, or null for default
     * @param bool     $inSequence  True if the enclosing data structure is a sequence
     *
     * @return string A YAML string
     *
     * @throws ParseException When indentation problem are detected
     */
    private function getNextEmbedBlock(int $indentation = null, bool $inSequence = false): string
    {
        $oldLineIndentation = $this->getCurrentLineIndentation();

        if (!$this->moveToNextLine()) {
            return '';
        }

        if (null === $indentation) {
            $newIndent = null;
            $movements = 0;

            do {
                $EOF = false;

                // empty and comment-like lines do not influence the indentation depth
                if ($this->isCurrentLineEmpty() || $this->isCurrentLineComment()) {
                    $EOF = !$this->moveToNextLine();

                    if (!$EOF) {
                        ++$movements;
                    }
                } else {
                    $newIndent = $this->getCurrentLineIndentation();
                }
            } while (!$EOF && null === $newIndent);

            for ($i = 0; $i < $movements; ++$i) {
                $this->moveToPreviousLine();
            }

            $unindentedEmbedBlock = $this->isStringUnIndentedCollectionItem();

            if (!$this->isCurrentLineEmpty() && 0 === $newIndent && !$unindentedEmbedBlock) {
                throw new ParseException('Indentation problem.', $this->getRealCurrentLineNb() + 1, $this->currentLine, $this->filename);
            }
        } else {
            $newIndent = $indentation;
        }

        $data = [];
        if ($this->getCurrentLineIndentation() >= $newIndent) {
            $data[] = substr($this->currentLine, $newIndent);
        } elseif ($this->isCurrentLineEmpty() || $this->isCurrentLineComment()) {
            $data[] = $this->currentLine;
        } else {
            $this->moveToPreviousLine();

            return '';
        }

        if ($inSequence && $oldLineIndentation === $newIndent && isset($data[0][0]) && '-' === $data[0][0]) {
            // the previous line contained a dash but no item content, this line is a sequence item with the same indentation
            // and therefore no nested list or mapping
            $this->moveToPreviousLine();

            return '';
        }

        $isItUnindentedCollection = $this->isStringUnIndentedCollectionItem();
        $isItComment = $this->isCurrentLineComment();

        while ($this->moveToNextLine()) {
            if ($isItComment && !$isItUnindentedCollection) {
                $isItUnindentedCollection = $this->isStringUnIndentedCollectionItem();
                $isItComment = $this->isCurrentLineComment();
            }

            $indent = $this->getCurrentLineIndentation();

            if ($isItUnindentedCollection && !$this->isCurrentLineEmpty() && !$this->isStringUnIndentedCollectionItem() && $newIndent === $indent) {
                $this->moveToPreviousLine();
                break;
            }

            if ($this->isCurrentLineBlank()) {
                $data[] = substr($this->currentLine, $newIndent);
                continue;
            }

            if ($indent >= $newIndent) {
                $data[] = substr($this->currentLine, $newIndent);
            } elseif ($this->isCurrentLineComment()) {
                $data[] = $this->currentLine;
            } elseif (0 == $indent) {
                $this->moveToPreviousLine();

                break;
            } else {
                throw new ParseException('Indentation problem.', $this->getRealCurrentLineNb() + 1, $this->currentLine, $this->filename);
            }
        }

        return implode("\n", $data);
    }

    /**
     * Moves the parser to the next line.
     */
    private function moveToNextLine(): bool
    {
        if ($this->currentLineNb >= $this->numberOfParsedLines - 1) {
            return false;
        }

        $this->currentLine = $this->lines[++$this->currentLineNb];

        return true;
    }

    /**
     * Moves the parser to the previous line.
     */
    private function moveToPreviousLine(): bool
    {
        if ($this->currentLineNb < 1) {
            return false;
        }

        $this->currentLine = $this->lines[--$this->currentLineNb];

        return true;
    }

    /**
     * Parses a YAML value.
     *
     * @param string $value   A YAML value
     * @param int    $flags   A bit field of PARSE_* constants to customize the YAML parser behavior
     * @param string $context The parser context (either sequence or mapping)
     *
     * @return mixed A PHP value
     *
     * @throws ParseException When reference does not exist
     */
    private function parseValue(string $value, int $flags, string $context)
    {
        if ('*' === ($value[0] ?? '')) {
            if (false !== $pos = strpos($value, '#')) {
                $value = substr($value, 1, $pos - 2);
            } else {
                $value = substr($value, 1);
            }

            if (!\array_key_exists($value, $this->refs)) {
                if (false !== $pos = array_search($value, $this->refsBeingParsed, true)) {
                    throw new ParseException(sprintf('Circular reference [%s, %s] detected for reference "%s".', implode(', ', \array_slice($this->refsBeingParsed, $pos)), $value, $value), $this->currentLineNb + 1, $this->currentLine, $this->filename);
                }

                throw new ParseException(sprintf('Reference "%s" does not exist.', $value), $this->currentLineNb + 1, $this->currentLine, $this->filename);
            }

            return $this->refs[$value];
        }

        if (\in_array($value[0], ['!', '|', '>'], true) && self::preg_match('/^(?:'.self::TAG_PATTERN.' +)?'.self::BLOCK_SCALAR_HEADER_PATTERN.'$/', $value, $matches)) {
            $modifiers = isset($matches['modifiers']) ? $matches['modifiers'] : '';

            $data = $this->parseBlockScalar($matches['separator'], preg_replace('#\d+#', '', $modifiers), (int) abs((int) $modifiers));

            if ('' !== $matches['tag'] && '!' !== $matches['tag']) {
                if ('!!binary' === $matches['tag']) {
                    return Inline::evaluateBinaryScalar($data);
                }

                return new TaggedValue(substr($matches['tag'], 1), $data);
            }

            return $data;
        }

        try {
            if ('' !== $value && '{' === $value[0]) {
                return Inline::parse($this->lexInlineMapping($value), $flags, $this->refs);
            } elseif ('' !== $value && '[' === $value[0]) {
                return Inline::parse($this->lexInlineSequence($value), $flags, $this->refs);
            }

            $quotation = '' !== $value && ('"' === $value[0] || "'" === $value[0]) ? $value[0] : null;

            // do not take following lines into account when the current line is a quoted single line value
            if (null !== $quotation && self::preg_match('/^'.$quotation.'.*'.$quotation.'(\s*#.*)?$/', $value)) {
                return Inline::parse($value, $flags, $this->refs);
            }

            $lines = [];

            while ($this->moveToNextLine()) {
                // unquoted strings end before the first unindented line
                if (null === $quotation && 0 === $this->getCurrentLineIndentation()) {
                    $this->moveToPreviousLine();

                    break;
                }

                $lines[] = trim($this->currentLine);

                // quoted string values end with a line that is terminated with the quotation character
<<<<<<< HEAD
                if ('' !== $this->currentLine && $this->currentLine[-1] === $quotation) {
=======
                $escapedLine = str_replace(['\\\\', '\\"'], '', $this->currentLine);
                if ('' !== $escapedLine && substr($escapedLine, -1) === $quotation) {
>>>>>>> 241542e5
                    break;
                }
            }

            for ($i = 0, $linesCount = \count($lines), $previousLineBlank = false; $i < $linesCount; ++$i) {
                if ('' === $lines[$i]) {
                    $value .= "\n";
                    $previousLineBlank = true;
                } elseif ($previousLineBlank) {
                    $value .= $lines[$i];
                    $previousLineBlank = false;
                } else {
                    $value .= ' '.$lines[$i];
                    $previousLineBlank = false;
                }
            }

            Inline::$parsedLineNumber = $this->getRealCurrentLineNb();

            $parsedValue = Inline::parse($value, $flags, $this->refs);

            if ('mapping' === $context && \is_string($parsedValue) && '"' !== $value[0] && "'" !== $value[0] && '[' !== $value[0] && '{' !== $value[0] && '!' !== $value[0] && false !== strpos($parsedValue, ': ')) {
                throw new ParseException('A colon cannot be used in an unquoted mapping value.', $this->getRealCurrentLineNb() + 1, $value, $this->filename);
            }

            return $parsedValue;
        } catch (ParseException $e) {
            $e->setParsedLine($this->getRealCurrentLineNb() + 1);
            $e->setSnippet($this->currentLine);

            throw $e;
        }
    }

    /**
     * Parses a block scalar.
     *
     * @param string $style       The style indicator that was used to begin this block scalar (| or >)
     * @param string $chomping    The chomping indicator that was used to begin this block scalar (+ or -)
     * @param int    $indentation The indentation indicator that was used to begin this block scalar
     */
    private function parseBlockScalar(string $style, string $chomping = '', int $indentation = 0): string
    {
        $notEOF = $this->moveToNextLine();
        if (!$notEOF) {
            return '';
        }

        $isCurrentLineBlank = $this->isCurrentLineBlank();
        $blockLines = [];

        // leading blank lines are consumed before determining indentation
        while ($notEOF && $isCurrentLineBlank) {
            // newline only if not EOF
            if ($notEOF = $this->moveToNextLine()) {
                $blockLines[] = '';
                $isCurrentLineBlank = $this->isCurrentLineBlank();
            }
        }

        // determine indentation if not specified
        if (0 === $indentation) {
            $currentLineLength = \strlen($this->currentLine);

            for ($i = 0; $i < $currentLineLength && ' ' === $this->currentLine[$i]; ++$i) {
                ++$indentation;
            }
        }

        if ($indentation > 0) {
            $pattern = sprintf('/^ {%d}(.*)$/', $indentation);

            while (
                $notEOF && (
                    $isCurrentLineBlank ||
                    self::preg_match($pattern, $this->currentLine, $matches)
                )
            ) {
                if ($isCurrentLineBlank && \strlen($this->currentLine) > $indentation) {
                    $blockLines[] = substr($this->currentLine, $indentation);
                } elseif ($isCurrentLineBlank) {
                    $blockLines[] = '';
                } else {
                    $blockLines[] = $matches[1];
                }

                // newline only if not EOF
                if ($notEOF = $this->moveToNextLine()) {
                    $isCurrentLineBlank = $this->isCurrentLineBlank();
                }
            }
        } elseif ($notEOF) {
            $blockLines[] = '';
        }

        if ($notEOF) {
            $blockLines[] = '';
            $this->moveToPreviousLine();
        } elseif (!$notEOF && !$this->isCurrentLineLastLineInDocument()) {
            $blockLines[] = '';
        }

        // folded style
        if ('>' === $style) {
            $text = '';
            $previousLineIndented = false;
            $previousLineBlank = false;

            for ($i = 0, $blockLinesCount = \count($blockLines); $i < $blockLinesCount; ++$i) {
                if ('' === $blockLines[$i]) {
                    $text .= "\n";
                    $previousLineIndented = false;
                    $previousLineBlank = true;
                } elseif (' ' === $blockLines[$i][0]) {
                    $text .= "\n".$blockLines[$i];
                    $previousLineIndented = true;
                    $previousLineBlank = false;
                } elseif ($previousLineIndented) {
                    $text .= "\n".$blockLines[$i];
                    $previousLineIndented = false;
                    $previousLineBlank = false;
                } elseif ($previousLineBlank || 0 === $i) {
                    $text .= $blockLines[$i];
                    $previousLineIndented = false;
                    $previousLineBlank = false;
                } else {
                    $text .= ' '.$blockLines[$i];
                    $previousLineIndented = false;
                    $previousLineBlank = false;
                }
            }
        } else {
            $text = implode("\n", $blockLines);
        }

        // deal with trailing newlines
        if ('' === $chomping) {
            $text = preg_replace('/\n+$/', "\n", $text);
        } elseif ('-' === $chomping) {
            $text = preg_replace('/\n+$/', '', $text);
        }

        return $text;
    }

    /**
     * Returns true if the next line is indented.
     *
     * @return bool Returns true if the next line is indented, false otherwise
     */
    private function isNextLineIndented(): bool
    {
        $currentIndentation = $this->getCurrentLineIndentation();
        $movements = 0;

        do {
            $EOF = !$this->moveToNextLine();

            if (!$EOF) {
                ++$movements;
            }
        } while (!$EOF && ($this->isCurrentLineEmpty() || $this->isCurrentLineComment()));

        if ($EOF) {
            return false;
        }

        $ret = $this->getCurrentLineIndentation() > $currentIndentation;

        for ($i = 0; $i < $movements; ++$i) {
            $this->moveToPreviousLine();
        }

        return $ret;
    }

    /**
     * Returns true if the current line is blank or if it is a comment line.
     *
     * @return bool Returns true if the current line is empty or if it is a comment line, false otherwise
     */
    private function isCurrentLineEmpty(): bool
    {
        return $this->isCurrentLineBlank() || $this->isCurrentLineComment();
    }

    /**
     * Returns true if the current line is blank.
     *
     * @return bool Returns true if the current line is blank, false otherwise
     */
    private function isCurrentLineBlank(): bool
    {
        return '' === $this->currentLine || '' === trim($this->currentLine, ' ');
    }

    /**
     * Returns true if the current line is a comment line.
     *
     * @return bool Returns true if the current line is a comment line, false otherwise
     */
    private function isCurrentLineComment(): bool
    {
        //checking explicitly the first char of the trim is faster than loops or strpos
        $ltrimmedLine = '' !== $this->currentLine && ' ' === $this->currentLine[0] ? ltrim($this->currentLine, ' ') : $this->currentLine;

        return '' !== $ltrimmedLine && '#' === $ltrimmedLine[0];
    }

    private function isCurrentLineLastLineInDocument(): bool
    {
        return ($this->offset + $this->currentLineNb) >= ($this->totalNumberOfLines - 1);
    }

    /**
     * Cleanups a YAML string to be parsed.
     *
     * @param string $value The input YAML string
     *
     * @return string A cleaned up YAML string
     */
    private function cleanup(string $value): string
    {
        $value = str_replace(["\r\n", "\r"], "\n", $value);

        // strip YAML header
        $count = 0;
        $value = preg_replace('#^\%YAML[: ][\d\.]+.*\n#u', '', $value, -1, $count);
        $this->offset += $count;

        // remove leading comments
        $trimmedValue = preg_replace('#^(\#.*?\n)+#s', '', $value, -1, $count);
        if (1 === $count) {
            // items have been removed, update the offset
            $this->offset += substr_count($value, "\n") - substr_count($trimmedValue, "\n");
            $value = $trimmedValue;
        }

        // remove start of the document marker (---)
        $trimmedValue = preg_replace('#^\-\-\-.*?\n#s', '', $value, -1, $count);
        if (1 === $count) {
            // items have been removed, update the offset
            $this->offset += substr_count($value, "\n") - substr_count($trimmedValue, "\n");
            $value = $trimmedValue;

            // remove end of the document marker (...)
            $value = preg_replace('#\.\.\.\s*$#', '', $value);
        }

        return $value;
    }

    /**
     * Returns true if the next line starts unindented collection.
     *
     * @return bool Returns true if the next line starts unindented collection, false otherwise
     */
    private function isNextLineUnIndentedCollection(): bool
    {
        $currentIndentation = $this->getCurrentLineIndentation();
        $movements = 0;

        do {
            $EOF = !$this->moveToNextLine();

            if (!$EOF) {
                ++$movements;
            }
        } while (!$EOF && ($this->isCurrentLineEmpty() || $this->isCurrentLineComment()));

        if ($EOF) {
            return false;
        }

        $ret = $this->getCurrentLineIndentation() === $currentIndentation && $this->isStringUnIndentedCollectionItem();

        for ($i = 0; $i < $movements; ++$i) {
            $this->moveToPreviousLine();
        }

        return $ret;
    }

    /**
     * Returns true if the string is un-indented collection item.
     *
     * @return bool Returns true if the string is un-indented collection item, false otherwise
     */
    private function isStringUnIndentedCollectionItem(): bool
    {
        return 0 === strncmp($this->currentLine, '- ', 2) || '-' === rtrim($this->currentLine);
    }

    /**
     * A local wrapper for "preg_match" which will throw a ParseException if there
     * is an internal error in the PCRE engine.
     *
     * This avoids us needing to check for "false" every time PCRE is used
     * in the YAML engine
     *
     * @throws ParseException on a PCRE internal error
     *
     * @see preg_last_error()
     *
     * @internal
     */
    public static function preg_match(string $pattern, string $subject, array &$matches = null, int $flags = 0, int $offset = 0): int
    {
        if (false === $ret = preg_match($pattern, $subject, $matches, $flags, $offset)) {
            switch (preg_last_error()) {
                case PREG_INTERNAL_ERROR:
                    $error = 'Internal PCRE error.';
                    break;
                case PREG_BACKTRACK_LIMIT_ERROR:
                    $error = 'pcre.backtrack_limit reached.';
                    break;
                case PREG_RECURSION_LIMIT_ERROR:
                    $error = 'pcre.recursion_limit reached.';
                    break;
                case PREG_BAD_UTF8_ERROR:
                    $error = 'Malformed UTF-8 data.';
                    break;
                case PREG_BAD_UTF8_OFFSET_ERROR:
                    $error = 'Offset doesn\'t correspond to the begin of a valid UTF-8 code point.';
                    break;
                default:
                    $error = 'Error.';
            }

            throw new ParseException($error);
        }

        return $ret;
    }

    /**
     * Trim the tag on top of the value.
     *
     * Prevent values such as "!foo {quz: bar}" to be considered as
     * a mapping block.
     */
    private function trimTag(string $value): string
    {
        if ('!' === $value[0]) {
            return ltrim(substr($value, 1, strcspn($value, " \r\n", 1)), ' ');
        }

        return $value;
    }

    private function getLineTag(string $value, int $flags, bool $nextLineCheck = true): ?string
    {
        if ('' === $value || '!' !== $value[0] || 1 !== self::preg_match('/^'.self::TAG_PATTERN.' *( +#.*)?$/', $value, $matches)) {
            return null;
        }

        if ($nextLineCheck && !$this->isNextLineIndented()) {
            return null;
        }

        $tag = substr($matches['tag'], 1);

        // Built-in tags
        if ($tag && '!' === $tag[0]) {
            throw new ParseException(sprintf('The built-in tag "!%s" is not implemented.', $tag), $this->getRealCurrentLineNb() + 1, $value, $this->filename);
        }

        if (Yaml::PARSE_CUSTOM_TAGS & $flags) {
            return $tag;
        }

        throw new ParseException(sprintf('Tags support is not enabled. You must use the flag "Yaml::PARSE_CUSTOM_TAGS" to use "%s".', $matches['tag']), $this->getRealCurrentLineNb() + 1, $value, $this->filename);
    }

    private function parseQuotedString(string $yaml): ?string
    {
        if ('' === $yaml || ('"' !== $yaml[0] && "'" !== $yaml[0])) {
            throw new \InvalidArgumentException(sprintf('"%s" is not a quoted string.', $yaml));
        }

        $lines = [$yaml];

        while ($this->moveToNextLine()) {
            $lines[] = $this->currentLine;

            if (!$this->isCurrentLineEmpty() && $yaml[0] === $this->currentLine[-1]) {
                break;
            }
        }

        $value = '';

        for ($i = 0, $linesCount = \count($lines), $previousLineWasNewline = false, $previousLineWasTerminatedWithBackslash = false; $i < $linesCount; ++$i) {
            $trimmedLine = trim($lines[$i]);
            if ('' === $trimmedLine) {
                $value .= "\n";
            } elseif (!$previousLineWasNewline && !$previousLineWasTerminatedWithBackslash) {
                $value .= ' ';
            }

            if ('' !== $trimmedLine && '\\' === $lines[$i][-1]) {
                $value .= ltrim(substr($lines[$i], 0, -1));
            } elseif ('' !== $trimmedLine) {
                $value .= $trimmedLine;
            }

            if ('' === $trimmedLine) {
                $previousLineWasNewline = true;
                $previousLineWasTerminatedWithBackslash = false;
            } elseif ('\\' === $lines[$i][-1]) {
                $previousLineWasNewline = false;
                $previousLineWasTerminatedWithBackslash = true;
            } else {
                $previousLineWasNewline = false;
                $previousLineWasTerminatedWithBackslash = false;
            }
        }

        return $value;

        for ($i = 1; isset($yaml[$i]) && $quotation !== $yaml[$i]; ++$i) {
        }

        // quoted single line string
        if (isset($yaml[$i]) && $quotation === $yaml[$i]) {
            return $yaml;
        }

        $lines = [$yaml];

        while ($this->moveToNextLine()) {
            for ($i = 1; isset($this->currentLine[$i]) && $quotation !== $this->currentLine[$i]; ++$i) {
            }

            $lines[] = trim($this->currentLine);

            if (isset($this->currentLine[$i]) && $quotation === $this->currentLine[$i]) {
                break;
            }
        }
    }

    private function lexInlineMapping(string $yaml): string
    {
        if ('' === $yaml || '{' !== $yaml[0]) {
            throw new \InvalidArgumentException(sprintf('"%s" is not a sequence.', $yaml));
        }

        for ($i = 1; isset($yaml[$i]) && '}' !== $yaml[$i]; ++$i) {
        }

        if (isset($yaml[$i]) && '}' === $yaml[$i]) {
            return $yaml;
        }

        $lines = [$yaml];

        while ($this->moveToNextLine()) {
            $lines[] = $this->currentLine;
        }

        return implode("\n", $lines);
    }

    private function lexInlineSequence(string $yaml): string
    {
        if ('' === $yaml || '[' !== $yaml[0]) {
            throw new \InvalidArgumentException(sprintf('"%s" is not a sequence.', $yaml));
        }

        for ($i = 1; isset($yaml[$i]) && ']' !== $yaml[$i]; ++$i) {
        }

        if (isset($yaml[$i]) && ']' === $yaml[$i]) {
            return $yaml;
        }

        $value = $yaml;

        while ($this->moveToNextLine()) {
            for ($i = 1; isset($this->currentLine[$i]) && ']' !== $this->currentLine[$i]; ++$i) {
            }

            $value .= trim($this->currentLine);

            if (isset($this->currentLine[$i]) && ']' === $this->currentLine[$i]) {
                break;
            }
        }

        return $value;
    }
}<|MERGE_RESOLUTION|>--- conflicted
+++ resolved
@@ -764,12 +764,8 @@
                 $lines[] = trim($this->currentLine);
 
                 // quoted string values end with a line that is terminated with the quotation character
-<<<<<<< HEAD
-                if ('' !== $this->currentLine && $this->currentLine[-1] === $quotation) {
-=======
                 $escapedLine = str_replace(['\\\\', '\\"'], '', $this->currentLine);
-                if ('' !== $escapedLine && substr($escapedLine, -1) === $quotation) {
->>>>>>> 241542e5
+                if ('' !== $escapedLine && $escapedLine[-1] === $quotation) {
                     break;
                 }
             }
