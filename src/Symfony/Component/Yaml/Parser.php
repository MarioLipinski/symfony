--- conflicted
+++ resolved
@@ -71,7 +71,7 @@
         $e = null;
         $data = null;
 
-        if (function_exists('mb_internal_encoding') && ((int) ini_get('mbstring.func_overload')) & 2) {
+        if (2 /* MB_OVERLOAD_STRING */ & (int) ini_get('mbstring.func_overload')) {
             $mbEncoding = mb_internal_encoding();
             mb_internal_encoding('UTF-8');
         }
@@ -105,14 +105,6 @@
             $this->totalNumberOfLines = count($this->lines);
         }
 
-<<<<<<< HEAD
-        if (2 /* MB_OVERLOAD_STRING */ & (int) ini_get('mbstring.func_overload')) {
-            $mbEncoding = mb_internal_encoding();
-            mb_internal_encoding('UTF-8');
-        }
-
-=======
->>>>>>> 34655e69
         $data = array();
         $context = null;
         $allowOverwrite = false;
@@ -289,11 +281,6 @@
             }
         }
 
-<<<<<<< HEAD
-        if (isset($mbEncoding)) {
-            mb_internal_encoding($mbEncoding);
-        }
-
         if ($objectForMap && !is_object($data) && 'mapping' === $context) {
             $object = new \stdClass();
 
@@ -304,8 +291,6 @@
             $data = $object;
         }
 
-=======
->>>>>>> 34655e69
         return empty($data) ? null : $data;
     }
 
