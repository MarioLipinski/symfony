--- conflicted
+++ resolved
@@ -203,12 +203,8 @@
             } elseif (preg_match('#\n \* @deprecated (.*?)\r?\n \*(?: @|/$)#s', $refl->getDocComment(), $notice)) {
                 self::$deprecated[$name] = preg_replace('#\s*\r?\n \* +#', ' ', $notice[1]);
             } else {
-<<<<<<< HEAD
                 // Don't trigger deprecations for classes in the same vendor
-                if (2 > $len = 1 + (strpos($name, '\\', 1 + strpos($name, '\\')) ?: strpos($name, '_'))) {
-=======
                 if (2 > $len = 1 + (strpos($name, '\\') ?: strpos($name, '_'))) {
->>>>>>> 5f0a7047
                     $len = 0;
                     $ns = '';
                 } else {
