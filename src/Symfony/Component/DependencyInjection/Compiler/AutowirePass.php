--- conflicted
+++ resolved
@@ -342,17 +342,7 @@
             return;
         }
 
-<<<<<<< HEAD
-        if ($definition->isDeprecated() || !$reflectionClass = $this->container->getReflectionClass($definition->getClass())) {
-=======
-        foreach ($definition->getAutowiringTypes(false) as $type) {
-            $this->definedTypes[$type] = true;
-            $this->types[$type] = $id;
-            unset($this->ambiguousServiceTypes[$type]);
-        }
-
         if ($definition->isDeprecated() || !$reflectionClass = $this->container->getReflectionClass($definition->getClass(), false)) {
->>>>>>> 6dc5f59a
             return;
         }
 
