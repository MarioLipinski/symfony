--- conflicted
+++ resolved
@@ -389,11 +389,7 @@
         })->bindTo($this->typesClone);
     }
 
-<<<<<<< HEAD
-    private function createTypeNotFoundMessage(ContainerBuilder $container, TypedReference $reference, string $label, string $currentId)
-=======
-    private function createTypeNotFoundMessage(TypedReference $reference, $label, string $currentId)
->>>>>>> a12edecf
+    private function createTypeNotFoundMessage(TypedReference $reference, string $label, string $currentId)
     {
         if (!$r = $this->container->getReflectionClass($type = $reference->getType(), false)) {
             // either $type does not exist or a parent class does not exist
