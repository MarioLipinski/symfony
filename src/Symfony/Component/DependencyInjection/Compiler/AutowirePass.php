--- conflicted
+++ resolved
@@ -487,48 +487,6 @@
         return new Reference($argumentId);
     }
 
-<<<<<<< HEAD
-    private function addServiceToAmbiguousType($id, $type)
-    {
-        // keep an array of all services matching this type
-        if (!isset($this->ambiguousServiceTypes[$type])) {
-            $this->ambiguousServiceTypes[$type] = array(
-                $this->types[$type],
-            );
-        }
-        $this->ambiguousServiceTypes[$type][] = $id;
-=======
-    /**
-     * Retrieves the reflection class associated with the given service.
-     *
-     * @param string     $id
-     * @param Definition $definition
-     *
-     * @return \ReflectionClass|false
-     */
-    private function getReflectionClass($id, Definition $definition)
-    {
-        if (isset($this->reflectionClasses[$id])) {
-            return $this->reflectionClasses[$id];
-        }
-
-        // Cannot use reflection if the class isn't set
-        if (!$class = $definition->getClass()) {
-            return false;
-        }
-
-        $class = $this->container->getParameterBag()->resolveValue($class);
-
-        try {
-            $reflector = new \ReflectionClass($class);
-        } catch (\ReflectionException $e) {
-            $reflector = false;
-        }
-
-        return $this->reflectionClasses[$id] = $reflector;
->>>>>>> 975411d7
-    }
-
     /**
      * @deprecated since version 3.3, to be removed in 4.0.
      */
