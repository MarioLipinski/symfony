--- conflicted
+++ resolved
@@ -23,16 +23,8 @@
  */
 class InlineServiceDefinitionsPass extends AbstractRecursivePass implements RepeatablePassInterface
 {
-<<<<<<< HEAD
-    private $repeatedPass;
     private $cloningIds = array();
     private $inlinedServiceIds = array();
-=======
-    private $graph;
-    private $compiler;
-    private $formatter;
-    private $currentId;
->>>>>>> af81bb5e
 
     /**
      * {@inheritdoc}
