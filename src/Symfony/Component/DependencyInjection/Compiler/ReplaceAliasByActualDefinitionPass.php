--- conflicted
+++ resolved
@@ -96,11 +96,8 @@
                 $this->updateArgumentReferences($definition->getProperties(), $currentId, $newId)
             );
 
-<<<<<<< HEAD
             $definition->setFactoryService($this->updateFactoryServiceReference($definition->getFactoryService(), $currentId, $newId));
-=======
             $definition->setFactory($this->updateFactoryReference($definition->getFactory(), $currentId, $newId));
->>>>>>> b43b79bd
         }
     }
 
@@ -129,7 +126,6 @@
         return $arguments;
     }
 
-<<<<<<< HEAD
     private function updateFactoryServiceReference($factoryService, $currentId, $newId)
     {
         if (null === $factoryService) {
@@ -137,7 +133,8 @@
         }
 
         return $currentId === $factoryService ? $newId : $currentId;
-=======
+    }
+
     private function updateFactoryReference($factory, $currentId, $newId)
     {
         if (null === $factory || !is_array($factory) || !$factory[0] instanceof Reference) {
@@ -149,6 +146,5 @@
         }
 
         return $factory;
->>>>>>> b43b79bd
     }
 }