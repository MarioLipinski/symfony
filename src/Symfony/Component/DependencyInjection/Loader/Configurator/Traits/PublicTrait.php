<?php

/*
 * This file is part of the Symfony package.
 *
 * (c) Fabien Potencier <fabien@symfony.com>
 *
 * For the full copyright and license information, please view the LICENSE
 * file that was distributed with this source code.
 */

namespace Symfony\Component\DependencyInjection\Loader\Configurator\Traits;

trait PublicTrait
{
    /**
     * @return $this
     */
<<<<<<< HEAD
    final public function public(): object
=======
    final public function public(): self
>>>>>>> 22319a99
    {
        $this->definition->setPublic(true);

        return $this;
    }

    /**
     * @return $this
     */
<<<<<<< HEAD
    final public function private(): object
=======
    final public function private(): self
>>>>>>> 22319a99
    {
        $this->definition->setPublic(false);

        return $this;
    }
}<|MERGE_RESOLUTION|>--- conflicted
+++ resolved
@@ -16,11 +16,7 @@
     /**
      * @return $this
      */
-<<<<<<< HEAD
-    final public function public(): object
-=======
     final public function public(): self
->>>>>>> 22319a99
     {
         $this->definition->setPublic(true);
 
@@ -30,11 +26,7 @@
     /**
      * @return $this
      */
-<<<<<<< HEAD
-    final public function private(): object
-=======
     final public function private(): self
->>>>>>> 22319a99
     {
         $this->definition->setPublic(false);
 
