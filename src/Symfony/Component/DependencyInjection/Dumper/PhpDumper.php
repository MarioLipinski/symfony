--- conflicted
+++ resolved
@@ -1547,15 +1547,8 @@
             $code = sprintf('$this->get(\'%s\')', $id);
         }
 
-<<<<<<< HEAD
-        if ($this->container->hasDefinition($id) && (!$this->container->getDefinition($id)->isPublic() || $this->container->getDefinition($id)->isShared())) {
+        if ($this->container->hasDefinition($id) && $this->container->getDefinition($id)->isShared()) {
             $code = "(\$this->services['$id'] ?? $code)";
-=======
-        if ($this->container->hasDefinition($id) && $this->container->getDefinition($id)->isShared()) {
-            // The following is PHP 5.5 syntax for what could be written as "(\$this->services['$id'] ?? $code)" on PHP>=7.0
-
-            $code = "\${(\$_ = isset(\$this->services['$id']) ? \$this->services['$id'] : $code) && false ?: '_'}";
->>>>>>> a0795c71
         }
 
         return $code;
