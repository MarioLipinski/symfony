<?php

/*
 * This file is part of the Symfony package.
 *
 * (c) Fabien Potencier <fabien@symfony.com>
 *
 * For the full copyright and license information, please view the LICENSE
 * file that was distributed with this source code.
 */

namespace Symfony\Component\DependencyInjection\Dumper;

use Symfony\Component\DependencyInjection\Argument\ArgumentInterface;
use Symfony\Component\DependencyInjection\Definition;
use Symfony\Component\DependencyInjection\Exception\ParameterNotFoundException;
use Symfony\Component\DependencyInjection\Reference;
use Symfony\Component\DependencyInjection\Parameter;
use Symfony\Component\DependencyInjection\ContainerBuilder;
use Symfony\Component\DependencyInjection\ParameterBag\ParameterBag;

/**
 * GraphvizDumper dumps a service container as a graphviz file.
 *
 * You can convert the generated dot file with the dot utility (http://www.graphviz.org/):
 *
 *   dot -Tpng container.dot > foo.png
 *
 * @author Fabien Potencier <fabien@symfony.com>
 */
class GraphvizDumper extends Dumper
{
    private $nodes;
    private $edges;
    private $options = array(
            'graph' => array('ratio' => 'compress'),
            'node' => array('fontsize' => 11, 'fontname' => 'Arial', 'shape' => 'record'),
            'edge' => array('fontsize' => 9, 'fontname' => 'Arial', 'color' => 'grey', 'arrowhead' => 'open', 'arrowsize' => 0.5),
            'node.instance' => array('fillcolor' => '#9999ff', 'style' => 'filled'),
            'node.definition' => array('fillcolor' => '#eeeeee'),
            'node.missing' => array('fillcolor' => '#ff9999', 'style' => 'filled'),
        );

    /**
     * Dumps the service container as a graphviz graph.
     *
     * Available options:
     *
     *  * graph: The default options for the whole graph
     *  * node: The default options for nodes
     *  * edge: The default options for edges
     *  * node.instance: The default options for services that are defined directly by object instances
     *  * node.definition: The default options for services that are defined via service definition instances
     *  * node.missing: The default options for missing services
     *
     * @return string The dot representation of the service container
     */
    public function dump(array $options = array())
    {
        foreach (array('graph', 'node', 'edge', 'node.instance', 'node.definition', 'node.missing') as $key) {
            if (isset($options[$key])) {
                $this->options[$key] = array_merge($this->options[$key], $options[$key]);
            }
        }

        $this->nodes = $this->findNodes();

        $this->edges = array();
        foreach ($this->container->getDefinitions() as $id => $definition) {
            $this->edges[$id] = array_merge(
                $this->findEdges($id, $definition->getArguments(), true, ''),
                $this->findEdges($id, $definition->getProperties(), false, '')
            );

            foreach ($definition->getMethodCalls() as $call) {
                $this->edges[$id] = array_merge(
                    $this->edges[$id],
                    $this->findEdges($id, $call[1], false, $call[0].'()')
                );
            }
        }

        return $this->container->resolveEnvPlaceholders($this->startDot().$this->addNodes().$this->addEdges().$this->endDot(), '__ENV_%s__');
    }

    /**
     * Returns all nodes.
     *
     * @return string A string representation of all nodes
     */
    private function addNodes()
    {
        $code = '';
        foreach ($this->nodes as $id => $node) {
            $aliases = $this->getAliases($id);

            $code .= sprintf("  node_%s [label=\"%s\\n%s\\n\", shape=%s%s];\n", $this->dotize($id), $id.($aliases ? ' ('.implode(', ', $aliases).')' : ''), $node['class'], $this->options['node']['shape'], $this->addAttributes($node['attributes']));
        }

        return $code;
    }

    /**
     * Returns all edges.
     *
     * @return string A string representation of all edges
     */
    private function addEdges()
    {
        $code = '';
        foreach ($this->edges as $id => $edges) {
            foreach ($edges as $edge) {
                $code .= sprintf("  node_%s -> node_%s [label=\"%s\" style=\"%s\"%s];\n", $this->dotize($id), $this->dotize($edge['to']), $edge['name'], $edge['required'] ? 'filled' : 'dashed', $edge['lazy'] ? ' color="#9999ff"' : '');
            }
        }

        return $code;
    }

    /**
     * Finds all edges belonging to a specific service id.
     *
     * @param string $id        The service id used to find edges
     * @param array  $arguments An array of arguments
     * @param bool   $required
     * @param string $name
     *
     * @return array An array of edges
     */
    private function findEdges($id, array $arguments, $required, $name, $lazy = false)
    {
        $edges = array();
        foreach ($arguments as $argument) {
            if ($argument instanceof Parameter) {
                $argument = $this->container->hasParameter($argument) ? $this->container->getParameter($argument) : null;
            } elseif (\is_string($argument) && preg_match('/^%([^%]+)%$/', $argument, $match)) {
                $argument = $this->container->hasParameter($match[1]) ? $this->container->getParameter($match[1]) : null;
            }

            if ($argument instanceof Reference) {
                $lazyEdge = $lazy;

                if (!$this->container->has((string) $argument)) {
                    $this->nodes[(string) $argument] = array('name' => $name, 'required' => $required, 'class' => '', 'attributes' => $this->options['node.missing']);
                } elseif ('service_container' !== (string) $argument) {
                    $lazyEdge = $lazy || $this->container->getDefinition((string) $argument)->isLazy();
                }

<<<<<<< HEAD
                $edges[] = array('name' => $name, 'required' => $required, 'to' => $argument, 'lazy' => $lazyEdge);
            } elseif ($argument instanceof ArgumentInterface) {
                $edges = array_merge($edges, $this->findEdges($id, $argument->getValues(), $required, $name, true));
            } elseif (is_array($argument)) {
                $edges = array_merge($edges, $this->findEdges($id, $argument, $required, $name, $lazy));
=======
                $edges[] = array('name' => $name, 'required' => $required, 'to' => $argument);
            } elseif (\is_array($argument)) {
                $edges = array_merge($edges, $this->findEdges($id, $argument, $required, $name));
>>>>>>> 82d13dae
            }
        }

        return $edges;
    }

    /**
     * Finds all nodes.
     *
     * @return array An array of all nodes
     */
    private function findNodes()
    {
        $nodes = array();

        $container = $this->cloneContainer();

        foreach ($container->getDefinitions() as $id => $definition) {
            $class = $definition->getClass();

            if ('\\' === substr($class, 0, 1)) {
                $class = substr($class, 1);
            }

            try {
                $class = $this->container->getParameterBag()->resolveValue($class);
            } catch (ParameterNotFoundException $e) {
            }

            $nodes[$id] = array('class' => str_replace('\\', '\\\\', $class), 'attributes' => array_merge($this->options['node.definition'], array('style' => $definition->isShared() ? 'filled' : 'dotted')));
            $container->setDefinition($id, new Definition('stdClass'));
        }

        foreach ($container->getServiceIds() as $id) {
            if (array_key_exists($id, $container->getAliases())) {
                continue;
            }

            if (!$container->hasDefinition($id)) {
<<<<<<< HEAD
                $nodes[$id] = array('class' => str_replace('\\', '\\\\', get_class($container->get($id))), 'attributes' => $this->options['node.instance']);
=======
                $class = ('service_container' === $id) ? \get_class($this->container) : \get_class($service);
                $nodes[$id] = array('class' => str_replace('\\', '\\\\', $class), 'attributes' => $this->options['node.instance']);
>>>>>>> 82d13dae
            }
        }

        return $nodes;
    }

    private function cloneContainer()
    {
        $parameterBag = new ParameterBag($this->container->getParameterBag()->all());

        $container = new ContainerBuilder($parameterBag);
        $container->setDefinitions($this->container->getDefinitions());
        $container->setAliases($this->container->getAliases());
        $container->setResources($this->container->getResources());
        foreach ($this->container->getExtensions() as $extension) {
            $container->registerExtension($extension);
        }

        return $container;
    }

    /**
     * Returns the start dot.
     *
     * @return string The string representation of a start dot
     */
    private function startDot()
    {
        return sprintf("digraph sc {\n  %s\n  node [%s];\n  edge [%s];\n\n",
            $this->addOptions($this->options['graph']),
            $this->addOptions($this->options['node']),
            $this->addOptions($this->options['edge'])
        );
    }

    /**
     * Returns the end dot.
     *
     * @return string
     */
    private function endDot()
    {
        return "}\n";
    }

    /**
     * Adds attributes.
     *
     * @param array $attributes An array of attributes
     *
     * @return string A comma separated list of attributes
     */
    private function addAttributes(array $attributes)
    {
        $code = array();
        foreach ($attributes as $k => $v) {
            $code[] = sprintf('%s="%s"', $k, $v);
        }

        return $code ? ', '.implode(', ', $code) : '';
    }

    /**
     * Adds options.
     *
     * @param array $options An array of options
     *
     * @return string A space separated list of options
     */
    private function addOptions(array $options)
    {
        $code = array();
        foreach ($options as $k => $v) {
            $code[] = sprintf('%s="%s"', $k, $v);
        }

        return implode(' ', $code);
    }

    /**
     * Dotizes an identifier.
     *
     * @param string $id The identifier to dotize
     *
     * @return string A dotized string
     */
    private function dotize($id)
    {
        return strtolower(preg_replace('/\W/i', '_', $id));
    }

    /**
     * Compiles an array of aliases for a specified service id.
     *
     * @param string $id A service id
     *
     * @return array An array of aliases
     */
    private function getAliases($id)
    {
        $aliases = array();
        foreach ($this->container->getAliases() as $alias => $origin) {
            if ($id == $origin) {
                $aliases[] = $alias;
            }
        }

        return $aliases;
    }
}<|MERGE_RESOLUTION|>--- conflicted
+++ resolved
@@ -146,17 +146,11 @@
                     $lazyEdge = $lazy || $this->container->getDefinition((string) $argument)->isLazy();
                 }
 
-<<<<<<< HEAD
                 $edges[] = array('name' => $name, 'required' => $required, 'to' => $argument, 'lazy' => $lazyEdge);
             } elseif ($argument instanceof ArgumentInterface) {
                 $edges = array_merge($edges, $this->findEdges($id, $argument->getValues(), $required, $name, true));
-            } elseif (is_array($argument)) {
+            } elseif (\is_array($argument)) {
                 $edges = array_merge($edges, $this->findEdges($id, $argument, $required, $name, $lazy));
-=======
-                $edges[] = array('name' => $name, 'required' => $required, 'to' => $argument);
-            } elseif (\is_array($argument)) {
-                $edges = array_merge($edges, $this->findEdges($id, $argument, $required, $name));
->>>>>>> 82d13dae
             }
         }
 
@@ -196,12 +190,7 @@
             }
 
             if (!$container->hasDefinition($id)) {
-<<<<<<< HEAD
-                $nodes[$id] = array('class' => str_replace('\\', '\\\\', get_class($container->get($id))), 'attributes' => $this->options['node.instance']);
-=======
-                $class = ('service_container' === $id) ? \get_class($this->container) : \get_class($service);
-                $nodes[$id] = array('class' => str_replace('\\', '\\\\', $class), 'attributes' => $this->options['node.instance']);
->>>>>>> 82d13dae
+                $nodes[$id] = array('class' => str_replace('\\', '\\\\', \get_class($container->get($id))), 'attributes' => $this->options['node.instance']);
             }
         }
 
