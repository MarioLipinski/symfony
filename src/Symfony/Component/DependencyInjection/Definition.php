<?php

/*
 * This file is part of the Symfony package.
 *
 * (c) Fabien Potencier <fabien@symfony.com>
 *
 * For the full copyright and license information, please view the LICENSE
 * file that was distributed with this source code.
 */

namespace Symfony\Component\DependencyInjection;

use Symfony\Component\DependencyInjection\Exception\InvalidArgumentException;
use Symfony\Component\DependencyInjection\Exception\OutOfBoundsException;

/**
 * Definition represents a service definition.
 *
 * @author Fabien Potencier <fabien@symfony.com>
 */
class Definition
{
    private $class;
    private $file;
    private $factory;
    private $factoryClass;
    private $factoryMethod;
    private $factoryService;
    private $scope = ContainerInterface::SCOPE_CONTAINER;
    private $properties = array();
    private $calls = array();
    private $configurator;
    private $tags = array();
    private $public = true;
    private $synthetic = false;
    private $abstract = false;
    private $synchronized = false;
    private $lazy = false;
    private $decoratedService;

    protected $arguments;

    /**
     * Constructor.
     *
<<<<<<< HEAD
     * @param string|null $class     The service class
     * @param array       $arguments An array of arguments to pass to the service constructor
     *
     * @api
=======
     * @param string $class     The service class
     * @param array  $arguments An array of arguments to pass to the service constructor
>>>>>>> e1ede46b
     */
    public function __construct($class = null, array $arguments = array())
    {
        $this->class = $class;
        $this->arguments = $arguments;
    }

    /**
     * Sets a factory.
     *
     * @param string|array $factory A PHP function or an array containing a class/Reference and a method to call
     *
     * @return Definition The current instance
     */
    public function setFactory($factory)
    {
        if (is_string($factory) && strpos($factory, '::') !== false) {
            $factory = explode('::', $factory, 2);
        }

        $this->factory = $factory;

        return $this;
    }

    /**
     * Gets the factory.
     *
     * @return string|array The PHP function or an array containing a class/Reference and a method to call
     */
    public function getFactory()
    {
        return $this->factory;
    }

    /**
     * Sets the name of the class that acts as a factory using the factory method,
     * which will be invoked statically.
     *
     * @param string $factoryClass The factory class name
     *
     * @return Definition The current instance
<<<<<<< HEAD
     *
     * @api
     *
     * @deprecated since version 2.6, to be removed in 3.0.
=======
>>>>>>> e1ede46b
     */
    public function setFactoryClass($factoryClass)
    {
        @trigger_error(sprintf('%s(%s) is deprecated since version 2.6 and will be removed in 3.0. Use Definition::setFactory() instead.', __METHOD__, $factoryClass), E_USER_DEPRECATED);

        $this->factoryClass = $factoryClass;

        return $this;
    }

    /**
     * Gets the factory class.
     *
<<<<<<< HEAD
     * @return string|null The factory class name
     *
     * @api
     *
     * @deprecated since version 2.6, to be removed in 3.0.
=======
     * @return string The factory class name
>>>>>>> e1ede46b
     */
    public function getFactoryClass($triggerDeprecationError = true)
    {
        if ($triggerDeprecationError) {
            @trigger_error('The '.__METHOD__.' method is deprecated since version 2.6 and will be removed in 3.0.', E_USER_DEPRECATED);
        }

        return $this->factoryClass;
    }

    /**
     * Sets the factory method able to create an instance of this class.
     *
     * @param string $factoryMethod The factory method name
     *
     * @return Definition The current instance
<<<<<<< HEAD
     *
     * @api
     *
     * @deprecated since version 2.6, to be removed in 3.0.
=======
>>>>>>> e1ede46b
     */
    public function setFactoryMethod($factoryMethod)
    {
        @trigger_error(sprintf('%s(%s) is deprecated since version 2.6 and will be removed in 3.0. Use Definition::setFactory() instead.', __METHOD__, $factoryMethod), E_USER_DEPRECATED);

        $this->factoryMethod = $factoryMethod;

        return $this;
    }

    /**
     * Sets the service that this service is decorating.
     *
     * @param null|string $id        The decorated service id, use null to remove decoration
     * @param null|string $renamedId The new decorated service id
     *
     * @return Definition The current instance
     *
     * @throws InvalidArgumentException In case the decorated service id and the new decorated service id are equals.
     */
    public function setDecoratedService($id, $renamedId = null)
    {
        if ($renamedId && $id == $renamedId) {
            throw new \InvalidArgumentException(sprintf('The decorated service inner name for "%s" must be different than the service name itself.', $id));
        }

        if (null === $id) {
            $this->decoratedService = null;
        } else {
            $this->decoratedService = array($id, $renamedId);
        }

        return $this;
    }

    /**
     * Gets the service that decorates this service.
     *
     * @return null|array An array composed of the decorated service id and the new id for it, null if no service is decorated
     */
    public function getDecoratedService()
    {
        return $this->decoratedService;
    }

    /**
     * Gets the factory method.
     *
<<<<<<< HEAD
     * @return string|null The factory method name
     *
     * @api
     *
     * @deprecated since version 2.6, to be removed in 3.0.
=======
     * @return string The factory method name
>>>>>>> e1ede46b
     */
    public function getFactoryMethod($triggerDeprecationError = true)
    {
        if ($triggerDeprecationError) {
            @trigger_error('The '.__METHOD__.' method is deprecated since version 2.6 and will be removed in 3.0.', E_USER_DEPRECATED);
        }

        return $this->factoryMethod;
    }

    /**
     * Sets the name of the service that acts as a factory using the factory method.
     *
     * @param string $factoryService The factory service id
     *
     * @return Definition The current instance
<<<<<<< HEAD
     *
     * @api
     *
     * @deprecated since version 2.6, to be removed in 3.0.
=======
>>>>>>> e1ede46b
     */
    public function setFactoryService($factoryService)
    {
        @trigger_error(sprintf('%s(%s) is deprecated since version 2.6 and will be removed in 3.0. Use Definition::setFactory() instead.', __METHOD__, $factoryService), E_USER_DEPRECATED);

        $this->factoryService = $factoryService;

        return $this;
    }

    /**
     * Gets the factory service id.
     *
<<<<<<< HEAD
     * @return string|null The factory service id
     *
     * @api
     *
     * @deprecated since version 2.6, to be removed in 3.0.
=======
     * @return string The factory service id
>>>>>>> e1ede46b
     */
    public function getFactoryService($triggerDeprecationError = true)
    {
        if ($triggerDeprecationError) {
            @trigger_error('The '.__METHOD__.' method is deprecated since version 2.6 and will be removed in 3.0.', E_USER_DEPRECATED);
        }

        return $this->factoryService;
    }

    /**
     * Sets the service class.
     *
     * @param string $class The service class
     *
     * @return Definition The current instance
     */
    public function setClass($class)
    {
        $this->class = $class;

        return $this;
    }

    /**
     * Gets the service class.
     *
<<<<<<< HEAD
     * @return string|null The service class
     *
     * @api
=======
     * @return string The service class
>>>>>>> e1ede46b
     */
    public function getClass()
    {
        return $this->class;
    }

    /**
     * Sets the arguments to pass to the service constructor/factory method.
     *
     * @param array $arguments An array of arguments
     *
     * @return Definition The current instance
     */
    public function setArguments(array $arguments)
    {
        $this->arguments = $arguments;

        return $this;
    }

    public function setProperties(array $properties)
    {
        $this->properties = $properties;

        return $this;
    }

    public function getProperties()
    {
        return $this->properties;
    }

    public function setProperty($name, $value)
    {
        $this->properties[$name] = $value;

        return $this;
    }

    /**
     * Adds an argument to pass to the service constructor/factory method.
     *
     * @param mixed $argument An argument
     *
     * @return Definition The current instance
     */
    public function addArgument($argument)
    {
        $this->arguments[] = $argument;

        return $this;
    }

    /**
     * Sets a specific argument.
     *
     * @param int   $index
     * @param mixed $argument
     *
     * @return Definition The current instance
     *
     * @throws OutOfBoundsException When the replaced argument does not exist
     */
    public function replaceArgument($index, $argument)
    {
        if ($index < 0 || $index > count($this->arguments) - 1) {
            throw new OutOfBoundsException(sprintf('The index "%d" is not in the range [0, %d].', $index, count($this->arguments) - 1));
        }

        $this->arguments[$index] = $argument;

        return $this;
    }

    /**
     * Gets the arguments to pass to the service constructor/factory method.
     *
     * @return array The array of arguments
     */
    public function getArguments()
    {
        return $this->arguments;
    }

    /**
     * Gets an argument to pass to the service constructor/factory method.
     *
     * @param int $index
     *
     * @return mixed The argument value
     *
     * @throws OutOfBoundsException When the argument does not exist
     */
    public function getArgument($index)
    {
        if ($index < 0 || $index > count($this->arguments) - 1) {
            throw new OutOfBoundsException(sprintf('The index "%d" is not in the range [0, %d].', $index, count($this->arguments) - 1));
        }

        return $this->arguments[$index];
    }

    /**
     * Sets the methods to call after service initialization.
     *
     * @param array $calls An array of method calls
     *
     * @return Definition The current instance
     */
    public function setMethodCalls(array $calls = array())
    {
        $this->calls = array();
        foreach ($calls as $call) {
            $this->addMethodCall($call[0], $call[1]);
        }

        return $this;
    }

    /**
     * Adds a method to call after service initialization.
     *
     * @param string $method    The method name to call
     * @param array  $arguments An array of arguments to pass to the method call
     *
     * @return Definition The current instance
     *
     * @throws InvalidArgumentException on empty $method param
     */
    public function addMethodCall($method, array $arguments = array())
    {
        if (empty($method)) {
            throw new InvalidArgumentException(sprintf('Method name cannot be empty.'));
        }
        $this->calls[] = array($method, $arguments);

        return $this;
    }

    /**
     * Removes a method to call after service initialization.
     *
     * @param string $method The method name to remove
     *
     * @return Definition The current instance
     */
    public function removeMethodCall($method)
    {
        foreach ($this->calls as $i => $call) {
            if ($call[0] === $method) {
                unset($this->calls[$i]);
                break;
            }
        }

        return $this;
    }

    /**
     * Check if the current definition has a given method to call after service initialization.
     *
     * @param string $method The method name to search for
     *
     * @return bool
     */
    public function hasMethodCall($method)
    {
        foreach ($this->calls as $call) {
            if ($call[0] === $method) {
                return true;
            }
        }

        return false;
    }

    /**
     * Gets the methods to call after service initialization.
     *
     * @return array An array of method calls
     */
    public function getMethodCalls()
    {
        return $this->calls;
    }

    /**
     * Sets tags for this definition.
     *
     * @param array $tags
     *
     * @return Definition the current instance
     */
    public function setTags(array $tags)
    {
        $this->tags = $tags;

        return $this;
    }

    /**
     * Returns all tags.
     *
     * @return array An array of tags
     */
    public function getTags()
    {
        return $this->tags;
    }

    /**
     * Gets a tag by name.
     *
     * @param string $name The tag name
     *
     * @return array An array of attributes
     */
    public function getTag($name)
    {
        return isset($this->tags[$name]) ? $this->tags[$name] : array();
    }

    /**
     * Adds a tag for this definition.
     *
     * @param string $name       The tag name
     * @param array  $attributes An array of attributes
     *
     * @return Definition The current instance
     */
    public function addTag($name, array $attributes = array())
    {
        $this->tags[$name][] = $attributes;

        return $this;
    }

    /**
     * Whether this definition has a tag with the given name.
     *
     * @param string $name
     *
     * @return bool
     */
    public function hasTag($name)
    {
        return isset($this->tags[$name]);
    }

    /**
     * Clears all tags for a given name.
     *
     * @param string $name The tag name
     *
     * @return Definition
     */
    public function clearTag($name)
    {
        if (isset($this->tags[$name])) {
            unset($this->tags[$name]);
        }

        return $this;
    }

    /**
     * Clears the tags for this definition.
     *
     * @return Definition The current instance
     */
    public function clearTags()
    {
        $this->tags = array();

        return $this;
    }

    /**
     * Sets a file to require before creating the service.
     *
     * @param string $file A full pathname to include
     *
     * @return Definition The current instance
     */
    public function setFile($file)
    {
        $this->file = $file;

        return $this;
    }

    /**
     * Gets the file to require before creating the service.
     *
<<<<<<< HEAD
     * @return string|null The full pathname to include
     *
     * @api
=======
     * @return string The full pathname to include
>>>>>>> e1ede46b
     */
    public function getFile()
    {
        return $this->file;
    }

    /**
     * Sets the scope of the service.
     *
     * @param string $scope Whether the service must be shared or not
     *
     * @return Definition The current instance
     */
    public function setScope($scope)
    {
        $this->scope = $scope;

        return $this;
    }

    /**
     * Returns the scope of the service.
     *
     * @return string
     */
    public function getScope()
    {
        return $this->scope;
    }

    /**
     * Sets the visibility of this service.
     *
     * @param bool $boolean
     *
     * @return Definition The current instance
     */
    public function setPublic($boolean)
    {
        $this->public = (bool) $boolean;

        return $this;
    }

    /**
     * Whether this service is public facing.
     *
     * @return bool
     */
    public function isPublic()
    {
        return $this->public;
    }

    /**
     * Sets the synchronized flag of this service.
     *
     * @param bool $boolean
     *
     * @return Definition The current instance
<<<<<<< HEAD
     *
     * @api
     *
     * @deprecated since version 2.7, will be removed in 3.0.
=======
>>>>>>> e1ede46b
     */
    public function setSynchronized($boolean, $triggerDeprecationError = true)
    {
        if ($triggerDeprecationError) {
            @trigger_error('The '.__METHOD__.' method is deprecated since version 2.7 and will be removed in 3.0.', E_USER_DEPRECATED);
        }

        $this->synchronized = (bool) $boolean;

        return $this;
    }

    /**
     * Whether this service is synchronized.
     *
     * @return bool
<<<<<<< HEAD
     *
     * @api
     *
     * @deprecated since version 2.7, will be removed in 3.0.
=======
>>>>>>> e1ede46b
     */
    public function isSynchronized($triggerDeprecationError = true)
    {
        if ($triggerDeprecationError) {
            @trigger_error('The '.__METHOD__.' method is deprecated since version 2.7 and will be removed in 3.0.', E_USER_DEPRECATED);
        }

        return $this->synchronized;
    }

    /**
     * Sets the lazy flag of this service.
     *
     * @param bool $lazy
     *
     * @return Definition The current instance
     */
    public function setLazy($lazy)
    {
        $this->lazy = (bool) $lazy;

        return $this;
    }

    /**
     * Whether this service is lazy.
     *
     * @return bool
     */
    public function isLazy()
    {
        return $this->lazy;
    }

    /**
     * Sets whether this definition is synthetic, that is not constructed by the
     * container, but dynamically injected.
     *
     * @param bool $boolean
     *
     * @return Definition the current instance
     */
    public function setSynthetic($boolean)
    {
        $this->synthetic = (bool) $boolean;

        return $this;
    }

    /**
     * Whether this definition is synthetic, that is not constructed by the
     * container, but dynamically injected.
     *
     * @return bool
     */
    public function isSynthetic()
    {
        return $this->synthetic;
    }

    /**
     * Whether this definition is abstract, that means it merely serves as a
     * template for other definitions.
     *
     * @param bool $boolean
     *
     * @return Definition the current instance
     */
    public function setAbstract($boolean)
    {
        $this->abstract = (bool) $boolean;

        return $this;
    }

    /**
     * Whether this definition is abstract, that means it merely serves as a
     * template for other definitions.
     *
     * @return bool
     */
    public function isAbstract()
    {
        return $this->abstract;
    }

    /**
     * Sets a configurator to call after the service is fully initialized.
     *
     * @param callable $callable A PHP callable
     *
     * @return Definition The current instance
     */
    public function setConfigurator($callable)
    {
        $this->configurator = $callable;

        return $this;
    }

    /**
     * Gets the configurator to call after the service is fully initialized.
     *
<<<<<<< HEAD
     * @return callable|null The PHP callable to call
     *
     * @api
=======
     * @return callable The PHP callable to call
>>>>>>> e1ede46b
     */
    public function getConfigurator()
    {
        return $this->configurator;
    }
}<|MERGE_RESOLUTION|>--- conflicted
+++ resolved
@@ -44,15 +44,8 @@
     /**
      * Constructor.
      *
-<<<<<<< HEAD
      * @param string|null $class     The service class
      * @param array       $arguments An array of arguments to pass to the service constructor
-     *
-     * @api
-=======
-     * @param string $class     The service class
-     * @param array  $arguments An array of arguments to pass to the service constructor
->>>>>>> e1ede46b
      */
     public function __construct($class = null, array $arguments = array())
     {
@@ -95,13 +88,8 @@
      * @param string $factoryClass The factory class name
      *
      * @return Definition The current instance
-<<<<<<< HEAD
-     *
-     * @api
      *
      * @deprecated since version 2.6, to be removed in 3.0.
-=======
->>>>>>> e1ede46b
      */
     public function setFactoryClass($factoryClass)
     {
@@ -115,15 +103,9 @@
     /**
      * Gets the factory class.
      *
-<<<<<<< HEAD
      * @return string|null The factory class name
      *
-     * @api
-     *
      * @deprecated since version 2.6, to be removed in 3.0.
-=======
-     * @return string The factory class name
->>>>>>> e1ede46b
      */
     public function getFactoryClass($triggerDeprecationError = true)
     {
@@ -140,13 +122,8 @@
      * @param string $factoryMethod The factory method name
      *
      * @return Definition The current instance
-<<<<<<< HEAD
-     *
-     * @api
      *
      * @deprecated since version 2.6, to be removed in 3.0.
-=======
->>>>>>> e1ede46b
      */
     public function setFactoryMethod($factoryMethod)
     {
@@ -195,15 +172,9 @@
     /**
      * Gets the factory method.
      *
-<<<<<<< HEAD
      * @return string|null The factory method name
      *
-     * @api
-     *
      * @deprecated since version 2.6, to be removed in 3.0.
-=======
-     * @return string The factory method name
->>>>>>> e1ede46b
      */
     public function getFactoryMethod($triggerDeprecationError = true)
     {
@@ -220,13 +191,8 @@
      * @param string $factoryService The factory service id
      *
      * @return Definition The current instance
-<<<<<<< HEAD
-     *
-     * @api
      *
      * @deprecated since version 2.6, to be removed in 3.0.
-=======
->>>>>>> e1ede46b
      */
     public function setFactoryService($factoryService)
     {
@@ -240,15 +206,9 @@
     /**
      * Gets the factory service id.
      *
-<<<<<<< HEAD
      * @return string|null The factory service id
      *
-     * @api
-     *
      * @deprecated since version 2.6, to be removed in 3.0.
-=======
-     * @return string The factory service id
->>>>>>> e1ede46b
      */
     public function getFactoryService($triggerDeprecationError = true)
     {
@@ -276,13 +236,9 @@
     /**
      * Gets the service class.
      *
-<<<<<<< HEAD
      * @return string|null The service class
      *
-     * @api
-=======
      * @return string The service class
->>>>>>> e1ede46b
      */
     public function getClass()
     {
@@ -577,13 +533,7 @@
     /**
      * Gets the file to require before creating the service.
      *
-<<<<<<< HEAD
      * @return string|null The full pathname to include
-     *
-     * @api
-=======
-     * @return string The full pathname to include
->>>>>>> e1ede46b
      */
     public function getFile()
     {
@@ -644,13 +594,8 @@
      * @param bool $boolean
      *
      * @return Definition The current instance
-<<<<<<< HEAD
-     *
-     * @api
      *
      * @deprecated since version 2.7, will be removed in 3.0.
-=======
->>>>>>> e1ede46b
      */
     public function setSynchronized($boolean, $triggerDeprecationError = true)
     {
@@ -667,13 +612,8 @@
      * Whether this service is synchronized.
      *
      * @return bool
-<<<<<<< HEAD
-     *
-     * @api
      *
      * @deprecated since version 2.7, will be removed in 3.0.
-=======
->>>>>>> e1ede46b
      */
     public function isSynchronized($triggerDeprecationError = true)
     {
@@ -777,13 +717,7 @@
     /**
      * Gets the configurator to call after the service is fully initialized.
      *
-<<<<<<< HEAD
      * @return callable|null The PHP callable to call
-     *
-     * @api
-=======
-     * @return callable The PHP callable to call
->>>>>>> e1ede46b
      */
     public function getConfigurator()
     {
