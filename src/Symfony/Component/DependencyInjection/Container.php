<?php

/*
 * This file is part of the Symfony package.
 *
 * (c) Fabien Potencier <fabien@symfony.com>
 *
 * For the full copyright and license information, please view the LICENSE
 * file that was distributed with this source code.
 */

namespace Symfony\Component\DependencyInjection;

use Symfony\Component\DependencyInjection\Exception\EnvNotFoundException;
use Symfony\Component\DependencyInjection\Exception\InvalidArgumentException;
use Symfony\Component\DependencyInjection\Exception\ParameterCircularReferenceException;
use Symfony\Component\DependencyInjection\Exception\ServiceNotFoundException;
use Symfony\Component\DependencyInjection\Exception\ServiceCircularReferenceException;
use Symfony\Component\DependencyInjection\ParameterBag\ParameterBagInterface;
use Symfony\Component\DependencyInjection\ParameterBag\EnvPlaceholderParameterBag;
use Symfony\Component\DependencyInjection\ParameterBag\FrozenParameterBag;

/**
 * Container is a dependency injection container.
 *
 * It gives access to object instances (services).
 * Services and parameters are simple key/pair stores.
 * The container can have four possible behaviors when a service
 * does not exist (or is not initialized for the last case):
 *
 *  * EXCEPTION_ON_INVALID_REFERENCE: Throws an exception (the default)
 *  * NULL_ON_INVALID_REFERENCE:      Returns null
 *  * IGNORE_ON_INVALID_REFERENCE:    Ignores the wrapping command asking for the reference
 *                                    (for instance, ignore a setter if the service does not exist)
 *  * IGNORE_ON_UNINITIALIZED_REFERENCE: Ignores/returns null for uninitialized services or invalid references
 *
 * @author Fabien Potencier <fabien@symfony.com>
 * @author Johannes M. Schmitt <schmittjoh@gmail.com>
 */
class Container implements ResettableContainerInterface
{
    protected $parameterBag;
    protected $services = array();
    protected $fileMap = array();
    protected $methodMap = array();
    protected $aliases = array();
    protected $loading = array();
    protected $resolving = array();
    protected $syntheticIds = array();

    private $envCache = array();
    private $compiled = false;
    private $getEnv;

    public function __construct(ParameterBagInterface $parameterBag = null)
    {
        $this->parameterBag = $parameterBag ?: new EnvPlaceholderParameterBag();
    }

    /**
     * Compiles the container.
     *
     * This method does two things:
     *
     *  * Parameter values are resolved;
     *  * The parameter bag is frozen.
     */
    public function compile()
    {
        $this->parameterBag->resolve();

        $this->parameterBag = new FrozenParameterBag($this->parameterBag->all());

        $this->compiled = true;
    }

    /**
     * Returns true if the container is compiled.
     *
     * @return bool
     */
    public function isCompiled()
    {
        return $this->compiled;
    }

    /**
     * Gets the service container parameter bag.
     *
     * @return ParameterBagInterface A ParameterBagInterface instance
     */
    public function getParameterBag()
    {
        return $this->parameterBag;
    }

    /**
     * Gets a parameter.
     *
     * @param string $name The parameter name
     *
     * @return mixed The parameter value
     *
     * @throws InvalidArgumentException if the parameter is not defined
     */
    public function getParameter($name)
    {
        return $this->parameterBag->get($name);
    }

    /**
     * Checks if a parameter exists.
     *
     * @param string $name The parameter name
     *
     * @return bool The presence of parameter in container
     */
    public function hasParameter($name)
    {
        return $this->parameterBag->has($name);
    }

    /**
     * Sets a parameter.
     *
     * @param string $name  The parameter name
     * @param mixed  $value The parameter value
     */
    public function setParameter($name, $value)
    {
        $this->parameterBag->set($name, $value);
    }

    /**
     * Sets a service.
     *
     * Setting a service to null resets the service: has() returns false and get()
     * behaves in the same way as if the service was never created.
     *
     * @param string $id      The service identifier
     * @param object $service The service instance
     */
    public function set($id, $service)
    {
<<<<<<< HEAD
=======
        // Runs the internal initializer; used by the dumped container to include always-needed files
        if (isset($this->privates['service_container']) && $this->privates['service_container'] instanceof \Closure) {
            $initialize = $this->privates['service_container'];
            unset($this->privates['service_container']);
            $initialize();
        }

        $id = $this->normalizeId($id);

>>>>>>> d5ff0942
        if ('service_container' === $id) {
            throw new InvalidArgumentException('You cannot set service "service_container".');
        }

        if (!(isset($this->fileMap[$id]) || isset($this->methodMap[$id]))) {
            if (isset($this->syntheticIds[$id]) || !isset($this->getRemovedIds()[$id])) {
                // no-op
            } elseif (null === $service) {
                throw new InvalidArgumentException(sprintf('The "%s" service is private, you cannot unset it.', $id));
            } else {
                throw new InvalidArgumentException(sprintf('The "%s" service is private, you cannot replace it.', $id));
            }
        } elseif (isset($this->services[$id])) {
            throw new InvalidArgumentException(sprintf('The "%s" service is already initialized, you cannot replace it.', $id));
        }

        if (isset($this->aliases[$id])) {
            unset($this->aliases[$id]);
        }

        if (null === $service) {
            unset($this->services[$id]);

            return;
        }

        $this->services[$id] = $service;
    }

    /**
     * Returns true if the given service is defined.
     *
     * @param string $id The service identifier
     *
     * @return bool true if the service is defined, false otherwise
     */
    public function has($id)
    {
        if (isset($this->aliases[$id])) {
            $id = $this->aliases[$id];
        }
        if (isset($this->services[$id])) {
            return true;
        }
        if ('service_container' === $id) {
            return true;
        }

        return isset($this->fileMap[$id]) || isset($this->methodMap[$id]);
    }

    /**
     * Gets a service.
     *
     * @param string $id              The service identifier
     * @param int    $invalidBehavior The behavior when the service does not exist
     *
     * @return object The associated service
     *
     * @throws ServiceCircularReferenceException When a circular reference is detected
     * @throws ServiceNotFoundException          When the service is not defined
     * @throws \Exception                        if an exception has been thrown when the service has been resolved
     *
     * @see Reference
     */
    public function get($id, $invalidBehavior = /* self::EXCEPTION_ON_INVALID_REFERENCE */ 1)
    {
        if (isset($this->aliases[$id])) {
            $id = $this->aliases[$id];
        }

        // Re-use shared service instance if it exists.
        if (isset($this->services[$id])) {
            return $this->services[$id];
        }
        if ('service_container' === $id) {
            return $this;
        }

        if (isset($this->loading[$id])) {
            throw new ServiceCircularReferenceException($id, array_keys($this->loading));
        }

        $this->loading[$id] = true;

        try {
            if (isset($this->fileMap[$id])) {
                return /* self::IGNORE_ON_UNINITIALIZED_REFERENCE */ 4 === $invalidBehavior ? null : $this->load($this->fileMap[$id]);
            } elseif (isset($this->methodMap[$id])) {
                return /* self::IGNORE_ON_UNINITIALIZED_REFERENCE */ 4 === $invalidBehavior ? null : $this->{$this->methodMap[$id]}();
            }
        } catch (\Exception $e) {
            unset($this->services[$id]);

            throw $e;
        } finally {
            unset($this->loading[$id]);
        }

        if (/* self::EXCEPTION_ON_INVALID_REFERENCE */ 1 === $invalidBehavior) {
            if (!$id) {
                throw new ServiceNotFoundException($id);
            }
            if (isset($this->syntheticIds[$id])) {
                throw new ServiceNotFoundException($id, null, null, array(), sprintf('The "%s" service is synthetic, it needs to be set at boot time before it can be used.', $id));
            }
            if (isset($this->getRemovedIds()[$id])) {
                throw new ServiceNotFoundException($id, null, null, array(), sprintf('The "%s" service or alias has been removed or inlined when the container was compiled. You should either make it public, or stop using the container directly and use dependency injection instead.', $id));
            }

            $alternatives = array();
            foreach ($this->getServiceIds() as $knownId) {
                $lev = levenshtein($id, $knownId);
                if ($lev <= strlen($id) / 3 || false !== strpos($knownId, $id)) {
                    $alternatives[] = $knownId;
                }
            }

            throw new ServiceNotFoundException($id, null, null, $alternatives);
        }
    }

    /**
     * Returns true if the given service has actually been initialized.
     *
     * @param string $id The service identifier
     *
     * @return bool true if service has already been initialized, false otherwise
     */
    public function initialized($id)
    {
        if (isset($this->aliases[$id])) {
            $id = $this->aliases[$id];
        }

        if ('service_container' === $id) {
            return false;
        }

        return isset($this->services[$id]);
    }

    /**
     * {@inheritdoc}
     */
    public function reset()
    {
        $this->services = array();
    }

    /**
     * Gets all service ids.
     *
     * @return array An array of all defined service ids
     */
    public function getServiceIds()
    {
        return array_unique(array_merge(array('service_container'), array_keys($this->fileMap), array_keys($this->methodMap), array_keys($this->services)));
    }

    /**
     * Gets service ids that existed at compile time.
     *
     * @return array
     */
    public function getRemovedIds()
    {
        return array();
    }

    /**
     * Camelizes a string.
     *
     * @param string $id A string to camelize
     *
     * @return string The camelized string
     */
    public static function camelize($id)
    {
        return strtr(ucwords(strtr($id, array('_' => ' ', '.' => '_ ', '\\' => '_ '))), array(' ' => ''));
    }

    /**
     * A string to underscore.
     *
     * @param string $id The string to underscore
     *
     * @return string The underscored string
     */
    public static function underscore($id)
    {
        return strtolower(preg_replace(array('/([A-Z]+)([A-Z][a-z])/', '/([a-z\d])([A-Z])/'), array('\\1_\\2', '\\1_\\2'), str_replace('_', '.', $id)));
    }

    /**
     * Creates a service by requiring its factory file.
     *
     * @return object The service created by the file
     */
    protected function load($file)
    {
        return require $file;
    }

    /**
     * Fetches a variable from the environment.
     *
     * @param string $name The name of the environment variable
     *
     * @return mixed The value to use for the provided environment variable name
     *
     * @throws EnvNotFoundException When the environment variable is not found and has no default value
     */
    protected function getEnv($name)
    {
        if (isset($this->resolving[$envName = "env($name)"])) {
            throw new ParameterCircularReferenceException(array_keys($this->resolving));
        }
        if (isset($this->envCache[$name]) || array_key_exists($name, $this->envCache)) {
            return $this->envCache[$name];
        }
        if (!$this->has($id = 'container.env_var_processors_locator')) {
            $this->set($id, new ServiceLocator(array()));
        }
        if (!$this->getEnv) {
            $this->getEnv = new \ReflectionMethod($this, __FUNCTION__);
            $this->getEnv->setAccessible(true);
            $this->getEnv = $this->getEnv->getClosure($this);
        }
        $processors = $this->get($id);

        if (false !== $i = strpos($name, ':')) {
            $prefix = substr($name, 0, $i);
            $localName = substr($name, 1 + $i);
        } else {
            $prefix = 'string';
            $localName = $name;
        }
        $processor = $processors->has($prefix) ? $processors->get($prefix) : new EnvVarProcessor($this);

        $this->resolving[$envName] = true;
        try {
            return $this->envCache[$name] = $processor->getEnv($prefix, $localName, $this->getEnv);
        } finally {
            unset($this->resolving[$envName]);
        }
    }

    private function __clone()
    {
    }
}<|MERGE_RESOLUTION|>--- conflicted
+++ resolved
@@ -142,8 +142,6 @@
      */
     public function set($id, $service)
     {
-<<<<<<< HEAD
-=======
         // Runs the internal initializer; used by the dumped container to include always-needed files
         if (isset($this->privates['service_container']) && $this->privates['service_container'] instanceof \Closure) {
             $initialize = $this->privates['service_container'];
@@ -153,7 +151,6 @@
 
         $id = $this->normalizeId($id);
 
->>>>>>> d5ff0942
         if ('service_container' === $id) {
             throw new InvalidArgumentException('You cannot set service "service_container".');
         }
