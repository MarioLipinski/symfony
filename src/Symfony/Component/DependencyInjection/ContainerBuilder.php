--- conflicted
+++ resolved
@@ -398,13 +398,8 @@
             return $service;
         }
 
-<<<<<<< HEAD
         if (!isset($this->definitions[$id]) && isset($this->aliasDefinitions[$id])) {
-            return $this->get($this->aliasDefinitions[$id]);
-=======
-        if (!array_key_exists($id, $this->definitions) && isset($this->aliasDefinitions[$id])) {
             return $this->get($this->aliasDefinitions[$id], $invalidBehavior);
->>>>>>> b928133b
         }
 
         try {
