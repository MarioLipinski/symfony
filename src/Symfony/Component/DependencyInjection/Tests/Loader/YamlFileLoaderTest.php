<?php

/*
 * This file is part of the Symfony package.
 *
 * (c) Fabien Potencier <fabien@symfony.com>
 *
 * For the full copyright and license information, please view the LICENSE
 * file that was distributed with this source code.
 */

namespace Symfony\Component\DependencyInjection\Tests\Loader;

use Symfony\Component\DependencyInjection\ContainerBuilder;
use Symfony\Component\DependencyInjection\Reference;
use Symfony\Component\DependencyInjection\Loader\XmlFileLoader;
use Symfony\Component\DependencyInjection\Loader\YamlFileLoader;
use Symfony\Component\DependencyInjection\Loader\IniFileLoader;
use Symfony\Component\DependencyInjection\Loader\PhpFileLoader;
use Symfony\Component\Config\Loader\LoaderResolver;
use Symfony\Component\Config\FileLocator;
use Symfony\Component\ExpressionLanguage\Expression;

class YamlFileLoaderTest extends \PHPUnit_Framework_TestCase
{
    protected static $fixturesPath;

    public static function setUpBeforeClass()
    {
        self::$fixturesPath = realpath(__DIR__.'/../Fixtures/');
        require_once self::$fixturesPath.'/includes/foo.php';
        require_once self::$fixturesPath.'/includes/ProjectExtension.php';
    }

    public function testLoadFile()
    {
        $loader = new YamlFileLoader(new ContainerBuilder(), new FileLocator(self::$fixturesPath.'/ini'));
        $r = new \ReflectionObject($loader);
        $m = $r->getMethod('loadFile');
        $m->setAccessible(true);

        try {
            $m->invoke($loader, 'foo.yml');
            $this->fail('->load() throws an InvalidArgumentException if the loaded file does not exist');
        } catch (\Exception $e) {
            $this->assertInstanceOf('\InvalidArgumentException', $e, '->load() throws an InvalidArgumentException if the loaded file does not exist');
            $this->assertEquals('The service file "foo.yml" is not valid.', $e->getMessage(), '->load() throws an InvalidArgumentException if the loaded file does not exist');
        }

        try {
            $m->invoke($loader, 'parameters.ini');
            $this->fail('->load() throws an InvalidArgumentException if the loaded file is not a valid YAML file');
        } catch (\Exception $e) {
            $this->assertInstanceOf('\InvalidArgumentException', $e, '->load() throws an InvalidArgumentException if the loaded file is not a valid YAML file');
            $this->assertEquals('The service file "parameters.ini" is not valid.', $e->getMessage(), '->load() throws an InvalidArgumentException if the loaded file is not a valid YAML file');
        }

        $loader = new YamlFileLoader(new ContainerBuilder(), new FileLocator(self::$fixturesPath.'/yaml'));

        foreach (array('nonvalid1', 'nonvalid2') as $fixture) {
            try {
                $m->invoke($loader, $fixture.'.yml');
                $this->fail('->load() throws an InvalidArgumentException if the loaded file does not validate');
            } catch (\Exception $e) {
                $this->assertInstanceOf('\InvalidArgumentException', $e, '->load() throws an InvalidArgumentException if the loaded file does not validate');
                $this->assertStringMatchesFormat('The service file "nonvalid%d.yml" is not valid.', $e->getMessage(), '->load() throws an InvalidArgumentException if the loaded file does not validate');
            }
        }
    }

    /**
     * @dataProvider provideInvalidFiles
     * @expectedException \Symfony\Component\DependencyInjection\Exception\InvalidArgumentException
     */
    public function testLoadInvalidFile($file)
    {
        $loader = new YamlFileLoader(new ContainerBuilder(), new FileLocator(self::$fixturesPath.'/yaml'));

        $loader->load($file.'.yml');
    }

    public function provideInvalidFiles()
    {
        return array(
            array('bad_parameters'),
            array('bad_imports'),
            array('bad_import'),
            array('bad_services'),
            array('bad_service'),
            array('bad_calls'),
        );
    }

    public function testLoadParameters()
    {
        $container = new ContainerBuilder();
        $loader = new YamlFileLoader($container, new FileLocator(self::$fixturesPath.'/yaml'));
        $loader->load('services2.yml');
        $this->assertEquals(array('foo' => 'bar', 'mixedcase' => array('MixedCaseKey' => 'value'), 'values' => array(true, false, 0, 1000.3), 'bar' => 'foo', 'escape' => '@escapeme', 'foo_bar' => new Reference('foo_bar')), $container->getParameterBag()->all(), '->load() converts YAML keys to lowercase');
    }

    public function testLoadImports()
    {
        $container = new ContainerBuilder();
        $resolver = new LoaderResolver(array(
            new IniFileLoader($container, new FileLocator(self::$fixturesPath.'/yaml')),
            new XmlFileLoader($container, new FileLocator(self::$fixturesPath.'/yaml')),
            new PhpFileLoader($container, new FileLocator(self::$fixturesPath.'/php')),
            $loader = new YamlFileLoader($container, new FileLocator(self::$fixturesPath.'/yaml')),
        ));
        $loader->setResolver($resolver);
        $loader->load('services4.yml');

        $actual = $container->getParameterBag()->all();
        $expected = array('foo' => 'bar', 'values' => array(true, false), 'bar' => '%foo%', 'escape' => '@escapeme', 'foo_bar' => new Reference('foo_bar'), 'mixedcase' => array('MixedCaseKey' => 'value'), 'imported_from_ini' => true, 'imported_from_xml' => true);
        $this->assertEquals(array_keys($expected), array_keys($actual), '->load() imports and merges imported files');

        // Bad import throws no exception due to ignore_errors value.
        $loader->load('services4_bad_import.yml');
    }

<<<<<<< HEAD
=======
    /**
     * @group legacy
     */
    public function testLegacyLoadServices()
    {
        $this->iniSet('error_reporting', -1 & ~E_USER_DEPRECATED);

        $container = new ContainerBuilder();
        $loader = new YamlFileLoader($container, new FileLocator(self::$fixturesPath.'/yaml'));
        $loader->load('legacy-services6.yml');
        $services = $container->getDefinitions();
        $this->assertEquals('FooClass', $services['constructor']->getClass());
        $this->assertEquals('getInstance', $services['constructor']->getFactoryMethod());
        $this->assertEquals('BazClass', $services['factory_service']->getClass());
        $this->assertEquals('baz_factory', $services['factory_service']->getFactoryService());
        $this->assertEquals('getInstance', $services['factory_service']->getFactoryMethod());
        $this->assertTrue($services['request']->isSynthetic(), '->load() parses the synthetic flag');
        $this->assertTrue($services['request']->isSynchronized(), '->load() parses the synchronized flag');
        $this->assertTrue($services['request']->isLazy(), '->load() parses the lazy flag');
        $this->assertNull($services['request']->getDecoratedService());
    }

>>>>>>> 5593bdd5
    public function testLoadServices()
    {
        $container = new ContainerBuilder();
        $loader = new YamlFileLoader($container, new FileLocator(self::$fixturesPath.'/yaml'));
        $loader->load('services6.yml');
        $services = $container->getDefinitions();
        $this->assertTrue(isset($services['foo']), '->load() parses service elements');
        $this->assertInstanceOf('Symfony\\Component\\DependencyInjection\\Definition', $services['foo'], '->load() converts service element to Definition instances');
        $this->assertEquals('FooClass', $services['foo']->getClass(), '->load() parses the class attribute');
        $this->assertEquals('container', $services['scope.container']->getScope());
        $this->assertEquals('custom', $services['scope.custom']->getScope());
        $this->assertEquals('prototype', $services['scope.prototype']->getScope());
        $this->assertEquals('%path%/foo.php', $services['file']->getFile(), '->load() parses the file tag');
        $this->assertEquals(array('foo', new Reference('foo'), array(true, false)), $services['arguments']->getArguments(), '->load() parses the argument tags');
        $this->assertEquals('sc_configure', $services['configurator1']->getConfigurator(), '->load() parses the configurator tag');
        $this->assertEquals(array(new Reference('baz'), 'configure'), $services['configurator2']->getConfigurator(), '->load() parses the configurator tag');
        $this->assertEquals(array('BazClass', 'configureStatic'), $services['configurator3']->getConfigurator(), '->load() parses the configurator tag');
        $this->assertEquals(array(array('setBar', array()), array('setBar', array()), array('setBar', array(new Expression('service("foo").foo() ~ (container.hasparameter("foo") ? parameter("foo") : "default")')))), $services['method_call1']->getMethodCalls(), '->load() parses the method_call tag');
        $this->assertEquals(array(array('setBar', array('foo', new Reference('foo'), array(true, false)))), $services['method_call2']->getMethodCalls(), '->load() parses the method_call tag');
        $this->assertEquals('factory', $services['new_factory1']->getFactory(), '->load() parses the factory tag');
        $this->assertEquals(array(new Reference('baz'), 'getClass'), $services['new_factory2']->getFactory(), '->load() parses the factory tag');
        $this->assertEquals(array('BazClass', 'getInstance'), $services['new_factory3']->getFactory(), '->load() parses the factory tag');

<<<<<<< HEAD
        $this->assertTrue($services['request']->isSynthetic(), '->load() parses the synthetic flag');
        $this->assertTrue($services['request']->isLazy(), '->load() parses the lazy flag');

=======
>>>>>>> 5593bdd5
        $aliases = $container->getAliases();
        $this->assertTrue(isset($aliases['alias_for_foo']), '->load() parses aliases');
        $this->assertEquals('foo', (string) $aliases['alias_for_foo'], '->load() parses aliases');
        $this->assertTrue($aliases['alias_for_foo']->isPublic());
        $this->assertTrue(isset($aliases['another_alias_for_foo']));
        $this->assertEquals('foo', (string) $aliases['another_alias_for_foo']);
        $this->assertFalse($aliases['another_alias_for_foo']->isPublic());

        $this->assertEquals(array('decorated', null), $services['decorator_service']->getDecoratedService());
        $this->assertEquals(array('decorated', 'decorated.pif-pouf'), $services['decorator_service_with_name']->getDecoratedService());
    }

    public function testLoadFactoryShortSyntax()
    {
        $container = new ContainerBuilder();
        $loader = new YamlFileLoader($container, new FileLocator(self::$fixturesPath.'/yaml'));
        $loader->load('services14.yml');
        $services = $container->getDefinitions();

        $this->assertEquals(array(new Reference('baz'), 'getClass'), $services['factory']->getFactory(), '->load() parses the factory tag with service:method');
        $this->assertEquals(array('FooBacFactory', 'createFooBar'), $services['factory_with_static_call']->getFactory(), '->load() parses the factory tag with Class::method');
    }

    public function testExtensions()
    {
        $container = new ContainerBuilder();
        $container->registerExtension(new \ProjectExtension());
        $loader = new YamlFileLoader($container, new FileLocator(self::$fixturesPath.'/yaml'));
        $loader->load('services10.yml');
        $container->compile();
        $services = $container->getDefinitions();
        $parameters = $container->getParameterBag()->all();

        $this->assertTrue(isset($services['project.service.bar']), '->load() parses extension elements');
        $this->assertTrue(isset($parameters['project.parameter.bar']), '->load() parses extension elements');

        $this->assertEquals('BAR', $services['project.service.foo']->getClass(), '->load() parses extension elements');
        $this->assertEquals('BAR', $parameters['project.parameter.foo'], '->load() parses extension elements');

        try {
            $loader->load('services11.yml');
            $this->fail('->load() throws an InvalidArgumentException if the tag is not valid');
        } catch (\Exception $e) {
            $this->assertInstanceOf('\InvalidArgumentException', $e, '->load() throws an InvalidArgumentException if the tag is not valid');
            $this->assertStringStartsWith('There is no extension able to load the configuration for "foobarfoobar" (in', $e->getMessage(), '->load() throws an InvalidArgumentException if the tag is not valid');
        }
    }

    /**
     * @covers Symfony\Component\DependencyInjection\Loader\YamlFileLoader::supports
     */
    public function testSupports()
    {
        $loader = new YamlFileLoader(new ContainerBuilder(), new FileLocator());

        $this->assertTrue($loader->supports('foo.yml'), '->supports() returns true if the resource is loadable');
        $this->assertTrue($loader->supports('foo.yaml'), '->supports() returns true if the resource is loadable');
        $this->assertFalse($loader->supports('foo.foo'), '->supports() returns true if the resource is loadable');
    }

    public function testNonArrayTagsThrowsException()
    {
        $loader = new YamlFileLoader(new ContainerBuilder(), new FileLocator(self::$fixturesPath.'/yaml'));
        try {
            $loader->load('badtag1.yml');
            $this->fail('->load() should throw an exception when the tags key of a service is not an array');
        } catch (\Exception $e) {
            $this->assertInstanceOf('Symfony\Component\DependencyInjection\Exception\InvalidArgumentException', $e, '->load() throws an InvalidArgumentException if the tags key is not an array');
            $this->assertStringStartsWith('Parameter "tags" must be an array for service', $e->getMessage(), '->load() throws an InvalidArgumentException if the tags key is not an array');
        }
    }

    /**
     * @expectedException \Symfony\Component\DependencyInjection\Exception\InvalidArgumentException
     * @expectedExceptionMessage A "tags" entry must be an array for service
     */
    public function testNonArrayTagThrowsException()
    {
        $loader = new YamlFileLoader(new ContainerBuilder(), new FileLocator(self::$fixturesPath.'/yaml'));
        $loader->load('badtag4.yml');
    }

    public function testTagWithoutNameThrowsException()
    {
        $loader = new YamlFileLoader(new ContainerBuilder(), new FileLocator(self::$fixturesPath.'/yaml'));
        try {
            $loader->load('badtag2.yml');
            $this->fail('->load() should throw an exception when a tag is missing the name key');
        } catch (\Exception $e) {
            $this->assertInstanceOf('Symfony\Component\DependencyInjection\Exception\InvalidArgumentException', $e, '->load() throws an InvalidArgumentException if a tag is missing the name key');
            $this->assertStringStartsWith('A "tags" entry is missing a "name" key for service ', $e->getMessage(), '->load() throws an InvalidArgumentException if a tag is missing the name key');
        }
    }

    public function testTagWithAttributeArrayThrowsException()
    {
        $loader = new YamlFileLoader(new ContainerBuilder(), new FileLocator(self::$fixturesPath.'/yaml'));
        try {
            $loader->load('badtag3.yml');
            $this->fail('->load() should throw an exception when a tag-attribute is not a scalar');
        } catch (\Exception $e) {
            $this->assertInstanceOf('Symfony\Component\DependencyInjection\Exception\InvalidArgumentException', $e, '->load() throws an InvalidArgumentException if a tag-attribute is not a scalar');
            $this->assertStringStartsWith('A "tags" attribute must be of a scalar-type for service "foo_service", tag "foo", attribute "bar"', $e->getMessage(), '->load() throws an InvalidArgumentException if a tag-attribute is not a scalar');
        }
    }

    public function testLoadYamlOnlyWithKeys()
    {
        $container = new ContainerBuilder();
        $loader = new YamlFileLoader($container, new FileLocator(self::$fixturesPath.'/yaml'));
        $loader->load('services21.yml');

        $definition = $container->getDefinition('manager');
        $this->assertEquals(array(array('setLogger', array(new Reference('logger'))), array('setClass', array('User'))), $definition->getMethodCalls());
        $this->assertEquals(array(true), $definition->getArguments());
        $this->assertEquals(array('manager' => array(array('alias' => 'user'))), $definition->getTags());
    }
}<|MERGE_RESOLUTION|>--- conflicted
+++ resolved
@@ -119,31 +119,6 @@
         $loader->load('services4_bad_import.yml');
     }
 
-<<<<<<< HEAD
-=======
-    /**
-     * @group legacy
-     */
-    public function testLegacyLoadServices()
-    {
-        $this->iniSet('error_reporting', -1 & ~E_USER_DEPRECATED);
-
-        $container = new ContainerBuilder();
-        $loader = new YamlFileLoader($container, new FileLocator(self::$fixturesPath.'/yaml'));
-        $loader->load('legacy-services6.yml');
-        $services = $container->getDefinitions();
-        $this->assertEquals('FooClass', $services['constructor']->getClass());
-        $this->assertEquals('getInstance', $services['constructor']->getFactoryMethod());
-        $this->assertEquals('BazClass', $services['factory_service']->getClass());
-        $this->assertEquals('baz_factory', $services['factory_service']->getFactoryService());
-        $this->assertEquals('getInstance', $services['factory_service']->getFactoryMethod());
-        $this->assertTrue($services['request']->isSynthetic(), '->load() parses the synthetic flag');
-        $this->assertTrue($services['request']->isSynchronized(), '->load() parses the synchronized flag');
-        $this->assertTrue($services['request']->isLazy(), '->load() parses the lazy flag');
-        $this->assertNull($services['request']->getDecoratedService());
-    }
-
->>>>>>> 5593bdd5
     public function testLoadServices()
     {
         $container = new ContainerBuilder();
@@ -167,12 +142,6 @@
         $this->assertEquals(array(new Reference('baz'), 'getClass'), $services['new_factory2']->getFactory(), '->load() parses the factory tag');
         $this->assertEquals(array('BazClass', 'getInstance'), $services['new_factory3']->getFactory(), '->load() parses the factory tag');
 
-<<<<<<< HEAD
-        $this->assertTrue($services['request']->isSynthetic(), '->load() parses the synthetic flag');
-        $this->assertTrue($services['request']->isLazy(), '->load() parses the lazy flag');
-
-=======
->>>>>>> 5593bdd5
         $aliases = $container->getAliases();
         $this->assertTrue(isset($aliases['alias_for_foo']), '->load() parses aliases');
         $this->assertEquals('foo', (string) $aliases['alias_for_foo'], '->load() parses aliases');
