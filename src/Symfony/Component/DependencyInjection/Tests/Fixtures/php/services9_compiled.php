<?php

use Symfony\Component\DependencyInjection\ContainerInterface;
use Symfony\Component\DependencyInjection\Container;
use Symfony\Component\DependencyInjection\Exception\InactiveScopeException;
use Symfony\Component\DependencyInjection\Exception\InvalidArgumentException;
use Symfony\Component\DependencyInjection\Exception\LogicException;
use Symfony\Component\DependencyInjection\Exception\RuntimeException;
use Symfony\Component\DependencyInjection\ParameterBag\FrozenParameterBag;

/**
 * ProjectServiceContainer
 *
 * This class has been auto-generated
 * by the Symfony Dependency Injection Component.
 */
class ProjectServiceContainer extends Container
{
    private $parameters;

    /**
     * Constructor.
     */
    public function __construct()
    {
        $this->parameters = $this->getDefaultParameters();

        $this->services =
        $this->scopedServices =
        $this->scopeStacks = array();

        $this->set('service_container', $this);

        $this->scopes = array();
        $this->scopeChildren = array();
        $this->methodMap = array(
            'bar' => 'getBarService',
            'baz' => 'getBazService',
            'configured_service' => 'getConfiguredServiceService',
            'decorator_service' => 'getDecoratorServiceService',
            'decorator_service_with_name' => 'getDecoratorServiceWithNameService',
            'depends_on_request' => 'getDependsOnRequestService',
            'factory_service' => 'getFactoryServiceService',
            'foo' => 'getFooService',
            'foo.baz' => 'getFoo_BazService',
            'foo_bar' => 'getFooBarService',
            'foo_with_inline' => 'getFooWithInlineService',
            'method_call1' => 'getMethodCall1Service',
            'request' => 'getRequestService',
        );
        $this->aliases = array(
            'alias_for_alias' => 'foo',
            'alias_for_foo' => 'foo',
            'decorated' => 'decorator_service_with_name',
        );
    }

    /**
     * Gets the 'bar' service.
     *
     * This service is shared.
     * This method always returns the same instance of the service.
     *
<<<<<<< HEAD
     * @return Bar\FooClass A Bar\FooClass instance.
=======
     * @return \FooClass A FooClass instance.
>>>>>>> 16e3637e
     */
    protected function getBarService()
    {
        $a = $this->get('foo.baz');

        $this->services['bar'] = $instance = new \Bar\FooClass('foo', $a, $this->getParameter('foo_bar'));

        $a->configure($instance);

        return $instance;
    }

    /**
     * Gets the 'baz' service.
     *
     * This service is shared.
     * This method always returns the same instance of the service.
     *
     * @return \Baz A Baz instance.
     */
    protected function getBazService()
    {
        $this->services['baz'] = $instance = new \Baz();

        $instance->setFoo($this->get('foo_with_inline'));

        return $instance;
    }

    /**
     * Gets the 'configured_service' service.
     *
     * This service is shared.
     * This method always returns the same instance of the service.
     *
     * @return stdClass A stdClass instance.
     */
    protected function getConfiguredServiceService()
    {
        $a = new \ConfClass();
        $a->setFoo($this->get('baz'));

        $this->services['configured_service'] = $instance = new \stdClass();

        $a->configureStdClass($instance);

        return $instance;
    }

    /**
     * Gets the 'decorator_service' service.
     *
     * This service is shared.
     * This method always returns the same instance of the service.
     *
     * @return stdClass A stdClass instance.
     */
    protected function getDecoratorServiceService()
    {
        return $this->services['decorator_service'] = new \stdClass();
    }

    /**
     * Gets the 'decorator_service_with_name' service.
     *
     * This service is shared.
     * This method always returns the same instance of the service.
     *
     * @return stdClass A stdClass instance.
     */
    protected function getDecoratorServiceWithNameService()
    {
        return $this->services['decorator_service_with_name'] = new \stdClass();
    }

    /**
     * Gets the 'depends_on_request' service.
     *
     * This service is shared.
     * This method always returns the same instance of the service.
     *
     * @return \stdClass A stdClass instance.
     */
    protected function getDependsOnRequestService()
    {
        $this->services['depends_on_request'] = $instance = new \stdClass();

        $instance->setRequest($this->get('request', ContainerInterface::NULL_ON_INVALID_REFERENCE));

        return $instance;
    }

    /**
     * Gets the 'factory_service' service.
     *
     * This service is shared.
     * This method always returns the same instance of the service.
     *
     * @return \Bar A Bar instance.
     */
    protected function getFactoryServiceService()
    {
        return $this->services['factory_service'] = $this->get('foo.baz')->getInstance();
    }

    /**
     * Gets the 'foo' service.
     *
     * This service is shared.
     * This method always returns the same instance of the service.
     *
<<<<<<< HEAD
     * @return Bar\FooClass A Bar\FooClass instance.
=======
     * @return \FooClass A FooClass instance.
>>>>>>> 16e3637e
     */
    protected function getFooService()
    {
        $a = $this->get('foo.baz');

        $this->services['foo'] = $instance = \Bar\FooClass::getInstance('foo', $a, array('bar' => 'foo is bar', 'foobar' => 'bar'), true, $this);

        $instance->setBar($this->get('bar'));
        $instance->initialize();
        $instance->foo = 'bar';
        $instance->moo = $a;
        $instance->qux = array('bar' => 'foo is bar', 'foobar' => 'bar');
        sc_configure($instance);

        return $instance;
    }

    /**
     * Gets the 'foo.baz' service.
     *
     * This service is shared.
     * This method always returns the same instance of the service.
     *
     * @return \BazClass A BazClass instance.
     */
    protected function getFoo_BazService()
    {
        $this->services['foo.baz'] = $instance = \BazClass::getInstance();

        \BazClass::configureStatic1($instance);

        return $instance;
    }

    /**
     * Gets the 'foo_bar' service.
     *
<<<<<<< HEAD
     * @return Bar\FooClass A Bar\FooClass instance.
=======
     * @return \FooClass A FooClass instance.
>>>>>>> 16e3637e
     */
    protected function getFooBarService()
    {
        return new \Bar\FooClass();
    }

    /**
     * Gets the 'foo_with_inline' service.
     *
     * This service is shared.
     * This method always returns the same instance of the service.
     *
     * @return \Foo A Foo instance.
     */
    protected function getFooWithInlineService()
    {
        $a = new \Bar();

        $this->services['foo_with_inline'] = $instance = new \Foo();

        $a->setBaz($this->get('baz'));
        $a->pub = 'pub';

        $instance->setBar($a);

        return $instance;
    }

    /**
     * Gets the 'method_call1' service.
     *
     * This service is shared.
     * This method always returns the same instance of the service.
     *
<<<<<<< HEAD
     * @return Bar\FooClass A Bar\FooClass instance.
=======
     * @return \FooClass A FooClass instance.
>>>>>>> 16e3637e
     */
    protected function getMethodCall1Service()
    {
        require_once '%path%foo.php';

        $this->services['method_call1'] = $instance = new \Bar\FooClass();

        $instance->setBar($this->get('foo'));
        $instance->setBar(NULL);
        $instance->setBar(($this->get("foo")->foo() . $this->getParameter("foo")));

        return $instance;
    }

    /**
     * Gets the 'request' service.
     *
     * This service is shared.
     * This method always returns the same instance of the service.
     *
     * @throws RuntimeException always since this service is expected to be injected dynamically
     */
    protected function getRequestService()
    {
        throw new RuntimeException('You have requested a synthetic service ("request"). The DIC does not know how to construct this service.');
    }

    /**
     * Updates the 'request' service.
     */
    protected function synchronizeRequestService()
    {
        if ($this->initialized('depends_on_request')) {
            $this->get('depends_on_request')->setRequest($this->get('request', ContainerInterface::NULL_ON_INVALID_REFERENCE));
        }
    }

    /**
     * {@inheritdoc}
     */
    public function getParameter($name)
    {
        $name = strtolower($name);

        if (!(isset($this->parameters[$name]) || array_key_exists($name, $this->parameters))) {
            throw new InvalidArgumentException(sprintf('The parameter "%s" must be defined.', $name));
        }

        return $this->parameters[$name];
    }

    /**
     * {@inheritdoc}
     */
    public function hasParameter($name)
    {
        $name = strtolower($name);

        return isset($this->parameters[$name]) || array_key_exists($name, $this->parameters);
    }

    /**
     * {@inheritdoc}
     */
    public function setParameter($name, $value)
    {
        throw new LogicException('Impossible to call set() on a frozen ParameterBag.');
    }

    /**
     * {@inheritdoc}
     */
    public function getParameterBag()
    {
        if (null === $this->parameterBag) {
            $this->parameterBag = new FrozenParameterBag($this->parameters);
        }

        return $this->parameterBag;
    }
    /**
     * Gets the default parameters.
     *
     * @return array An array of the default parameters
     */
    protected function getDefaultParameters()
    {
        return array(
            'baz_class' => 'BazClass',
            'foo_class' => 'Bar\\FooClass',
            'foo' => 'bar',
        );
    }
}<|MERGE_RESOLUTION|>--- conflicted
+++ resolved
@@ -61,11 +61,7 @@
      * This service is shared.
      * This method always returns the same instance of the service.
      *
-<<<<<<< HEAD
-     * @return Bar\FooClass A Bar\FooClass instance.
-=======
-     * @return \FooClass A FooClass instance.
->>>>>>> 16e3637e
+     * @return \Bar\FooClass A Bar\FooClass instance.
      */
     protected function getBarService()
     {
@@ -101,7 +97,7 @@
      * This service is shared.
      * This method always returns the same instance of the service.
      *
-     * @return stdClass A stdClass instance.
+     * @return \stdClass A stdClass instance.
      */
     protected function getConfiguredServiceService()
     {
@@ -121,7 +117,7 @@
      * This service is shared.
      * This method always returns the same instance of the service.
      *
-     * @return stdClass A stdClass instance.
+     * @return \stdClass A stdClass instance.
      */
     protected function getDecoratorServiceService()
     {
@@ -134,7 +130,7 @@
      * This service is shared.
      * This method always returns the same instance of the service.
      *
-     * @return stdClass A stdClass instance.
+     * @return \stdClass A stdClass instance.
      */
     protected function getDecoratorServiceWithNameService()
     {
@@ -177,11 +173,7 @@
      * This service is shared.
      * This method always returns the same instance of the service.
      *
-<<<<<<< HEAD
-     * @return Bar\FooClass A Bar\FooClass instance.
-=======
-     * @return \FooClass A FooClass instance.
->>>>>>> 16e3637e
+     * @return \Bar\FooClass A Bar\FooClass instance.
      */
     protected function getFooService()
     {
@@ -219,11 +211,7 @@
     /**
      * Gets the 'foo_bar' service.
      *
-<<<<<<< HEAD
-     * @return Bar\FooClass A Bar\FooClass instance.
-=======
-     * @return \FooClass A FooClass instance.
->>>>>>> 16e3637e
+     * @return \Bar\FooClass A Bar\FooClass instance.
      */
     protected function getFooBarService()
     {
@@ -258,11 +246,7 @@
      * This service is shared.
      * This method always returns the same instance of the service.
      *
-<<<<<<< HEAD
-     * @return Bar\FooClass A Bar\FooClass instance.
-=======
-     * @return \FooClass A FooClass instance.
->>>>>>> 16e3637e
+     * @return \Bar\FooClass A Bar\FooClass instance.
      */
     protected function getMethodCall1Service()
     {
