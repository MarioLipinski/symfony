--- conflicted
+++ resolved
@@ -98,15 +98,7 @@
      */
     protected function getBazService()
     {
-<<<<<<< HEAD
-        $this->services['baz'] = $instance = new \Baz();
-
-        $instance->setFoo(${($_ = isset($this->services['foo_with_inline']) ? $this->services['foo_with_inline'] : $this->get('foo_with_inline')) && false ?: '_'});
-
-        return $instance;
-=======
         return $this->services['baz'] = new \Baz();
->>>>>>> b3ba37d8
     }
 
     /**
