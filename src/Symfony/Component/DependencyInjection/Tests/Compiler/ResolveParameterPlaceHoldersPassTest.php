--- conflicted
+++ resolved
@@ -72,9 +72,6 @@
         $this->assertSame($this->container->getParameterBag()->resolveValue('%env(BAZ)%'), $boundValue);
     }
 
-<<<<<<< HEAD
-    private function createContainerBuilder(): ContainerBuilder
-=======
     public function testParameterNotFoundExceptionsIsThrown()
     {
         $this->expectException(ParameterNotFoundException::class);
@@ -100,8 +97,7 @@
         $this->assertCount(1, $definition->getErrors());
     }
 
-    private function createContainerBuilder()
->>>>>>> 1d25a251
+    private function createContainerBuilder(): ContainerBuilder
     {
         $containerBuilder = new ContainerBuilder();
 
