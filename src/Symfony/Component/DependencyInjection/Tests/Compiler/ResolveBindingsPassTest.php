--- conflicted
+++ resolved
@@ -111,25 +111,6 @@
 
         $this->assertEquals(array(array('setDefaultLocale', array('fr'))), $definition->getMethodCalls());
     }
-<<<<<<< HEAD
-
-    public function testOverriddenBindings()
-    {
-        $container = new ContainerBuilder();
-
-        $binding = new BoundArgument('bar');
-
-        $container->register('foo', 'stdClass')
-            ->setBindings(array('$foo' => clone $binding));
-        $container->register('bar', 'stdClass')
-            ->setBindings(array('$foo' => clone $binding));
-
-        $container->register('foo', 'stdClass');
-
-        (new ResolveBindingsPass())->process($container);
-
-        $this->assertInstanceOf('stdClass', $container->get('foo'));
-    }
 
     public function testTupleBinding()
     {
@@ -154,6 +135,4 @@
         );
         $this->assertEquals($expected, $definition->getMethodCalls());
     }
-=======
->>>>>>> 175f6b5a
 }