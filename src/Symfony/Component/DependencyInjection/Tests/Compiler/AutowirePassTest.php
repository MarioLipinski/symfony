--- conflicted
+++ resolved
@@ -578,7 +578,6 @@
         $this->assertTrue($container->hasDefinition('bar'));
     }
 
-<<<<<<< HEAD
     /**
      * @expectedException \Symfony\Component\DependencyInjection\Exception\RuntimeException
      * @expectedExceptionMessage Cannot autowire service "setter_injection_collision": multiple candidate services exist for interface "Symfony\Component\DependencyInjection\Tests\Compiler\CollisionInterface". This type-hint could be aliased to one of these existing services: "c1", "c2".
@@ -591,14 +590,17 @@
         $container->register('c2', CollisionB::class);
         $aDefinition = $container->register('setter_injection_collision', SetterInjectionCollision::class);
         $aDefinition->setAutowired(true);
-=======
+
+        $pass = new AutowirePass();
+        $pass->process($container);
+    }
+
     public function testProcessDoesNotTriggerDeprecations()
     {
         $container = new ContainerBuilder();
         $container->register('deprecated', 'Symfony\Component\DependencyInjection\Tests\Fixtures\DeprecatedClass')->setDeprecated(true);
         $container->register('foo', __NAMESPACE__.'\Foo');
         $container->register('bar', __NAMESPACE__.'\Bar')->setAutowired(true);
->>>>>>> 32f264f3
 
         $pass = new AutowirePass();
         $pass->process($container);
