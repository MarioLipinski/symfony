--- conflicted
+++ resolved
@@ -14,14 +14,10 @@
 use PHPUnit\Framework\TestCase;
 use Symfony\Component\DependencyInjection\DefinitionDecorator;
 
-<<<<<<< HEAD
 /**
  * @group legacy
  */
-class DefinitionDecoratorTest extends \PHPUnit_Framework_TestCase
-=======
 class DefinitionDecoratorTest extends TestCase
->>>>>>> 66cad2e4
 {
     public function testConstructor()
     {
