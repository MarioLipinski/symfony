<?php

/*
 * This file is part of the Symfony package.
 *
 * (c) Fabien Potencier <fabien@symfony.com>
 *
 * For the full copyright and license information, please view the LICENSE
 * file that was distributed with this source code.
 */

namespace Symfony\Component\Form\Tests\DependencyInjection;

use PHPUnit\Framework\TestCase;
use Symfony\Component\DependencyInjection\Argument\IteratorArgument;
use Symfony\Component\DependencyInjection\Argument\ServiceClosureArgument;
use Symfony\Component\DependencyInjection\ContainerBuilder;
use Symfony\Component\DependencyInjection\Definition;
use Symfony\Component\DependencyInjection\Reference;
use Symfony\Component\DependencyInjection\ServiceLocator;
<<<<<<< HEAD
use Symfony\Component\Form\AbstractType;
use Symfony\Component\Form\AbstractTypeExtension;
=======
>>>>>>> b601a4a3
use Symfony\Component\Form\Command\DebugCommand;
use Symfony\Component\Form\DependencyInjection\FormPass;
use Symfony\Component\Form\FormRegistry;

/**
 * @author Bernhard Schussek <bschussek@gmail.com>
 */
class FormPassTest extends TestCase
{
    public function testDoNothingIfFormExtensionNotLoaded()
    {
        $container = $this->createContainerBuilder();

        $container->compile();

        $this->assertFalse($container->hasDefinition('form.extension'));
    }

    public function testDoNothingIfDebugCommandNotLoaded()
    {
        $container = $this->createContainerBuilder();

        $container->compile();

        $this->assertFalse($container->hasDefinition('console.command.form_debug'));
    }

    public function testAddTaggedTypes()
    {
        $container = $this->createContainerBuilder();

        $container->setDefinition('form.extension', $this->createExtensionDefinition());
        $container->register('my.type1', __CLASS__.'_Type1')->addTag('form.type')->setPublic(true);
        $container->register('my.type2', __CLASS__.'_Type2')->addTag('form.type')->setPublic(true);

        $container->compile();

        $extDefinition = $container->getDefinition('form.extension');

        $this->assertEquals(
            (new Definition(ServiceLocator::class, [[
                __CLASS__.'_Type1' => new ServiceClosureArgument(new Reference('my.type1')),
                __CLASS__.'_Type2' => new ServiceClosureArgument(new Reference('my.type2')),
            ]]))->addTag('container.service_locator')->setPublic(false),
            $extDefinition->getArgument(0)
        );
    }

    public function testAddTaggedTypesToDebugCommand()
    {
        $container = $this->createContainerBuilder();

        $container->register('form.registry', FormRegistry::class);
        $commandDefinition = new Definition(DebugCommand::class, [new Reference('form.registry')]);
        $commandDefinition->setPublic(true);

        $container->setDefinition('form.extension', $this->createExtensionDefinition());
        $container->setDefinition('console.command.form_debug', $commandDefinition);
        $container->register('my.type1', __CLASS__.'_Type1')->addTag('form.type')->setPublic(true);
        $container->register('my.type2', __CLASS__.'_Type2')->addTag('form.type')->setPublic(true);

        $container->compile();

        $cmdDefinition = $container->getDefinition('console.command.form_debug');

        $this->assertEquals(
            [
                'Symfony\Component\Form\Extension\Core\Type',
                __NAMESPACE__,
            ],
            $cmdDefinition->getArgument(1)
        );
    }

    /**
     * @dataProvider addTaggedTypeExtensionsDataProvider
     */
    public function testAddTaggedTypeExtensions(array $extensions, array $expectedRegisteredExtensions, array $parameters = [])
    {
        $container = $this->createContainerBuilder();

        foreach ($parameters as $name => $value) {
            $container->setParameter($name, $value);
        }

        $container->setDefinition('form.extension', $this->createExtensionDefinition());

        foreach ($extensions as $serviceId => $config) {
            $container->register($serviceId, $config['class'])->addTag('form.type_extension', $config['tag']);
        }

        $container->compile();

        $extDefinition = $container->getDefinition('form.extension');
        $this->assertEquals($expectedRegisteredExtensions, $extDefinition->getArgument(1));
    }

    public function addTaggedTypeExtensionsDataProvider()
    {
        return [
            [
                [
                    Type1TypeExtension::class => [
                        'class' => Type1TypeExtension::class,
                        'tag' => ['extended_type' => 'type1'],
                    ],
                    Type1Type2TypeExtension::class => [
                        'class' => Type1Type2TypeExtension::class,
                        'tag' => ['extended_type' => 'type2'],
                    ],
                ],
                [
                    'type1' => new IteratorArgument([new Reference(Type1TypeExtension::class)]),
                    'type2' => new IteratorArgument([new Reference(Type1Type2TypeExtension::class)]),
                ],
            ],
            [
                [
                    Type1TypeExtension::class => [
                        'class' => Type1TypeExtension::class,
                        'tag' => [],
                    ],
                    Type1Type2TypeExtension::class => [
                        'class' => Type1Type2TypeExtension::class,
                        'tag' => [],
                    ],
                ],
                [
                    'type1' => new IteratorArgument([
                        new Reference(Type1TypeExtension::class),
                        new Reference(Type1Type2TypeExtension::class),
                    ]),
                    'type2' => new IteratorArgument([new Reference(Type1Type2TypeExtension::class)]),
                ],
            ],
            [
                [
                    'my.type_extension1' => [
                        'class' => Type1TypeExtension::class,
                        'tag' => ['extended_type' => 'type1', 'priority' => 1],
                    ],
                    'my.type_extension2' => [
                        'class' => Type1TypeExtension::class,
                        'tag' => ['extended_type' => 'type1', 'priority' => 2],
                    ],
                    'my.type_extension3' => [
                        'class' => Type1TypeExtension::class,
                        'tag' => ['extended_type' => 'type1', 'priority' => -1],
                    ],
                    'my.type_extension4' => [
                        'class' => Type2TypeExtension::class,
                        'tag' => ['extended_type' => 'type2', 'priority' => 2],
                    ],
                    'my.type_extension5' => [
                        'class' => Type2TypeExtension::class,
                        'tag' => ['extended_type' => 'type2', 'priority' => 1],
                    ],
                    'my.type_extension6' => [
                        'class' => Type2TypeExtension::class,
                        'tag' => ['extended_type' => 'type2', 'priority' => 1],
                    ],
                ],
                [
                    'type1' => new IteratorArgument([
                        new Reference('my.type_extension2'),
                        new Reference('my.type_extension1'),
                        new Reference('my.type_extension3'),
                    ]),
                    'type2' => new IteratorArgument([
                        new Reference('my.type_extension4'),
                        new Reference('my.type_extension5'),
                        new Reference('my.type_extension6'),
                    ]),
                ],
            ],
            [
                [
                    'my.type_extension1' => [
                        'class' => '%type1_extension_class%',
                        'tag' => ['extended_type' => 'type1'],
                    ],
                    'my.type_extension2' => [
                        'class' => '%type1_extension_class%',
                        'tag' => [],
                    ],
                ],
                [
                    'type1' => new IteratorArgument([
                        new Reference('my.type_extension1'),
                        new Reference('my.type_extension2'),
                    ]),
                ],
                [
                    'type1_extension_class' => Type1TypeExtension::class,
                ],
            ],
        ];
    }

    /**
     * @group legacy
     * @dataProvider addLegacyTaggedTypeExtensionsDataProvider
     */
    public function testAddLegacyTaggedTypeExtensions(array $extensions, array $expectedRegisteredExtensions)
    {
        $container = $this->createContainerBuilder();

        $container->setDefinition('form.extension', $this->createExtensionDefinition());

        foreach ($extensions as $serviceId => $tag) {
            $container->register($serviceId, 'stdClass')->addTag('form.type_extension', $tag);
        }

        $container->compile();

        $extDefinition = $container->getDefinition('form.extension');
        $this->assertEquals($expectedRegisteredExtensions, $extDefinition->getArgument(1));
    }

    /**
     * @return array
     */
    public function addLegacyTaggedTypeExtensionsDataProvider()
    {
        return [
            [
                [
                    'my.type_extension1' => ['extended_type' => 'type1'],
                    'my.type_extension2' => ['extended_type' => 'type1'],
                    'my.type_extension3' => ['extended_type' => 'type2'],
                ],
                [
                    'type1' => new IteratorArgument([
                        new Reference('my.type_extension1'),
                        new Reference('my.type_extension2'),
                    ]),
                    'type2' => new IteratorArgument([new Reference('my.type_extension3')]),
                ],
            ],
            [
                [
                    'my.type_extension1' => ['extended_type' => 'type1', 'priority' => 1],
                    'my.type_extension2' => ['extended_type' => 'type1', 'priority' => 2],
                    'my.type_extension3' => ['extended_type' => 'type1', 'priority' => -1],
                    'my.type_extension4' => ['extended_type' => 'type2', 'priority' => 2],
                    'my.type_extension5' => ['extended_type' => 'type2', 'priority' => 1],
                    'my.type_extension6' => ['extended_type' => 'type2', 'priority' => 1],
                ],
                [
                    'type1' => new IteratorArgument([
                        new Reference('my.type_extension2'),
                        new Reference('my.type_extension1'),
                        new Reference('my.type_extension3'),
                    ]),
                    'type2' => new IteratorArgument([
                        new Reference('my.type_extension4'),
                        new Reference('my.type_extension5'),
                        new Reference('my.type_extension6'),
                    ]),
                ],
            ],
        ];
    }

    /**
     * @expectedException \InvalidArgumentException
     * @expectedExceptionMessage "form.type_extension" tagged services have to implement the static getExtendedTypes() method. Class "stdClass" for service "my.type_extension" does not implement it.
     */
    public function testAddTaggedFormTypeExtensionWithoutExtendedTypeAttributeNorImplementingGetExtendedTypes()
    {
        $container = $this->createContainerBuilder();

        $container->setDefinition('form.extension', $this->createExtensionDefinition());
        $container->register('my.type_extension', 'stdClass')
            ->setPublic(true)
            ->addTag('form.type_extension');

        $container->compile();
    }

    /**
     * @expectedException \InvalidArgumentException
     * @expectedExceptionMessage The getExtendedTypes() method for service "my.type_extension" does not return any extended types.
     */
    public function testAddTaggedFormTypeExtensionWithoutExtendingAnyType()
    {
        $container = $this->createContainerBuilder();

        $container->setDefinition('form.extension', $this->createExtensionDefinition());
        $container->register('my.type_extension', WithoutExtendedTypesTypeExtension::class)
            ->setPublic(true)
            ->addTag('form.type_extension');

        $container->compile();
    }

    public function testAddTaggedGuessers()
    {
        $container = $this->createContainerBuilder();

        $definition1 = new Definition('stdClass');
        $definition1->addTag('form.type_guesser');
        $definition2 = new Definition('stdClass');
        $definition2->addTag('form.type_guesser');

        $container->setDefinition('form.extension', $this->createExtensionDefinition());
        $container->setDefinition('my.guesser1', $definition1)->setPublic(true);
        $container->setDefinition('my.guesser2', $definition2)->setPublic(true);

        $container->compile();

        $extDefinition = $container->getDefinition('form.extension');

        $this->assertEquals(
            new IteratorArgument([
                new Reference('my.guesser1'),
                new Reference('my.guesser2'),
            ]),
            $extDefinition->getArgument(2)
        );
    }

    /**
     * @dataProvider privateTaggedServicesProvider
     */
    public function testPrivateTaggedServices($id, $class, $tagName, callable $assertion, array $tagAttributes = [])
    {
        $formPass = new FormPass();
        $container = new ContainerBuilder();

        $container->setDefinition('form.extension', $this->createExtensionDefinition());
        $container->register($id, $class)->setPublic(false)->addTag($tagName, $tagAttributes);
        $formPass->process($container);

        $assertion($container);
    }

    public function privateTaggedServicesProvider()
    {
        return [
            [
                'my.type',
                'stdClass',
                'form.type',
                function (ContainerBuilder $container) {
                    $formTypes = $container->getDefinition('form.extension')->getArgument(0);

                    $this->assertInstanceOf(Reference::class, $formTypes);

                    $locator = $container->getDefinition((string) $formTypes);
                    $expectedLocatorMap = [
                        'stdClass' => new ServiceClosureArgument(new Reference('my.type')),
                    ];

                    $this->assertInstanceOf(Definition::class, $locator);
                    $this->assertEquals($expectedLocatorMap, $locator->getArgument(0));
                },
            ],
            [
                'my.type_extension',
                Type1TypeExtension::class,
                'form.type_extension',
                function (ContainerBuilder $container) {
                    $this->assertEquals(
                        ['Symfony\Component\Form\Extension\Core\Type\FormType' => new IteratorArgument([new Reference('my.type_extension')])],
                        $container->getDefinition('form.extension')->getArgument(1)
                    );
                },
                ['extended_type' => 'Symfony\Component\Form\Extension\Core\Type\FormType'],
            ],
            ['my.guesser', 'stdClass', 'form.type_guesser', function (ContainerBuilder $container) {
                $this->assertEquals(new IteratorArgument([new Reference('my.guesser')]), $container->getDefinition('form.extension')->getArgument(2));
            }],
        ];
    }

    private function createExtensionDefinition()
    {
        $definition = new Definition('Symfony\Component\Form\Extension\DependencyInjection\DependencyInjectionExtension');
        $definition->setPublic(true);
        $definition->setArguments([
            [],
            [],
            new IteratorArgument([]),
        ]);

        return $definition;
    }

    private function createContainerBuilder()
    {
        $container = new ContainerBuilder();
        $container->addCompilerPass(new FormPass());

        return $container;
    }
<<<<<<< HEAD
}

class FormPassTest_Type1 extends AbstractType
{
}

class FormPassTest_Type2 extends AbstractType
{
}

class Type1TypeExtension extends AbstractTypeExtension
{
    public static function getExtendedTypes(): iterable
    {
        return ['type1'];
    }
}

class Type2TypeExtension extends AbstractTypeExtension
{
    public static function getExtendedTypes(): iterable
    {
        return ['type2'];
    }
}

class Type1Type2TypeExtension extends AbstractTypeExtension
{
    public static function getExtendedTypes(): iterable
    {
        yield 'type1';
        yield 'type2';
    }
}

class WithoutExtendedTypesTypeExtension extends AbstractTypeExtension
{
    public static function getExtendedTypes(): iterable
    {
        return [];
    }
=======
>>>>>>> b601a4a3
}<|MERGE_RESOLUTION|>--- conflicted
+++ resolved
@@ -18,11 +18,7 @@
 use Symfony\Component\DependencyInjection\Definition;
 use Symfony\Component\DependencyInjection\Reference;
 use Symfony\Component\DependencyInjection\ServiceLocator;
-<<<<<<< HEAD
-use Symfony\Component\Form\AbstractType;
 use Symfony\Component\Form\AbstractTypeExtension;
-=======
->>>>>>> b601a4a3
 use Symfony\Component\Form\Command\DebugCommand;
 use Symfony\Component\Form\DependencyInjection\FormPass;
 use Symfony\Component\Form\FormRegistry;
@@ -419,15 +415,6 @@
 
         return $container;
     }
-<<<<<<< HEAD
-}
-
-class FormPassTest_Type1 extends AbstractType
-{
-}
-
-class FormPassTest_Type2 extends AbstractType
-{
 }
 
 class Type1TypeExtension extends AbstractTypeExtension
@@ -461,6 +448,4 @@
     {
         return [];
     }
-=======
->>>>>>> b601a4a3
 }