--- conflicted
+++ resolved
@@ -16,21 +16,6 @@
 
 class CollectionTypeTest extends \Symfony\Component\Form\Test\TypeTestCase
 {
-<<<<<<< HEAD
-=======
-    /**
-     * @group legacy
-     */
-    public function testLegacyName()
-    {
-        $form = $this->factory->create('collection', array(
-            'entry_type' => 'text',
-        ));
-
-        $this->assertSame('collection', $form->getConfig()->getType()->getName());
-    }
-
->>>>>>> d36e2841
     public function testContainsNoChildByDefault()
     {
         $form = $this->factory->create('Symfony\Component\Form\Extension\Core\Type\CollectionType', null, array(
