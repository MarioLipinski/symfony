--- conflicted
+++ resolved
@@ -291,27 +291,6 @@
         $this->assertFalse($form->createView()->vars['prototype']->vars['label']);
     }
 
-<<<<<<< HEAD
-=======
-    /**
-     * @group legacy
-     */
-    public function testLegacyPrototypeData()
-    {
-        $form = $this->factory->create('Symfony\Component\Form\Extension\Core\Type\CollectionType', array(), array(
-            'allow_add' => true,
-            'prototype' => true,
-            'type' => 'Symfony\Component\Form\Extension\Core\Type\TextType',
-            'options' => array(
-                'data' => 'bar',
-                'label' => false,
-            ),
-        ));
-        $this->assertSame('bar', $form->createView()->vars['prototype']->vars['value']);
-        $this->assertFalse($form->createView()->vars['prototype']->vars['label']);
-    }
-
->>>>>>> 7fc30463
     public function testPrototypeDefaultRequired()
     {
         $form = $this->factory->create('Symfony\Component\Form\Extension\Core\Type\CollectionType', array(), array(
