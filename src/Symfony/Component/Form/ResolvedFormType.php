<?php

/*
 * This file is part of the Symfony package.
 *
 * (c) Fabien Potencier <fabien@symfony.com>
 *
 * For the full copyright and license information, please view the LICENSE
 * file that was distributed with this source code.
 */

namespace Symfony\Component\Form;

use Symfony\Component\Form\Exception\InvalidArgumentException;
use Symfony\Component\Form\Exception\UnexpectedTypeException;
use Symfony\Component\EventDispatcher\EventDispatcher;
use Symfony\Component\OptionsResolver\OptionsResolver;

/**
 * A wrapper for a form type and its extensions.
 *
 * @author Bernhard Schussek <bschussek@gmail.com>
 */
class ResolvedFormType implements ResolvedFormTypeInterface
{
    /**
     * @var FormTypeInterface
     */
    private $innerType;

    /**
     * @var FormTypeExtensionInterface[]
     */
    private $typeExtensions;

    /**
     * @var ResolvedFormTypeInterface|null
     */
    private $parent;

    /**
     * @var OptionsResolver
     */
    private $optionsResolver;

    public function __construct(FormTypeInterface $innerType, array $typeExtensions = array(), ResolvedFormTypeInterface $parent = null)
    {
        if (!preg_match('/^[a-z0-9_]*$/i', $innerType->getName())) {
            throw new InvalidArgumentException(sprintf(
                'The "%s" form type name ("%s") is not valid. Names must only contain letters, numbers, and "_".',
                get_class($innerType),
                $innerType->getName()
            ));
        }

        foreach ($typeExtensions as $extension) {
            if (!$extension instanceof FormTypeExtensionInterface) {
                throw new UnexpectedTypeException($extension, 'Symfony\Component\Form\FormTypeExtensionInterface');
            }
        }

        $this->innerType = $innerType;
        $this->typeExtensions = $typeExtensions;
        $this->parent = $parent;
    }

    /**
     * {@inheritdoc}
     */
    public function getName()
    {
        return $this->innerType->getName();
    }

    /**
     * {@inheritdoc}
     */
    public function getParent()
    {
        return $this->parent;
    }

    /**
     * {@inheritdoc}
     */
    public function getInnerType()
    {
        return $this->innerType;
    }

    /**
     * {@inheritdoc}
     */
    public function getTypeExtensions()
    {
        return $this->typeExtensions;
    }

    /**
     * {@inheritdoc}
     */
    public function createBuilder(FormFactoryInterface $factory, $name, array $options = array())
    {
        $options = $this->getOptionsResolver()->resolve($options);

        // Should be decoupled from the specific option at some point
        $dataClass = isset($options['data_class']) ? $options['data_class'] : null;

        $builder = $this->newBuilder($name, $dataClass, $factory, $options);
        $builder->setType($this);

        return $builder;
    }

    /**
     * {@inheritdoc}
     */
    public function createView(FormInterface $form, FormView $parent = null)
    {
        return $this->newView($parent);
    }

    /**
     * Configures a form builder for the type hierarchy.
     *
     * @param FormBuilderInterface $builder The builder to configure.
     * @param array                $options The options used for the configuration.
     */
    public function buildForm(FormBuilderInterface $builder, array $options)
    {
        if (null !== $this->parent) {
            $this->parent->buildForm($builder, $options);
        }

        $this->innerType->buildForm($builder, $options);

        foreach ($this->typeExtensions as $extension) {
            $extension->buildForm($builder, $options);
        }
    }

    /**
     * Configures a form view for the type hierarchy.
     *
     * This method is called before the children of the view are built.
     *
     * @param FormView      $view    The form view to configure.
     * @param FormInterface $form    The form corresponding to the view.
     * @param array         $options The options used for the configuration.
     */
    public function buildView(FormView $view, FormInterface $form, array $options)
    {
        if (null !== $this->parent) {
            $this->parent->buildView($view, $form, $options);
        }

        $this->innerType->buildView($view, $form, $options);

        foreach ($this->typeExtensions as $extension) {
            $extension->buildView($view, $form, $options);
        }
    }

    /**
     * Finishes a form view for the type hierarchy.
     *
     * This method is called after the children of the view have been built.
     *
     * @param FormView      $view    The form view to configure.
     * @param FormInterface $form    The form corresponding to the view.
     * @param array         $options The options used for the configuration.
     */
    public function finishView(FormView $view, FormInterface $form, array $options)
    {
        if (null !== $this->parent) {
            $this->parent->finishView($view, $form, $options);
        }

        $this->innerType->finishView($view, $form, $options);

        foreach ($this->typeExtensions as $extension) {
            /* @var FormTypeExtensionInterface $extension */
            $extension->finishView($view, $form, $options);
        }
    }

    /**
     * Returns the configured options resolver used for this type.
     *
     * @return \Symfony\Component\OptionsResolver\OptionsResolver The options resolver.
     */
    public function getOptionsResolver()
    {
        if (null === $this->optionsResolver) {
            if (null !== $this->parent) {
                $this->optionsResolver = clone $this->parent->getOptionsResolver();
            } else {
                $this->optionsResolver = new OptionsResolver();
            }

<<<<<<< HEAD
            $this->innerType->configureOptions($this->optionsResolver);

            foreach ($this->typeExtensions as $extension) {
                $extension->configureOptions($this->optionsResolver);
=======
            $this->innerType->setDefaultOptions($this->optionsResolver);

            $reflector = new \ReflectionMethod($this->innerType, 'setDefaultOptions');
            $isOldOverwritten = $reflector->getDeclaringClass()->getName() !== 'Symfony\Component\Form\AbstractType';

            $reflector = new \ReflectionMethod($this->innerType, 'configureOptions');
            $isNewOverwritten = $reflector->getDeclaringClass()->getName() !== 'Symfony\Component\Form\AbstractType';

            if ($isOldOverwritten && !$isNewOverwritten) {
                @trigger_error(get_class($this->innerType).': The FormTypeInterface::setDefaultOptions() method is deprecated since version 2.7 and will be removed in 3.0. Use configureOptions() instead. This method will be added to the FormTypeInterface with Symfony 3.0.', E_USER_DEPRECATED);
            }

            foreach ($this->typeExtensions as $extension) {
                $extension->setDefaultOptions($this->optionsResolver);

                $reflector = new \ReflectionMethod($extension, 'setDefaultOptions');
                $isOldOverwritten = $reflector->getDeclaringClass()->getName() !== 'Symfony\Component\Form\AbstractTypeExtension';

                $reflector = new \ReflectionMethod($extension, 'configureOptions');
                $isNewOverwritten = $reflector->getDeclaringClass()->getName() !== 'Symfony\Component\Form\AbstractTypeExtension';

                if ($isOldOverwritten && !$isNewOverwritten) {
                    @trigger_error(get_class($extension).': The FormTypeExtensionInterface::setDefaultOptions() method is deprecated since version 2.7 and will be removed in 3.0. Use configureOptions() instead. This method will be added to the FormTypeExtensionInterface with Symfony 3.0.', E_USER_DEPRECATED);
                }
>>>>>>> ae470cdf
            }
        }

        return $this->optionsResolver;
    }

    /**
     * Creates a new builder instance.
     *
     * Override this method if you want to customize the builder class.
     *
     * @param string               $name      The name of the builder.
     * @param string               $dataClass The data class.
     * @param FormFactoryInterface $factory   The current form factory.
     * @param array                $options   The builder options.
     *
     * @return FormBuilderInterface The new builder instance.
     */
    protected function newBuilder($name, $dataClass, FormFactoryInterface $factory, array $options)
    {
        if ($this->innerType instanceof ButtonTypeInterface) {
            return new ButtonBuilder($name, $options);
        }

        if ($this->innerType instanceof SubmitButtonTypeInterface) {
            return new SubmitButtonBuilder($name, $options);
        }

        return new FormBuilder($name, $dataClass, new EventDispatcher(), $factory, $options);
    }

    /**
     * Creates a new view instance.
     *
     * Override this method if you want to customize the view class.
     *
     * @param FormView|null $parent The parent view, if available.
     *
     * @return FormView A new view instance.
     */
    protected function newView(FormView $parent = null)
    {
        return new FormView($parent);
    }
}<|MERGE_RESOLUTION|>--- conflicted
+++ resolved
@@ -198,37 +198,10 @@
                 $this->optionsResolver = new OptionsResolver();
             }
 
-<<<<<<< HEAD
             $this->innerType->configureOptions($this->optionsResolver);
 
             foreach ($this->typeExtensions as $extension) {
                 $extension->configureOptions($this->optionsResolver);
-=======
-            $this->innerType->setDefaultOptions($this->optionsResolver);
-
-            $reflector = new \ReflectionMethod($this->innerType, 'setDefaultOptions');
-            $isOldOverwritten = $reflector->getDeclaringClass()->getName() !== 'Symfony\Component\Form\AbstractType';
-
-            $reflector = new \ReflectionMethod($this->innerType, 'configureOptions');
-            $isNewOverwritten = $reflector->getDeclaringClass()->getName() !== 'Symfony\Component\Form\AbstractType';
-
-            if ($isOldOverwritten && !$isNewOverwritten) {
-                @trigger_error(get_class($this->innerType).': The FormTypeInterface::setDefaultOptions() method is deprecated since version 2.7 and will be removed in 3.0. Use configureOptions() instead. This method will be added to the FormTypeInterface with Symfony 3.0.', E_USER_DEPRECATED);
-            }
-
-            foreach ($this->typeExtensions as $extension) {
-                $extension->setDefaultOptions($this->optionsResolver);
-
-                $reflector = new \ReflectionMethod($extension, 'setDefaultOptions');
-                $isOldOverwritten = $reflector->getDeclaringClass()->getName() !== 'Symfony\Component\Form\AbstractTypeExtension';
-
-                $reflector = new \ReflectionMethod($extension, 'configureOptions');
-                $isNewOverwritten = $reflector->getDeclaringClass()->getName() !== 'Symfony\Component\Form\AbstractTypeExtension';
-
-                if ($isOldOverwritten && !$isNewOverwritten) {
-                    @trigger_error(get_class($extension).': The FormTypeExtensionInterface::setDefaultOptions() method is deprecated since version 2.7 and will be removed in 3.0. Use configureOptions() instead. This method will be added to the FormTypeExtensionInterface with Symfony 3.0.', E_USER_DEPRECATED);
-                }
->>>>>>> ae470cdf
             }
         }
 
