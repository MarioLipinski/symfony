--- conflicted
+++ resolved
@@ -23,15 +23,10 @@
         "symfony/validator": ">=2.1"
     },
     "suggest": {
-<<<<<<< HEAD
         "symfony/http-foundation": ">=2.1"
-    }
-=======
-        "symfony/http-foundation": ">=2.0"
     },
     "autoload": {
         "psr-0": { "Symfony\\Component\\Form": "" }
     },
     "target-dir": "Symfony/Component/Form"
->>>>>>> d7a5351a
 }