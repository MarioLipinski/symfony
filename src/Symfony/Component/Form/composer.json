{
    "name": "symfony/form",
    "type": "library",
    "description": "Symfony Form Component",
    "keywords": [],
    "homepage": "https://symfony.com",
    "license": "MIT",
    "authors": [
        {
            "name": "Fabien Potencier",
            "email": "fabien@symfony.com"
        },
        {
            "name": "Symfony Community",
            "homepage": "https://symfony.com/contributors"
        }
    ],
    "require": {
<<<<<<< HEAD
        "php": "^5.5.9|>=7.0.8",
        "symfony/event-dispatcher": "~2.8|~3.0|~4.0",
        "symfony/intl": "^2.8.18|^3.2.5|~4.0",
        "symfony/options-resolver": "~3.4|~4.0",
=======
        "php": ">=5.3.9",
        "symfony/event-dispatcher": "~2.1|~3.0.0",
        "symfony/intl": "~2.7.25|^2.8.18|~3.2.5",
        "symfony/options-resolver": "~2.6",
        "symfony/polyfill-ctype": "~1.8",
>>>>>>> 087c667b
        "symfony/polyfill-mbstring": "~1.0",
        "symfony/property-access": "~2.8|~3.0|~4.0"
    },
    "require-dev": {
        "doctrine/collections": "~1.0",
        "symfony/validator": "^3.2.5|~4.0",
        "symfony/dependency-injection": "~3.3|~4.0",
        "symfony/config": "~2.7|~3.0|~4.0",
        "symfony/http-foundation": "~2.8|~3.0|~4.0",
        "symfony/http-kernel": "^3.3.5|~4.0",
        "symfony/security-csrf": "~2.8|~3.0|~4.0",
        "symfony/translation": "~2.8|~3.0|~4.0",
        "symfony/var-dumper": "~3.3.11|~3.4|~4.0",
        "symfony/console": "~3.4|~4.0"
    },
    "conflict": {
        "phpunit/phpunit": "<4.8.35|<5.4.3,>=5.0",
        "symfony/dependency-injection": "<3.3",
        "symfony/doctrine-bridge": "<2.7",
        "symfony/framework-bundle": "<3.4",
        "symfony/http-kernel": "<3.3.5",
        "symfony/twig-bridge": "<3.4.5|<4.0.5,>=4.0"
    },
    "suggest": {
        "symfony/validator": "For form validation.",
        "symfony/security-csrf": "For protecting forms against CSRF attacks.",
        "symfony/twig-bridge": "For templating with Twig.",
        "symfony/framework-bundle": "For templating with PHP."
    },
    "autoload": {
        "psr-4": { "Symfony\\Component\\Form\\": "" },
        "exclude-from-classmap": [
            "/Tests/"
        ]
    },
    "minimum-stability": "dev",
    "extra": {
        "branch-alias": {
            "dev-master": "3.4-dev"
        }
    }
}<|MERGE_RESOLUTION|>--- conflicted
+++ resolved
@@ -16,18 +16,11 @@
         }
     ],
     "require": {
-<<<<<<< HEAD
         "php": "^5.5.9|>=7.0.8",
         "symfony/event-dispatcher": "~2.8|~3.0|~4.0",
         "symfony/intl": "^2.8.18|^3.2.5|~4.0",
         "symfony/options-resolver": "~3.4|~4.0",
-=======
-        "php": ">=5.3.9",
-        "symfony/event-dispatcher": "~2.1|~3.0.0",
-        "symfony/intl": "~2.7.25|^2.8.18|~3.2.5",
-        "symfony/options-resolver": "~2.6",
         "symfony/polyfill-ctype": "~1.8",
->>>>>>> 087c667b
         "symfony/polyfill-mbstring": "~1.0",
         "symfony/property-access": "~2.8|~3.0|~4.0"
     },
