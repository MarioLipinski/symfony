--- conflicted
+++ resolved
@@ -42,20 +42,17 @@
     private $allowAdd;
 
     /**
-<<<<<<< HEAD
      * Whether children could be removed from the group
      * @var Boolean
      */
     private $allowDelete;
 
-    public function __construct(FormFactoryInterface $factory, $type, $allowAdd = false, $allowDelete = false)
-=======
+    /**
      * @var array
      */
     private $typeOptions;
 
     public function __construct(FormFactoryInterface $factory, $type, $allowAdd = false, $allowDelete = false, array $typeOptions = array())
->>>>>>> bea44833
     {
         $this->factory = $factory;
         $this->type = $type;
