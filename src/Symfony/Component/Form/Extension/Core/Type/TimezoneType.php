<?php

/*
 * This file is part of the Symfony package.
 *
 * (c) Fabien Potencier <fabien@symfony.com>
 *
 * For the full copyright and license information, please view the LICENSE
 * file that was distributed with this source code.
 */

namespace Symfony\Component\Form\Extension\Core\Type;

use Symfony\Component\Form\AbstractType;
use Symfony\Component\Form\ChoiceList\ArrayChoiceList;
use Symfony\Component\Form\ChoiceList\Loader\CallbackChoiceLoader;
use Symfony\Component\Form\ChoiceList\Loader\ChoiceLoaderInterface;
<<<<<<< HEAD
=======
use Symfony\Component\Form\Extension\Core\DataTransformer\DateTimeZoneToStringTransformer;
use Symfony\Component\Form\FormBuilderInterface;
use Symfony\Component\OptionsResolver\Options;
>>>>>>> c4159b12
use Symfony\Component\OptionsResolver\OptionsResolver;

class TimezoneType extends AbstractType implements ChoiceLoaderInterface
{
    /**
     * Timezone loaded choice list.
     *
     * The choices are generated from the ICU function \DateTimeZone::listIdentifiers().
     *
     * @var ArrayChoiceList
     *
     * @deprecated since version 3.4, to be removed in 4.0
     */
    private $choiceList;

    /**
     * {@inheritdoc}
     */
    public function buildForm(FormBuilderInterface $builder, array $options)
    {
        if ('datetimezone' === $options['input']) {
            $builder->addModelTransformer(new DateTimeZoneToStringTransformer($options['multiple']));
        }
    }

    /**
     * {@inheritdoc}
     */
    public function configureOptions(OptionsResolver $resolver)
    {
        $resolver->setDefaults(array(
<<<<<<< HEAD
            'choice_loader' => $this,
=======
            'choice_loader' => function (Options $options) {
                if ($options['choices']) {
                    @trigger_error(sprintf('Using the "choices" option in %s has been deprecated since version 3.3 and will be ignored in 4.0. Override the "choice_loader" option instead or set it to null.', __CLASS__), E_USER_DEPRECATED);

                    return null;
                }

                $regions = $options['regions'];

                return new CallbackChoiceLoader(function () use ($regions) {
                    return self::getTimezones($regions);
                });
            },
>>>>>>> c4159b12
            'choice_translation_domain' => false,
            'input' => 'string',
            'regions' => \DateTimeZone::ALL,
        ));

        $resolver->setAllowedValues('input', array('string', 'datetimezone'));

        $resolver->setAllowedTypes('regions', 'int');
    }

    /**
     * {@inheritdoc}
     */
    public function getParent()
    {
        return __NAMESPACE__.'\ChoiceType';
    }

    /**
     * {@inheritdoc}
     */
    public function getBlockPrefix()
    {
        return 'timezone';
    }

    /**
     * {@inheritdoc}
     *
     * @deprecated since version 3.4, to be removed in 4.0
     */
    public function loadChoiceList($value = null)
    {
        @trigger_error(sprintf('Method "%s" is deprecated since version 3.4 and will be removed in 4.0.', __METHOD__), E_USER_DEPRECATED);

        if (null !== $this->choiceList) {
            return $this->choiceList;
        }

        return $this->choiceList = new ArrayChoiceList(self::getTimezones(\DateTimeZone::ALL), $value);
    }

    /**
     * {@inheritdoc}
     *
     * @deprecated since version 3.4, to be removed in 4.0
     */
    public function loadChoicesForValues(array $values, $value = null)
    {
        @trigger_error(sprintf('Method "%s" is deprecated since version 3.4 and will be removed in 4.0.', __METHOD__), E_USER_DEPRECATED);

        // Optimize
        $values = array_filter($values);
        if (empty($values)) {
            return array();
        }

        // If no callable is set, values are the same as choices
        if (null === $value) {
            return $values;
        }

        return $this->loadChoiceList($value)->getChoicesForValues($values);
    }

    /**
     * {@inheritdoc}
     *
     * @deprecated since version 3.4, to be removed in 4.0
     */
    public function loadValuesForChoices(array $choices, $value = null)
    {
        @trigger_error(sprintf('Method "%s" is deprecated since version 3.4 and will be removed in 4.0.', __METHOD__), E_USER_DEPRECATED);

        // Optimize
        $choices = array_filter($choices);
        if (empty($choices)) {
            return array();
        }

        // If no callable is set, choices are the same as values
        if (null === $value) {
            return $choices;
        }

        return $this->loadChoiceList($value)->getValuesForChoices($choices);
    }

    /**
     * Returns a normalized array of timezone choices.
     *
     * @param int $regions
     *
     * @return array The timezone choices
     */
    private static function getTimezones($regions)
    {
        $timezones = array();

        foreach (\DateTimeZone::listIdentifiers($regions) as $timezone) {
            $parts = explode('/', $timezone);

            if (count($parts) > 2) {
                $region = $parts[0];
                $name = $parts[1].' - '.$parts[2];
            } elseif (count($parts) > 1) {
                $region = $parts[0];
                $name = $parts[1];
            } else {
                $region = 'Other';
                $name = $parts[0];
            }

            $timezones[$region][str_replace('_', ' ', $name)] = $timezone;
        }

        return 1 === count($timezones) ? reset($timezones) : $timezones;
    }
}<|MERGE_RESOLUTION|>--- conflicted
+++ resolved
@@ -15,12 +15,9 @@
 use Symfony\Component\Form\ChoiceList\ArrayChoiceList;
 use Symfony\Component\Form\ChoiceList\Loader\CallbackChoiceLoader;
 use Symfony\Component\Form\ChoiceList\Loader\ChoiceLoaderInterface;
-<<<<<<< HEAD
-=======
 use Symfony\Component\Form\Extension\Core\DataTransformer\DateTimeZoneToStringTransformer;
 use Symfony\Component\Form\FormBuilderInterface;
 use Symfony\Component\OptionsResolver\Options;
->>>>>>> c4159b12
 use Symfony\Component\OptionsResolver\OptionsResolver;
 
 class TimezoneType extends AbstractType implements ChoiceLoaderInterface
@@ -52,23 +49,13 @@
     public function configureOptions(OptionsResolver $resolver)
     {
         $resolver->setDefaults(array(
-<<<<<<< HEAD
-            'choice_loader' => $this,
-=======
             'choice_loader' => function (Options $options) {
-                if ($options['choices']) {
-                    @trigger_error(sprintf('Using the "choices" option in %s has been deprecated since version 3.3 and will be ignored in 4.0. Override the "choice_loader" option instead or set it to null.', __CLASS__), E_USER_DEPRECATED);
-
-                    return null;
-                }
-
                 $regions = $options['regions'];
 
                 return new CallbackChoiceLoader(function () use ($regions) {
                     return self::getTimezones($regions);
                 });
             },
->>>>>>> c4159b12
             'choice_translation_domain' => false,
             'input' => 'string',
             'regions' => \DateTimeZone::ALL,
