<?php

/*
 * This file is part of the Symfony package.
 *
 * (c) Fabien Potencier <fabien@symfony.com>
 *
 * For the full copyright and license information, please view the LICENSE
 * file that was distributed with this source code.
 */

namespace Symfony\Component\ClassLoader\Tests;

use PHPUnit\Framework\TestCase;
use Symfony\Component\ClassLoader\ClassLoader;

<<<<<<< HEAD
/**
 * @group legacy
 */
class ClassLoaderTest extends \PHPUnit_Framework_TestCase
=======
class ClassLoaderTest extends TestCase
>>>>>>> 66cad2e4
{
    public function testGetPrefixes()
    {
        $loader = new ClassLoader();
        $loader->addPrefix('Foo', __DIR__.DIRECTORY_SEPARATOR.'Fixtures');
        $loader->addPrefix('Bar', __DIR__.DIRECTORY_SEPARATOR.'Fixtures');
        $loader->addPrefix('Bas', __DIR__.DIRECTORY_SEPARATOR.'Fixtures');
        $prefixes = $loader->getPrefixes();
        $this->assertArrayHasKey('Foo', $prefixes);
        $this->assertArrayNotHasKey('Foo1', $prefixes);
        $this->assertArrayHasKey('Bar', $prefixes);
        $this->assertArrayHasKey('Bas', $prefixes);
    }

    public function testGetFallbackDirs()
    {
        $loader = new ClassLoader();
        $loader->addPrefix(null, __DIR__.DIRECTORY_SEPARATOR.'Fixtures');
        $loader->addPrefix(null, __DIR__.DIRECTORY_SEPARATOR.'Fixtures');
        $fallback_dirs = $loader->getFallbackDirs();
        $this->assertCount(2, $fallback_dirs);
    }

    /**
     * @dataProvider getLoadClassTests
     */
    public function testLoadClass($className, $testClassName, $message)
    {
        $loader = new ClassLoader();
        $loader->addPrefix('Namespaced2\\', __DIR__.DIRECTORY_SEPARATOR.'Fixtures');
        $loader->addPrefix('Pearlike2_', __DIR__.DIRECTORY_SEPARATOR.'Fixtures');
        $loader->loadClass($testClassName);
        $this->assertTrue(class_exists($className), $message);
    }

    public function getLoadClassTests()
    {
        return array(
            array('\\Namespaced2\\Foo', 'Namespaced2\\Foo',   '->loadClass() loads Namespaced2\Foo class'),
            array('\\Pearlike2_Foo',    'Pearlike2_Foo',      '->loadClass() loads Pearlike2_Foo class'),
        );
    }

    /**
     * @dataProvider getLoadNonexistentClassTests
     */
    public function testLoadNonexistentClass($className, $testClassName, $message)
    {
        $loader = new ClassLoader();
        $loader->addPrefix('Namespaced2\\', __DIR__.DIRECTORY_SEPARATOR.'Fixtures');
        $loader->addPrefix('Pearlike2_', __DIR__.DIRECTORY_SEPARATOR.'Fixtures');
        $loader->loadClass($testClassName);
        $this->assertFalse(class_exists($className), $message);
    }

    public function getLoadNonexistentClassTests()
    {
        return array(
            array('\\Pearlike3_Bar', '\\Pearlike3_Bar', '->loadClass() loads non existing Pearlike3_Bar class with a leading slash'),
        );
    }

    public function testAddPrefixSingle()
    {
        $loader = new ClassLoader();
        $loader->addPrefix('Foo', __DIR__.DIRECTORY_SEPARATOR.'Fixtures');
        $loader->addPrefix('Foo', __DIR__.DIRECTORY_SEPARATOR.'Fixtures');
        $prefixes = $loader->getPrefixes();
        $this->assertArrayHasKey('Foo', $prefixes);
        $this->assertCount(1, $prefixes['Foo']);
    }

    public function testAddPrefixesSingle()
    {
        $loader = new ClassLoader();
        $loader->addPrefixes(array('Foo' => array('foo', 'foo')));
        $loader->addPrefixes(array('Foo' => array('foo')));
        $prefixes = $loader->getPrefixes();
        $this->assertArrayHasKey('Foo', $prefixes);
        $this->assertCount(1, $prefixes['Foo'], print_r($prefixes, true));
    }

    public function testAddPrefixMulti()
    {
        $loader = new ClassLoader();
        $loader->addPrefix('Foo', 'foo');
        $loader->addPrefix('Foo', 'bar');
        $prefixes = $loader->getPrefixes();
        $this->assertArrayHasKey('Foo', $prefixes);
        $this->assertCount(2, $prefixes['Foo']);
        $this->assertContains('foo', $prefixes['Foo']);
        $this->assertContains('bar', $prefixes['Foo']);
    }

    public function testUseIncludePath()
    {
        $loader = new ClassLoader();
        $this->assertFalse($loader->getUseIncludePath());

        $this->assertNull($loader->findFile('Foo'));

        $includePath = get_include_path();

        $loader->setUseIncludePath(true);
        $this->assertTrue($loader->getUseIncludePath());

        set_include_path(__DIR__.'/Fixtures/includepath'.PATH_SEPARATOR.$includePath);

        $this->assertEquals(__DIR__.DIRECTORY_SEPARATOR.'Fixtures'.DIRECTORY_SEPARATOR.'includepath'.DIRECTORY_SEPARATOR.'Foo.php', $loader->findFile('Foo'));

        set_include_path($includePath);
    }

    /**
     * @dataProvider getLoadClassFromFallbackTests
     */
    public function testLoadClassFromFallback($className, $testClassName, $message)
    {
        $loader = new ClassLoader();
        $loader->addPrefix('Namespaced2\\', __DIR__.DIRECTORY_SEPARATOR.'Fixtures');
        $loader->addPrefix('Pearlike2_', __DIR__.DIRECTORY_SEPARATOR.'Fixtures');
        $loader->addPrefix('', array(__DIR__.DIRECTORY_SEPARATOR.'Fixtures/fallback'));
        $loader->loadClass($testClassName);
        $this->assertTrue(class_exists($className), $message);
    }

    public function getLoadClassFromFallbackTests()
    {
        return array(
            array('\\Namespaced2\\Baz',    'Namespaced2\\Baz',    '->loadClass() loads Namespaced2\Baz class'),
            array('\\Pearlike2_Baz',       'Pearlike2_Baz',       '->loadClass() loads Pearlike2_Baz class'),
            array('\\Namespaced2\\FooBar', 'Namespaced2\\FooBar', '->loadClass() loads Namespaced2\Baz class from fallback dir'),
            array('\\Pearlike2_FooBar',    'Pearlike2_FooBar',    '->loadClass() loads Pearlike2_Baz class from fallback dir'),
        );
    }

    /**
     * @dataProvider getLoadClassNamespaceCollisionTests
     */
    public function testLoadClassNamespaceCollision($namespaces, $className, $message)
    {
        $loader = new ClassLoader();
        $loader->addPrefixes($namespaces);

        $loader->loadClass($className);
        $this->assertTrue(class_exists($className), $message);
    }

    public function getLoadClassNamespaceCollisionTests()
    {
        return array(
            array(
                array(
                    'NamespaceCollision\\C' => __DIR__.DIRECTORY_SEPARATOR.'Fixtures/alpha',
                    'NamespaceCollision\\C\\B' => __DIR__.DIRECTORY_SEPARATOR.'Fixtures/beta',
                ),
                'NamespaceCollision\C\Foo',
                '->loadClass() loads NamespaceCollision\C\Foo from alpha.',
            ),
            array(
                array(
                    'NamespaceCollision\\C\\B' => __DIR__.DIRECTORY_SEPARATOR.'Fixtures/beta',
                    'NamespaceCollision\\C' => __DIR__.DIRECTORY_SEPARATOR.'Fixtures/alpha',
                ),
                'NamespaceCollision\C\Bar',
                '->loadClass() loads NamespaceCollision\C\Bar from alpha.',
            ),
            array(
                array(
                    'NamespaceCollision\\C' => __DIR__.DIRECTORY_SEPARATOR.'Fixtures/alpha',
                    'NamespaceCollision\\C\\B' => __DIR__.DIRECTORY_SEPARATOR.'Fixtures/beta',
                ),
                'NamespaceCollision\C\B\Foo',
                '->loadClass() loads NamespaceCollision\C\B\Foo from beta.',
            ),
            array(
                array(
                    'NamespaceCollision\\C\\B' => __DIR__.DIRECTORY_SEPARATOR.'Fixtures/beta',
                    'NamespaceCollision\\C' => __DIR__.DIRECTORY_SEPARATOR.'Fixtures/alpha',
                ),
                'NamespaceCollision\C\B\Bar',
                '->loadClass() loads NamespaceCollision\C\B\Bar from beta.',
            ),
            array(
                array(
                    'PrefixCollision_C_' => __DIR__.DIRECTORY_SEPARATOR.'Fixtures/alpha',
                    'PrefixCollision_C_B_' => __DIR__.DIRECTORY_SEPARATOR.'Fixtures/beta',
                ),
                'PrefixCollision_C_Foo',
                '->loadClass() loads PrefixCollision_C_Foo from alpha.',
            ),
            array(
                array(
                    'PrefixCollision_C_B_' => __DIR__.DIRECTORY_SEPARATOR.'Fixtures/beta',
                    'PrefixCollision_C_' => __DIR__.DIRECTORY_SEPARATOR.'Fixtures/alpha',
                ),
                'PrefixCollision_C_Bar',
                '->loadClass() loads PrefixCollision_C_Bar from alpha.',
            ),
            array(
                array(
                    'PrefixCollision_C_' => __DIR__.DIRECTORY_SEPARATOR.'Fixtures/alpha',
                    'PrefixCollision_C_B_' => __DIR__.DIRECTORY_SEPARATOR.'Fixtures/beta',
                ),
                'PrefixCollision_C_B_Foo',
                '->loadClass() loads PrefixCollision_C_B_Foo from beta.',
            ),
            array(
                array(
                    'PrefixCollision_C_B_' => __DIR__.DIRECTORY_SEPARATOR.'Fixtures/beta',
                    'PrefixCollision_C_' => __DIR__.DIRECTORY_SEPARATOR.'Fixtures/alpha',
                ),
                'PrefixCollision_C_B_Bar',
                '->loadClass() loads PrefixCollision_C_B_Bar from beta.',
            ),
        );
    }
}<|MERGE_RESOLUTION|>--- conflicted
+++ resolved
@@ -14,14 +14,10 @@
 use PHPUnit\Framework\TestCase;
 use Symfony\Component\ClassLoader\ClassLoader;
 
-<<<<<<< HEAD
 /**
  * @group legacy
  */
-class ClassLoaderTest extends \PHPUnit_Framework_TestCase
-=======
 class ClassLoaderTest extends TestCase
->>>>>>> 66cad2e4
 {
     public function testGetPrefixes()
     {
