--- conflicted
+++ resolved
@@ -187,17 +187,10 @@
     {
         if ($isObject = is_object($data)) {
             $class = get_class($data);
-            if (isset($this->normalizerCache[$class][$format])) {
-                return $this->normalizerCache[$class][$format];
-            }
         }
 
         foreach ($this->normalizers as $normalizer) {
             if ($normalizer instanceof NormalizerInterface && $normalizer->supportsNormalization($data, $format)) {
-                if ($isObject) {
-                    $this->normalizerCache[$class][$format] = $normalizer;
-                }
-
                 return $normalizer;
             }
         }
@@ -214,14 +207,8 @@
      */
     private function getDenormalizer($data, $class, $format)
     {
-        if (isset($this->denormalizerCache[$class][$format])) {
-            return $this->denormalizerCache[$class][$format];
-        }
-
         foreach ($this->normalizers as $normalizer) {
             if ($normalizer instanceof DenormalizerInterface && $normalizer->supportsDenormalization($data, $class, $format)) {
-                $this->denormalizerCache[$class][$format] = $normalizer;
-
                 return $normalizer;
             }
         }
@@ -264,20 +251,8 @@
         if ($normalizer = $this->getNormalizer($object, $format)) {
             return $normalizer->normalize($object, $format, $context);
         }
-<<<<<<< HEAD
+
         throw new UnexpectedValueException(sprintf('Could not normalize object of type %s, no supporting normalizer found.', get_class($object)));
-=======
-
-        foreach ($this->normalizers as $normalizer) {
-            if ($normalizer instanceof NormalizerInterface
-                && $normalizer->supportsNormalization($object, $format)) {
-
-                return $normalizer->normalize($object, $format, $context);
-            }
-        }
-
-        throw new UnexpectedValueException(sprintf('Could not normalize object of type %s, no supporting normalizer found.', $class));
->>>>>>> 406e260c
     }
 
     /**
@@ -302,8 +277,6 @@
         if ($normalizer = $this->getDenormalizer($data, $class, $format)) {
             return $normalizer->denormalize($data, $class, $format, $context);
         }
-<<<<<<< HEAD
-=======
 
         foreach ($this->normalizers as $normalizer) {
             if ($normalizer instanceof DenormalizerInterface
@@ -313,7 +286,6 @@
             }
         }
 
->>>>>>> 406e260c
         throw new UnexpectedValueException(sprintf('Could not denormalize object of type %s, no supporting normalizer found.', $class));
     }
 
