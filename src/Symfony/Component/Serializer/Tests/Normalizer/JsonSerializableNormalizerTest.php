<?php

/*
 * This file is part of the Symfony package.
 *
 * (c) Fabien Potencier <fabien@symfony.com>
 *
 * For the full copyright and license information, please view the LICENSE
 * file that was distributed with this source code.
 */

namespace Symfony\Component\Serializer\Tests\Normalizer;

use PHPUnit\Framework\TestCase;
use Symfony\Bridge\PhpUnit\ForwardCompatTestTrait;
use Symfony\Component\Serializer\Normalizer\JsonSerializableNormalizer;
use Symfony\Component\Serializer\Normalizer\NormalizerInterface;
use Symfony\Component\Serializer\SerializerInterface;
use Symfony\Component\Serializer\Tests\Fixtures\JsonSerializableDummy;

/**
 * @author Fred Cox <mcfedr@gmail.com>
 */
class JsonSerializableNormalizerTest extends TestCase
{
    use ForwardCompatTestTrait;

    /**
     * @var JsonSerializableNormalizer
     */
    private $normalizer;

    /**
     * @var \PHPUnit_Framework_MockObject_MockObject|SerializerInterface
     */
    private $serializer;

    private function doSetUp()
    {
        $this->createNormalizer();
    }

    private function createNormalizer(array $defaultContext = [])
    {
        $this->serializer = $this->getMockBuilder(JsonSerializerNormalizer::class)->getMock();
        $this->normalizer = new JsonSerializableNormalizer(null, null, $defaultContext);
        $this->normalizer->setSerializer($this->serializer);
    }

    public function testSupportNormalization()
    {
        $this->assertTrue($this->normalizer->supportsNormalization(new JsonSerializableDummy()));
        $this->assertFalse($this->normalizer->supportsNormalization(new \stdClass()));
    }

    public function testNormalize()
    {
        $this->serializer
            ->expects($this->once())
            ->method('normalize')
            ->willReturnCallback(function ($data) {
                $this->assertArraySubset(['foo' => 'a', 'bar' => 'b', 'baz' => 'c'], $data);

                return 'string_object';
            })
        ;

        $this->assertEquals('string_object', $this->normalizer->normalize(new JsonSerializableDummy()));
    }

    public function testCircularNormalize()
    {
<<<<<<< HEAD
        $this->createNormalizer([JsonSerializableNormalizer::CIRCULAR_REFERENCE_LIMIT => 1]);
=======
        $this->doTestCircularNormalize();
    }

    public function testLegacyCircularNormalize()
    {
        $this->doTestCircularNormalize(true);
    }

    private function doTestCircularNormalize(bool $legacy = false)
    {
        $this->expectException('Symfony\Component\Serializer\Exception\CircularReferenceException');
        $legacy ? $this->normalizer->setCircularReferenceLimit(1) : $this->createNormalizer([JsonSerializableNormalizer::CIRCULAR_REFERENCE_LIMIT => 1]);
>>>>>>> daa4e402

        $this->serializer
            ->expects($this->once())
            ->method('normalize')
            ->willReturnCallback(function ($data, $format, $context) {
                $this->normalizer->normalize($data['qux'], $format, $context);

                return 'string_object';
            })
        ;

        $this->assertEquals('string_object', $this->normalizer->normalize(new JsonSerializableDummy()));
    }

    public function testInvalidDataThrowException()
    {
        $this->expectException('Symfony\Component\Serializer\Exception\InvalidArgumentException');
        $this->expectExceptionMessage('The object must implement "JsonSerializable".');
        $this->normalizer->normalize(new \stdClass());
    }
}

abstract class JsonSerializerNormalizer implements SerializerInterface, NormalizerInterface
{
}<|MERGE_RESOLUTION|>--- conflicted
+++ resolved
@@ -70,22 +70,8 @@
 
     public function testCircularNormalize()
     {
-<<<<<<< HEAD
+        $this->expectException('Symfony\Component\Serializer\Exception\CircularReferenceException');
         $this->createNormalizer([JsonSerializableNormalizer::CIRCULAR_REFERENCE_LIMIT => 1]);
-=======
-        $this->doTestCircularNormalize();
-    }
-
-    public function testLegacyCircularNormalize()
-    {
-        $this->doTestCircularNormalize(true);
-    }
-
-    private function doTestCircularNormalize(bool $legacy = false)
-    {
-        $this->expectException('Symfony\Component\Serializer\Exception\CircularReferenceException');
-        $legacy ? $this->normalizer->setCircularReferenceLimit(1) : $this->createNormalizer([JsonSerializableNormalizer::CIRCULAR_REFERENCE_LIMIT => 1]);
->>>>>>> daa4e402
 
         $this->serializer
             ->expects($this->once())
