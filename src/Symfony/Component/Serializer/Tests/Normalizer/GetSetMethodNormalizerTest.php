--- conflicted
+++ resolved
@@ -364,29 +364,6 @@
         return $normalizer;
     }
 
-<<<<<<< HEAD
-    /**
-     * @expectedException \Symfony\Component\Serializer\Exception\LogicException
-     * @expectedExceptionMessage Cannot normalize attribute "object" because the injected serializer is not a normalizer
-     */
-=======
-    public function testLegacyIgnoredAttributes()
-    {
-        $ignoredAttributes = ['foo', 'bar', 'baz', 'camelCase', 'object'];
-        $this->normalizer->setIgnoredAttributes($ignoredAttributes);
-
-        $obj = new GetSetDummy();
-        $obj->setFoo('foo');
-        $obj->setBar('bar');
-        $obj->setBaz(true);
-
-        $this->assertEquals(
-            ['fooBar' => 'foobar'],
-            $this->normalizer->normalize($obj, 'any')
-        );
-    }
-
->>>>>>> daa4e402
     public function testUnableToNormalizeObjectAttribute()
     {
         $this->expectException('Symfony\Component\Serializer\Exception\LogicException');
