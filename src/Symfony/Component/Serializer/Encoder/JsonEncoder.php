<?php

/*
 * This file is part of the Symfony package.
 *
 * (c) Fabien Potencier <fabien@symfony.com>
 *
 * For the full copyright and license information, please view the LICENSE
 * file that was distributed with this source code.
 */

namespace Symfony\Component\Serializer\Encoder;

/**
 * Encodes JSON data.
 *
 * @author Jordi Boggiano <j.boggiano@seld.be>
 */
class JsonEncoder implements EncoderInterface, DecoderInterface
{
    const FORMAT = 'json';

    /**
     * @var JsonEncode
     */
    protected $encodingImpl;

    /**
     * @var JsonDecode
     */
    protected $decodingImpl;

    public function __construct(JsonEncode $encodingImpl = null, JsonDecode $decodingImpl = null)
    {
        $this->encodingImpl = $encodingImpl ?: new JsonEncode();
        $this->decodingImpl = $decodingImpl ?: new JsonDecode(true);
    }

    /**
     * {@inheritdoc}
     */
    public function encode($data, $format, array $context = array())
    {
        return $this->encodingImpl->encode($data, self::FORMAT, $context);
    }

    /**
     * {@inheritdoc}
     */
    public function decode($data, $format, array $context = array())
    {
        return $this->decodingImpl->decode($data, self::FORMAT, $context);
    }

    /**
     * {@inheritdoc}
     */
    public function supportsEncoding($format)
    {
        return self::FORMAT === $format;
    }

    /**
     * {@inheritdoc}
     */
    public function supportsDecoding($format)
    {
        return self::FORMAT === $format;
    }

    /**
     * Resolves json_last_error message.
     *
     * @return string
     *
     * @deprecated since 2.8, to be removed in 3.0. Use json_last_error_msg() instead.
     */
    public static function getLastErrorMessage()
    {
<<<<<<< HEAD
=======
        @trigger_error('The '.__METHOD__.' method is deprecated since version 2.8 and will be removed in 3.0. Use json_last_error_msg() instead.', E_USER_DEPRECATED);

>>>>>>> de71e264
        return json_last_error_msg();
    }
}<|MERGE_RESOLUTION|>--- conflicted
+++ resolved
@@ -77,11 +77,8 @@
      */
     public static function getLastErrorMessage()
     {
-<<<<<<< HEAD
-=======
         @trigger_error('The '.__METHOD__.' method is deprecated since version 2.8 and will be removed in 3.0. Use json_last_error_msg() instead.', E_USER_DEPRECATED);
 
->>>>>>> de71e264
         return json_last_error_msg();
     }
 }