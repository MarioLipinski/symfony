--- conflicted
+++ resolved
@@ -28,15 +28,11 @@
      * recursively all child objects of the implementor.
      *
      * @param DenormalizerInterface $denormalizer The denormalizer is given so that you
-     *                                            can use it to denormalize objects contained within this object.
+     *                                            can use it to denormalize objects contained within this object
      * @param array|scalar          $data         The data from which to re-create the object.
      * @param string|null           $format       The format is optionally given to be able to denormalize differently
-     *                                            based on different input formats.
-<<<<<<< HEAD
-     * @param array                 $context      options for denormalizing.
-=======
+     *                                            based on different input formats
      * @param array                 $context      options for denormalizing
->>>>>>> ab1e9f3f
      */
     public function denormalize(DenormalizerInterface $denormalizer, $data, $format = null, array $context = array());
 }