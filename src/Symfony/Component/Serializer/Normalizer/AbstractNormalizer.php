<?php

/*
 * This file is part of the Symfony package.
 *
 * (c) Fabien Potencier <fabien@symfony.com>
 *
 * For the full copyright and license information, please view the LICENSE
 * file that was distributed with this source code.
 */

namespace Symfony\Component\Serializer\Normalizer;

use Symfony\Component\Serializer\Exception\CircularReferenceException;
use Symfony\Component\Serializer\Exception\InvalidArgumentException;
use Symfony\Component\Serializer\Exception\LogicException;
use Symfony\Component\Serializer\Exception\MissingConstructorArgumentsException;
use Symfony\Component\Serializer\Exception\RuntimeException;
use Symfony\Component\Serializer\Mapping\AttributeMetadataInterface;
use Symfony\Component\Serializer\Mapping\Factory\ClassMetadataFactoryInterface;
use Symfony\Component\Serializer\NameConverter\NameConverterInterface;
use Symfony\Component\Serializer\SerializerAwareInterface;
use Symfony\Component\Serializer\SerializerAwareTrait;

/**
 * Normalizer implementation.
 *
 * @author Kévin Dunglas <dunglas@gmail.com>
 */
abstract class AbstractNormalizer implements NormalizerInterface, DenormalizerInterface, SerializerAwareInterface, CacheableSupportsMethodInterface
{
    use ObjectToPopulateTrait;
    use SerializerAwareTrait;

    /* constants to configure the context */

    /**
     * How many loops of circular reference to allow while normalizing.
     *
     * The default value of 1 means that when we encounter the same object a
     * second time, we consider that a circular reference.
     *
     * You can raise this value for special cases, e.g. in combination with the
     * max depth setting of the object normalizer.
     */
    public const CIRCULAR_REFERENCE_LIMIT = 'circular_reference_limit';

    /**
     * Instead of creating a new instance of an object, update the specified object.
     *
     * If you have a nested structure, child objects will be overwritten with
     * new instances unless you set DEEP_OBJECT_TO_POPULATE to true.
     */
    public const OBJECT_TO_POPULATE = 'object_to_populate';

    /**
     * Only (de)normalize attributes that are in the specified groups.
     */
    public const GROUPS = 'groups';

    /**
     * Limit (de)normalize to the specified names.
     *
     * For nested structures, this list needs to reflect the object tree.
     */
    public const ATTRIBUTES = 'attributes';

    /**
     * If ATTRIBUTES are specified, and the source has fields that are not part of that list,
     * either ignore those attributes (true) or throw an ExtraAttributesException (false).
     */
    public const ALLOW_EXTRA_ATTRIBUTES = 'allow_extra_attributes';

    /**
     * Hashmap of default values for constructor arguments.
     *
     * The names need to match the parameter names in the constructor arguments.
     */
    public const DEFAULT_CONSTRUCTOR_ARGUMENTS = 'default_constructor_arguments';

    /**
     * Hashmap of field name => callable to normalize this field.
     *
     * The callable is called if the field is encountered with the arguments:
     *
     * - mixed  $attributeValue value of this field
     * - object $object         the whole object being normalized
     * - string $attributeName  name of the attribute being normalized
     * - string $format         the requested format
     * - array  $context        the serialization context
     */
    public const CALLBACKS = 'callbacks';

    /**
     * Handler to call when a circular reference has been detected.
     *
     * If you specify no handler, a CircularReferenceException is thrown.
     *
     * The method will be called with ($object, $format, $context) and its
     * return value is returned as the result of the normalize call.
     */
    public const CIRCULAR_REFERENCE_HANDLER = 'circular_reference_handler';

    /**
     * Skip the specified attributes when normalizing an object tree.
     *
     * This list is applied to each element of nested structures.
     *
     * Note: The behaviour for nested structures is different from ATTRIBUTES
     * for historical reason. Aligning the behaviour would be a BC break.
     */
    public const IGNORED_ATTRIBUTES = 'ignored_attributes';

    /**
     * @internal
     */
    protected const CIRCULAR_REFERENCE_LIMIT_COUNTERS = 'circular_reference_limit_counters';

    protected $defaultContext = [
        self::ALLOW_EXTRA_ATTRIBUTES => true,
        self::CIRCULAR_REFERENCE_LIMIT => 1,
        self::IGNORED_ATTRIBUTES => [],
    ];

    /**
     * @deprecated since Symfony 4.2
     */
    protected $circularReferenceLimit = 1;

    /**
     * @deprecated since Symfony 4.2
     *
     * @var callable|null
     */
    protected $circularReferenceHandler;

    /**
     * @var ClassMetadataFactoryInterface|null
     */
    protected $classMetadataFactory;

    /**
     * @var NameConverterInterface|null
     */
    protected $nameConverter;

    /**
     * @deprecated since Symfony 4.2
     */
    protected $callbacks = [];

    /**
     * @deprecated since Symfony 4.2
     */
    protected $ignoredAttributes = [];

    /**
     * @deprecated since Symfony 4.2
     */
    protected $camelizedAttributes = [];

    /**
     * Sets the {@link ClassMetadataFactoryInterface} to use.
     */
    public function __construct(ClassMetadataFactoryInterface $classMetadataFactory = null, NameConverterInterface $nameConverter = null, array $defaultContext = [])
    {
        $this->classMetadataFactory = $classMetadataFactory;
        $this->nameConverter = $nameConverter;
        $this->defaultContext = array_merge($this->defaultContext, $defaultContext);

        if (isset($this->defaultContext[self::CALLBACKS])) {
            if (!\is_array($this->defaultContext[self::CALLBACKS])) {
                throw new InvalidArgumentException(sprintf('The "%s" default context option must be an array of callables.', self::CALLBACKS));
            }

            foreach ($this->defaultContext[self::CALLBACKS] as $attribute => $callback) {
                if (!\is_callable($callback)) {
                    throw new InvalidArgumentException(sprintf('Invalid callback found for attribute "%s" in the "%s" default context option.', $attribute, self::CALLBACKS));
                }
            }
        }

        if (isset($this->defaultContext[self::CIRCULAR_REFERENCE_HANDLER]) && !\is_callable($this->defaultContext[self::CIRCULAR_REFERENCE_HANDLER])) {
            throw new InvalidArgumentException(sprintf('Invalid callback found in the "%s" default context option.', self::CIRCULAR_REFERENCE_HANDLER));
        }
    }

    /**
     * Sets circular reference limit.
     *
     * @deprecated since Symfony 4.2
     *
     * @param int $circularReferenceLimit Limit of iterations for the same object
     *
     * @return self
     */
    public function setCircularReferenceLimit($circularReferenceLimit)
    {
        @trigger_error(sprintf('The "%s()" method is deprecated since Symfony 4.2, use the "circular_reference_limit" key of the context instead.', __METHOD__), E_USER_DEPRECATED);

        $this->defaultContext[self::CIRCULAR_REFERENCE_LIMIT] = $this->circularReferenceLimit = $circularReferenceLimit;

        return $this;
    }

    /**
     * Sets circular reference handler.
     *
     * @deprecated since Symfony 4.2
     *
     * @return self
     */
    public function setCircularReferenceHandler(callable $circularReferenceHandler)
    {
        @trigger_error(sprintf('The "%s()" method is deprecated since Symfony 4.2, use the "circular_reference_handler" key of the context instead.', __METHOD__), E_USER_DEPRECATED);

        $this->defaultContext[self::CIRCULAR_REFERENCE_HANDLER] = $this->circularReferenceHandler = $circularReferenceHandler;

        return $this;
    }

    /**
     * Sets normalization callbacks.
     *
     * @deprecated since Symfony 4.2
     *
     * @param callable[] $callbacks Help normalize the result
     *
     * @return self
     *
     * @throws InvalidArgumentException if a non-callable callback is set
     */
    public function setCallbacks(array $callbacks)
    {
        @trigger_error(sprintf('The "%s()" method is deprecated since Symfony 4.2, use the "callbacks" key of the context instead.', __METHOD__), E_USER_DEPRECATED);

        foreach ($callbacks as $attribute => $callback) {
            if (!\is_callable($callback)) {
                throw new InvalidArgumentException(sprintf('The given callback for attribute "%s" is not callable.', $attribute));
            }
        }
        $this->defaultContext[self::CALLBACKS] = $this->callbacks = $callbacks;

        return $this;
    }

    /**
     * Sets ignored attributes for normalization and denormalization.
     *
     * @deprecated since Symfony 4.2
     *
     * @return self
     */
    public function setIgnoredAttributes(array $ignoredAttributes)
    {
        @trigger_error(sprintf('The "%s()" method is deprecated since Symfony 4.2, use the "ignored_attributes" key of the context instead.', __METHOD__), E_USER_DEPRECATED);

        $this->defaultContext[self::IGNORED_ATTRIBUTES] = $this->ignoredAttributes = $ignoredAttributes;

        return $this;
    }

    /**
     * {@inheritdoc}
     */
    public function hasCacheableSupportsMethod(): bool
    {
        return false;
    }

    /**
     * Detects if the configured circular reference limit is reached.
     *
     * @param object $object
     * @param array  $context
     *
     * @return bool
     *
     * @throws CircularReferenceException
     */
    protected function isCircularReference($object, &$context)
    {
        $objectHash = spl_object_hash($object);

        $circularReferenceLimit = $context[self::CIRCULAR_REFERENCE_LIMIT] ?? $this->defaultContext[self::CIRCULAR_REFERENCE_LIMIT] ?? $this->circularReferenceLimit;
        if (isset($context[self::CIRCULAR_REFERENCE_LIMIT_COUNTERS][$objectHash])) {
            if ($context[self::CIRCULAR_REFERENCE_LIMIT_COUNTERS][$objectHash] >= $circularReferenceLimit) {
                unset($context[self::CIRCULAR_REFERENCE_LIMIT_COUNTERS][$objectHash]);

                return true;
            }

            ++$context[self::CIRCULAR_REFERENCE_LIMIT_COUNTERS][$objectHash];
        } else {
            $context[self::CIRCULAR_REFERENCE_LIMIT_COUNTERS][$objectHash] = 1;
        }

        return false;
    }

    /**
     * Handles a circular reference.
     *
     * If a circular reference handler is set, it will be called. Otherwise, a
     * {@class CircularReferenceException} will be thrown.
     *
     * @final since Symfony 4.2
     *
     * @param object      $object
     * @param string|null $format
     * @param array       $context
     *
     * @return mixed
     *
     * @throws CircularReferenceException
     */
    protected function handleCircularReference($object/*, string $format = null, array $context = []*/)
    {
        if (\func_num_args() < 2 && __CLASS__ !== static::class && __CLASS__ !== (new \ReflectionMethod($this, __FUNCTION__))->getDeclaringClass()->getName() && !$this instanceof \PHPUnit\Framework\MockObject\MockObject && !$this instanceof \Prophecy\Prophecy\ProphecySubjectInterface) {
            @trigger_error(sprintf('The "%s()" method will have two new "string $format = null" and "array $context = []" arguments in version 5.0, not defining it is deprecated since Symfony 4.2.', __METHOD__), E_USER_DEPRECATED);
        }
        $format = \func_num_args() > 1 ? func_get_arg(1) : null;
        $context = \func_num_args() > 2 ? func_get_arg(2) : [];

        $circularReferenceHandler = $context[self::CIRCULAR_REFERENCE_HANDLER] ?? $this->defaultContext[self::CIRCULAR_REFERENCE_HANDLER] ?? $this->circularReferenceHandler;
        if ($circularReferenceHandler) {
            return $circularReferenceHandler($object, $format, $context);
        }

        throw new CircularReferenceException(sprintf('A circular reference has been detected when serializing the object of class "%s" (configured limit: %d).', \get_class($object), $this->circularReferenceLimit));
    }

    /**
     * Gets attributes to normalize using groups.
     *
     * @param string|object $classOrObject
     * @param bool          $attributesAsString If false, return an array of {@link AttributeMetadataInterface}
     *
     * @throws LogicException if the 'allow_extra_attributes' context variable is false and no class metadata factory is provided
     *
     * @return string[]|AttributeMetadataInterface[]|bool
     */
    protected function getAllowedAttributes($classOrObject, array $context, $attributesAsString = false)
    {
        $allowExtraAttributes = $context[self::ALLOW_EXTRA_ATTRIBUTES] ?? $this->defaultContext[self::ALLOW_EXTRA_ATTRIBUTES];
        if (!$this->classMetadataFactory) {
            if (!$allowExtraAttributes) {
                throw new LogicException(sprintf('A class metadata factory must be provided in the constructor when setting "%s" to false.', self::ALLOW_EXTRA_ATTRIBUTES));
            }

            return false;
        }

        $tmpGroups = $context[self::GROUPS] ?? $this->defaultContext[self::GROUPS] ?? null;
        $groups = (\is_array($tmpGroups) || is_scalar($tmpGroups)) ? (array) $tmpGroups : false;
        if (false === $groups && $allowExtraAttributes) {
            return false;
        }

        $allowedAttributes = [];
        foreach ($this->classMetadataFactory->getMetadataFor($classOrObject)->getAttributesMetadata() as $attributeMetadata) {
            $name = $attributeMetadata->getName();

            if (
                (false === $groups || array_intersect($attributeMetadata->getGroups(), $groups)) &&
                $this->isAllowedAttribute($classOrObject, $name, null, $context)
            ) {
                $allowedAttributes[] = $attributesAsString ? $name : $attributeMetadata;
            }
        }

        return $allowedAttributes;
    }

    /**
     * Is this attribute allowed?
     *
     * @param object|string $classOrObject
     * @param string        $attribute
     * @param string|null   $format
     *
     * @return bool
     */
    protected function isAllowedAttribute($classOrObject, $attribute, $format = null, array $context = [])
    {
        $ignoredAttributes = $context[self::IGNORED_ATTRIBUTES] ?? $this->defaultContext[self::IGNORED_ATTRIBUTES] ?? $this->ignoredAttributes;
        if (\in_array($attribute, $ignoredAttributes)) {
            return false;
        }

        $attributes = $context[self::ATTRIBUTES] ?? $this->defaultContext[self::ATTRIBUTES] ?? null;
        if (isset($attributes[$attribute])) {
            // Nested attributes
            return true;
        }

        if (\is_array($attributes)) {
            return \in_array($attribute, $attributes, true);
        }

        return true;
    }

    /**
     * Normalizes the given data to an array. It's particularly useful during
     * the denormalization process.
     *
     * @param object|array $data
     *
     * @return array
     */
    protected function prepareForDenormalization($data)
    {
        return (array) $data;
    }

    /**
     * Returns the method to use to construct an object. This method must be either
     * the object constructor or static.
     *
     * @param string     $class
     * @param array|bool $allowedAttributes
     *
     * @return \ReflectionMethod|null
     */
    protected function getConstructor(array &$data, $class, array &$context, \ReflectionClass $reflectionClass, $allowedAttributes)
    {
        return $reflectionClass->getConstructor();
    }

    /**
     * Instantiates an object using constructor parameters when needed.
     *
     * This method also allows to denormalize data into an existing object if
     * it is present in the context with the object_to_populate. This object
     * is removed from the context before being returned to avoid side effects
     * when recursively normalizing an object graph.
     *
     * @param string     $class
     * @param array|bool $allowedAttributes
     *
     * @return object
     *
     * @throws RuntimeException
     * @throws MissingConstructorArgumentsException
     */
    protected function instantiateObject(array &$data, $class, array &$context, \ReflectionClass $reflectionClass, $allowedAttributes, string $format = null)
    {
        if (null !== $object = $this->extractObjectToPopulate($class, $context, self::OBJECT_TO_POPULATE)) {
            unset($context[self::OBJECT_TO_POPULATE]);

            return $object;
        }
        // clean up even if no match
        unset($context[static::OBJECT_TO_POPULATE]);

        $constructor = $this->getConstructor($data, $class, $context, $reflectionClass, $allowedAttributes);
        if ($constructor) {
            if (true !== $constructor->isPublic()) {
                return $reflectionClass->newInstanceWithoutConstructor();
            }

            $constructorParameters = $constructor->getParameters();

            $params = [];
            foreach ($constructorParameters as $constructorParameter) {
                $paramName = $constructorParameter->name;
                $key = $this->nameConverter ? $this->nameConverter->normalize($paramName, $class, $format, $context) : $paramName;

                $allowed = false === $allowedAttributes || \in_array($paramName, $allowedAttributes);
                $ignored = !$this->isAllowedAttribute($class, $paramName, $format, $context);
                if ($constructorParameter->isVariadic()) {
                    if ($allowed && !$ignored && (isset($data[$key]) || \array_key_exists($key, $data))) {
                        if (!\is_array($data[$paramName])) {
                            throw new RuntimeException(sprintf('Cannot create an instance of "%s" from serialized data because the variadic parameter "%s" can only accept an array.', $class, $constructorParameter->name));
                        }

                        $variadicParameters = [];
                        foreach ($data[$paramName] as $parameterData) {
                            $variadicParameters[] = $this->denormalizeParameter($reflectionClass, $constructorParameter, $paramName, $parameterData, $context, $format);
                        }

                        $params = array_merge($params, $variadicParameters);
                        unset($data[$key]);
                    }
                } elseif ($allowed && !$ignored && (isset($data[$key]) || \array_key_exists($key, $data))) {
                    $parameterData = $data[$key];
                    if (null === $parameterData && $constructorParameter->allowsNull()) {
                        $params[] = null;
                        // Don't run set for a parameter passed to the constructor
                        unset($data[$key]);
                        continue;
                    }

                    // Don't run set for a parameter passed to the constructor
                    $params[] = $this->denormalizeParameter($reflectionClass, $constructorParameter, $paramName, $parameterData, $context, $format);
                    unset($data[$key]);
                } elseif (\array_key_exists($key, $context[static::DEFAULT_CONSTRUCTOR_ARGUMENTS][$class] ?? [])) {
                    $params[] = $context[static::DEFAULT_CONSTRUCTOR_ARGUMENTS][$class][$key];
                } elseif (\array_key_exists($key, $this->defaultContext[self::DEFAULT_CONSTRUCTOR_ARGUMENTS][$class] ?? [])) {
                    $params[] = $this->defaultContext[self::DEFAULT_CONSTRUCTOR_ARGUMENTS][$class][$key];
                } elseif ($constructorParameter->isDefaultValueAvailable()) {
                    $params[] = $constructorParameter->getDefaultValue();
                } else {
                    throw new MissingConstructorArgumentsException(sprintf('Cannot create an instance of "%s" from serialized data because its constructor requires parameter "%s" to be present.', $class, $constructorParameter->name));
                }
            }

            if ($constructor->isConstructor()) {
                return $reflectionClass->newInstanceArgs($params);
            } else {
                return $constructor->invokeArgs(null, $params);
            }
        }

        return new $class();
    }

    /**
     * @internal
     */
    protected function denormalizeParameter(\ReflectionClass $class, \ReflectionParameter $parameter, $parameterName, $parameterData, array $context, $format = null)
    {
        try {
            if (\PHP_VERSION_ID < 70100 && null !== $parameterClass = $parameter->getClass()) {
                $parameterClass = $parameterClass->name;
            } elseif (\PHP_VERSION_ID >= 70100 && $parameter->hasType() && ($parameterType = $parameter->getType()) && !$parameterType->isBuiltin()) {
                $parameterClass = $parameterType->getName();
                new \ReflectionClass($parameterClass); // throws a \ReflectionException if the class doesn't exist
            } else {
                $parameterClass = null;
            }

            if (null !== $parameterClass) {
                if (!$this->serializer instanceof DenormalizerInterface) {
<<<<<<< HEAD
                    throw new LogicException(sprintf('Cannot create an instance of "%s" from serialized data because the serializer inject in "%s" is not a denormalizer.', $parameter->getClass(), self::class));
                }
                $parameterClass = $parameter->getClass()->getName();
                $parameterData = $this->serializer->denormalize($parameterData, $parameterClass, $format, $this->createChildContext($context, $parameterName, $format));
=======
                    throw new LogicException(sprintf('Cannot create an instance of "%s" from serialized data because the serializer inject in "%s" is not a denormalizer.', $parameterClass, static::class));
                }

                return $this->serializer->denormalize($parameterData, $parameterClass, $format, $this->createChildContext($context, $parameterName, $format));
>>>>>>> 924822c2
            }
        } catch (\ReflectionException $e) {
            throw new RuntimeException(sprintf('Could not determine the class of the parameter "%s".', $parameterName), 0, $e);
        } catch (MissingConstructorArgumentsException $e) {
            if (!$parameter->getType()->allowsNull()) {
                throw $e;
            }
            $parameterData = null;
        }

        return $parameterData;
    }

    /**
     * @param string $attribute Attribute name
     *
     * @internal
     */
    protected function createChildContext(array $parentContext, $attribute/*, ?string $format */): array
    {
        if (\func_num_args() < 3) {
            @trigger_error(sprintf('Method "%s::%s()" will have a third "?string $format" argument in version 5.0; not defining it is deprecated since Symfony 4.3.', static::class, __FUNCTION__), E_USER_DEPRECATED);
        }
        if (isset($parentContext[self::ATTRIBUTES][$attribute])) {
            $parentContext[self::ATTRIBUTES] = $parentContext[self::ATTRIBUTES][$attribute];
        } else {
            unset($parentContext[self::ATTRIBUTES]);
        }

        return $parentContext;
    }
}<|MERGE_RESOLUTION|>--- conflicted
+++ resolved
@@ -533,17 +533,10 @@
 
             if (null !== $parameterClass) {
                 if (!$this->serializer instanceof DenormalizerInterface) {
-<<<<<<< HEAD
-                    throw new LogicException(sprintf('Cannot create an instance of "%s" from serialized data because the serializer inject in "%s" is not a denormalizer.', $parameter->getClass(), self::class));
-                }
-                $parameterClass = $parameter->getClass()->getName();
-                $parameterData = $this->serializer->denormalize($parameterData, $parameterClass, $format, $this->createChildContext($context, $parameterName, $format));
-=======
                     throw new LogicException(sprintf('Cannot create an instance of "%s" from serialized data because the serializer inject in "%s" is not a denormalizer.', $parameterClass, static::class));
                 }
 
                 return $this->serializer->denormalize($parameterData, $parameterClass, $format, $this->createChildContext($context, $parameterName, $format));
->>>>>>> 924822c2
             }
         } catch (\ReflectionException $e) {
             throw new RuntimeException(sprintf('Could not determine the class of the parameter "%s".', $parameterName), 0, $e);
@@ -551,7 +544,8 @@
             if (!$parameter->getType()->allowsNull()) {
                 throw $e;
             }
-            $parameterData = null;
+
+            return null;
         }
 
         return $parameterData;
