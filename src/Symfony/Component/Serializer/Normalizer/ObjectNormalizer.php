--- conflicted
+++ resolved
@@ -24,11 +24,6 @@
  */
 class ObjectNormalizer extends AbstractObjectNormalizer
 {
-<<<<<<< HEAD
-=======
-    private $attributesCache = array();
-
->>>>>>> f5db5397
     /**
      * @var PropertyAccessorInterface
      */
@@ -44,157 +39,8 @@
     /**
      * {@inheritdoc}
      */
-<<<<<<< HEAD
     protected function extractAttributes($object, $format = null, array $context = array())
     {
-=======
-    public function supportsNormalization($data, $format = null)
-    {
-        return is_object($data) && !$data instanceof \Traversable;
-    }
-
-    /**
-     * {@inheritdoc}
-     *
-     * @throws CircularReferenceException
-     */
-    public function normalize($object, $format = null, array $context = array())
-    {
-        if (!isset($context['cache_key'])) {
-            $context['cache_key'] = $this->getCacheKey($context);
-        }
-        if ($this->isCircularReference($object, $context)) {
-            return $this->handleCircularReference($object);
-        }
-
-        $data = array();
-        $attributes = $this->getAttributes($object, $context);
-
-        foreach ($attributes as $attribute) {
-            if (in_array($attribute, $this->ignoredAttributes)) {
-                continue;
-            }
-
-            $attributeValue = $this->propertyAccessor->getValue($object, $attribute);
-
-            if (isset($this->callbacks[$attribute])) {
-                $attributeValue = call_user_func($this->callbacks[$attribute], $attributeValue);
-            }
-
-            if (null !== $attributeValue && !is_scalar($attributeValue)) {
-                if (!$this->serializer instanceof NormalizerInterface) {
-                    throw new LogicException(sprintf('Cannot normalize attribute "%s" because injected serializer is not a normalizer', $attribute));
-                }
-
-                $attributeValue = $this->serializer->normalize($attributeValue, $format, $context);
-            }
-
-            if ($this->nameConverter) {
-                $attribute = $this->nameConverter->normalize($attribute);
-            }
-
-            $data[$attribute] = $attributeValue;
-        }
-
-        return $data;
-    }
-
-    /**
-     * {@inheritdoc}
-     */
-    public function supportsDenormalization($data, $type, $format = null)
-    {
-        return class_exists($type);
-    }
-
-    /**
-     * {@inheritdoc}
-     */
-    public function denormalize($data, $class, $format = null, array $context = array())
-    {
-        if (!isset($context['cache_key'])) {
-            $context['cache_key'] = $this->getCacheKey($context);
-        }
-        $allowedAttributes = $this->getAllowedAttributes($class, $context, true);
-        $normalizedData = $this->prepareForDenormalization($data);
-
-        $reflectionClass = new \ReflectionClass($class);
-        $object = $this->instantiateObject($normalizedData, $class, $context, $reflectionClass, $allowedAttributes);
-
-        foreach ($normalizedData as $attribute => $value) {
-            if ($this->nameConverter) {
-                $attribute = $this->nameConverter->denormalize($attribute);
-            }
-
-            $allowed = $allowedAttributes === false || in_array($attribute, $allowedAttributes);
-            $ignored = in_array($attribute, $this->ignoredAttributes);
-
-            if ($allowed && !$ignored) {
-                try {
-                    $this->propertyAccessor->setValue($object, $attribute, $value);
-                } catch (NoSuchPropertyException $exception) {
-                    // Properties not found are ignored
-                }
-            }
-        }
-
-        return $object;
-    }
-
-    private function getCacheKey(array $context)
-    {
-        try {
-            return md5(serialize($context));
-        } catch (\Exception $exception) {
-            // The context cannot be serialized, skip the cache
-            return false;
-        }
-    }
-
-    /**
-     * Gets and caches attributes for this class and context.
-     *
-     * @param object $object
-     * @param array  $context
-     *
-     * @return string[]
-     */
-    private function getAttributes($object, array $context)
-    {
-        $class = get_class($object);
-        $key = $class.'-'.$context['cache_key'];
-
-        if (isset($this->attributesCache[$key])) {
-            return $this->attributesCache[$key];
-        }
-
-        $allowedAttributes = $this->getAllowedAttributes($object, $context, true);
-
-        if (false !== $allowedAttributes) {
-            if ($context['cache_key']) {
-                $this->attributesCache[$key] = $allowedAttributes;
-            }
-
-            return $allowedAttributes;
-        }
-
-        if (isset($this->attributesCache[$class])) {
-            return $this->attributesCache[$class];
-        }
-
-        return $this->attributesCache[$class] = $this->extractAttributes($object);
-    }
-
-    /**
-     * Extracts attributes for this class and context.
-     *
-     * @param object $object
-     *
-     * @return string[]
-     */
-    private function extractAttributes($object)
-    {
->>>>>>> f5db5397
         // If not using groups, detect manually
         $attributes = array();
 
@@ -235,7 +81,6 @@
         }
 
         return array_keys($attributes);
-<<<<<<< HEAD
     }
 
     /**
@@ -256,7 +101,5 @@
         } catch (NoSuchPropertyException $exception) {
             // Properties not found are ignored
         }
-=======
->>>>>>> f5db5397
     }
 }