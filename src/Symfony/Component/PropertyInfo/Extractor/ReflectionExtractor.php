--- conflicted
+++ resolved
@@ -173,13 +173,7 @@
             return true;
         }
 
-<<<<<<< HEAD
         return null !== $this->getReadInfo($class, $property, $context);
-=======
-        [$reflectionMethod] = $this->getAccessorMethod($class, $property);
-
-        return null !== $reflectionMethod;
->>>>>>> 2fb61a4e
     }
 
     /**
