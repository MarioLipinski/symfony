<?php

/*
 * This file is part of the Symfony package.
 *
 * (c) Fabien Potencier <fabien@symfony.com>
 *
 * For the full copyright and license information, please view the LICENSE
 * file that was distributed with this source code.
 */

namespace Symfony\Component\Filesystem;

use Symfony\Component\Filesystem\Exception\IOException;
use Symfony\Component\Filesystem\Exception\FileNotFoundException;

/**
 * Provides basic utility to manipulate the file system.
 *
 * @author Fabien Potencier <fabien@symfony.com>
 */
class Filesystem
{
    private static $lastError;

    /**
     * Copies a file.
     *
     * If the target file is older than the origin file, it's always overwritten.
     * If the target file is newer, it is overwritten only when the
     * $overwriteNewerFiles option is set to true.
     *
     * @param string $originFile          The original filename
     * @param string $targetFile          The target filename
     * @param bool   $overwriteNewerFiles If true, target files newer than origin files are overwritten
     *
     * @throws FileNotFoundException When originFile doesn't exist
     * @throws IOException           When copy fails
     */
    public function copy($originFile, $targetFile, $overwriteNewerFiles = false)
    {
        $originIsLocal = stream_is_local($originFile) || 0 === stripos($originFile, 'file://');
        if ($originIsLocal && !is_file($originFile)) {
            throw new FileNotFoundException(sprintf('Failed to copy "%s" because file does not exist.', $originFile), 0, null, $originFile);
        }

        $this->mkdir(dirname($targetFile));

        $doCopy = true;
        if (!$overwriteNewerFiles && null === parse_url($originFile, PHP_URL_HOST) && is_file($targetFile)) {
            $doCopy = filemtime($originFile) > filemtime($targetFile);
        }

        if ($doCopy) {
            // https://bugs.php.net/bug.php?id=64634
            if (false === $source = @fopen($originFile, 'r')) {
                throw new IOException(sprintf('Failed to copy "%s" to "%s" because source file could not be opened for reading.', $originFile, $targetFile), 0, null, $originFile);
            }

            // Stream context created to allow files overwrite when using FTP stream wrapper - disabled by default
            if (false === $target = @fopen($targetFile, 'w', null, stream_context_create(array('ftp' => array('overwrite' => true))))) {
                throw new IOException(sprintf('Failed to copy "%s" to "%s" because target file could not be opened for writing.', $originFile, $targetFile), 0, null, $originFile);
            }

            $bytesCopied = stream_copy_to_stream($source, $target);
            fclose($source);
            fclose($target);
            unset($source, $target);

            if (!is_file($targetFile)) {
                throw new IOException(sprintf('Failed to copy "%s" to "%s".', $originFile, $targetFile), 0, null, $originFile);
            }

            if ($originIsLocal) {
                // Like `cp`, preserve executable permission bits
                @chmod($targetFile, fileperms($targetFile) | (fileperms($originFile) & 0111));

                if ($bytesCopied !== $bytesOrigin = filesize($originFile)) {
                    throw new IOException(sprintf('Failed to copy the whole content of "%s" to "%s" (%g of %g bytes copied).', $originFile, $targetFile, $bytesCopied, $bytesOrigin), 0, null, $originFile);
                }
            }
        }
    }

    /**
     * Creates a directory recursively.
     *
     * @param string|iterable $dirs The directory path
     * @param int             $mode The directory mode
     *
     * @throws IOException On any directory creation failure
     */
    public function mkdir($dirs, $mode = 0777)
    {
        foreach ($this->toIterable($dirs) as $dir) {
            if (is_dir($dir)) {
                continue;
            }

            if (!self::box('mkdir', $dir, $mode, true)) {
                if (!is_dir($dir)) {
                    // The directory was not created by a concurrent process. Let's throw an exception with a developer friendly error message if we have one
                    if (self::$lastError) {
                        throw new IOException(sprintf('Failed to create "%s": %s.', $dir, self::$lastError), 0, null, $dir);
                    }
                    throw new IOException(sprintf('Failed to create "%s"', $dir), 0, null, $dir);
                }
            }
        }
    }

    /**
     * Checks the existence of files or directories.
     *
     * @param string|iterable $files A filename, an array of files, or a \Traversable instance to check
     *
     * @return bool true if the file exists, false otherwise
     */
    public function exists($files)
    {
        $maxPathLength = PHP_MAXPATHLEN - 2;

        foreach ($this->toIterable($files) as $file) {
            if (strlen($file) > $maxPathLength) {
                throw new IOException(sprintf('Could not check if file exist because path length exceeds %d characters.', $maxPathLength), 0, null, $file);
            }

            if (!file_exists($file)) {
                return false;
            }
        }

        return true;
    }

    /**
     * Sets access and modification time of file.
     *
     * @param string|iterable $files A filename, an array of files, or a \Traversable instance to create
     * @param int             $time  The touch time as a Unix timestamp
     * @param int             $atime The access time as a Unix timestamp
     *
     * @throws IOException When touch fails
     */
    public function touch($files, $time = null, $atime = null)
    {
        foreach ($this->toIterable($files) as $file) {
            $touch = $time ? @touch($file, $time, $atime) : @touch($file);
            if (true !== $touch) {
                throw new IOException(sprintf('Failed to touch "%s".', $file), 0, null, $file);
            }
        }
    }

    /**
     * Removes files or directories.
     *
     * @param string|iterable $files A filename, an array of files, or a \Traversable instance to remove
     *
     * @throws IOException When removal fails
     */
    public function remove($files)
    {
        if ($files instanceof \Traversable) {
            $files = iterator_to_array($files, false);
        } elseif (!is_array($files)) {
            $files = array($files);
        }
        $files = array_reverse($files);
        foreach ($files as $file) {
            if (is_link($file)) {
                // See https://bugs.php.net/52176
                if (!(self::box('unlink', $file) || '\\' !== DIRECTORY_SEPARATOR || self::box('rmdir', $file)) && file_exists($file)) {
                    throw new IOException(sprintf('Failed to remove symlink "%s": %s.', $file, self::$lastError));
                }
            } elseif (is_dir($file)) {
                $this->remove(new \FilesystemIterator($file, \FilesystemIterator::CURRENT_AS_PATHNAME | \FilesystemIterator::SKIP_DOTS));

                if (!self::box('rmdir', $file) && file_exists($file)) {
                    throw new IOException(sprintf('Failed to remove directory "%s": %s.', $file, self::$lastError));
                }
            } elseif (!self::box('unlink', $file) && file_exists($file)) {
                throw new IOException(sprintf('Failed to remove file "%s": %s.', $file, self::$lastError));
            }
        }
    }

    /**
     * Change mode for an array of files or directories.
     *
     * @param string|iterable $files     A filename, an array of files, or a \Traversable instance to change mode
     * @param int             $mode      The new mode (octal)
     * @param int             $umask     The mode mask (octal)
     * @param bool            $recursive Whether change the mod recursively or not
     *
     * @throws IOException When the change fail
     */
    public function chmod($files, $mode, $umask = 0000, $recursive = false)
    {
        foreach ($this->toIterable($files) as $file) {
            if (true !== @chmod($file, $mode & ~$umask)) {
                throw new IOException(sprintf('Failed to chmod file "%s".', $file), 0, null, $file);
            }
            if ($recursive && is_dir($file) && !is_link($file)) {
                $this->chmod(new \FilesystemIterator($file), $mode, $umask, true);
            }
        }
    }

    /**
     * Change the owner of an array of files or directories.
     *
     * @param string|iterable $files     A filename, an array of files, or a \Traversable instance to change owner
     * @param string          $user      The new owner user name
     * @param bool            $recursive Whether change the owner recursively or not
     *
     * @throws IOException When the change fail
     */
    public function chown($files, $user, $recursive = false)
    {
        foreach ($this->toIterable($files) as $file) {
            if ($recursive && is_dir($file) && !is_link($file)) {
                $this->chown(new \FilesystemIterator($file), $user, true);
            }
            if (is_link($file) && function_exists('lchown')) {
                if (true !== @lchown($file, $user)) {
                    throw new IOException(sprintf('Failed to chown file "%s".', $file), 0, null, $file);
                }
            } else {
                if (true !== @chown($file, $user)) {
                    throw new IOException(sprintf('Failed to chown file "%s".', $file), 0, null, $file);
                }
            }
        }
    }

    /**
     * Change the group of an array of files or directories.
     *
     * @param string|iterable $files     A filename, an array of files, or a \Traversable instance to change group
     * @param string          $group     The group name
     * @param bool            $recursive Whether change the group recursively or not
     *
     * @throws IOException When the change fail
     */
    public function chgrp($files, $group, $recursive = false)
    {
        foreach ($this->toIterable($files) as $file) {
            if ($recursive && is_dir($file) && !is_link($file)) {
                $this->chgrp(new \FilesystemIterator($file), $group, true);
            }
            if (is_link($file) && function_exists('lchgrp')) {
                if (true !== @lchgrp($file, $group) || (defined('HHVM_VERSION') && !posix_getgrnam($group))) {
                    throw new IOException(sprintf('Failed to chgrp file "%s".', $file), 0, null, $file);
                }
            } else {
                if (true !== @chgrp($file, $group)) {
                    throw new IOException(sprintf('Failed to chgrp file "%s".', $file), 0, null, $file);
                }
            }
        }
    }

    /**
     * Renames a file or a directory.
     *
     * @param string $origin    The origin filename or directory
     * @param string $target    The new filename or directory
     * @param bool   $overwrite Whether to overwrite the target if it already exists
     *
     * @throws IOException When target file or directory already exists
     * @throws IOException When origin cannot be renamed
     */
    public function rename($origin, $target, $overwrite = false)
    {
        // we check that target does not exist
        if (!$overwrite && $this->isReadable($target)) {
            throw new IOException(sprintf('Cannot rename because the target "%s" already exists.', $target), 0, null, $target);
        }

        if (true !== @rename($origin, $target)) {
            if (is_dir($origin)) {
                // See https://bugs.php.net/bug.php?id=54097 & http://php.net/manual/en/function.rename.php#113943
                $this->mirror($origin, $target, null, array('override' => $overwrite, 'delete' => $overwrite));
                $this->remove($origin);

                return;
            }
            throw new IOException(sprintf('Cannot rename "%s" to "%s".', $origin, $target), 0, null, $target);
        }
    }

    /**
     * Tells whether a file exists and is readable.
     *
     * @param string $filename Path to the file
     *
     * @return bool
     *
     * @throws IOException When windows path is longer than 258 characters
     */
    private function isReadable($filename)
    {
        $maxPathLength = PHP_MAXPATHLEN - 2;

        if (strlen($filename) > $maxPathLength) {
            throw new IOException(sprintf('Could not check if file is readable because path length exceeds %d characters.', $maxPathLength), 0, null, $filename);
        }

        return is_readable($filename);
    }

    /**
     * Creates a symbolic link or copy a directory.
     *
     * @param string $originDir     The origin directory path
     * @param string $targetDir     The symbolic link name
     * @param bool   $copyOnWindows Whether to copy files if on Windows
     *
     * @throws IOException When symlink fails
     */
    public function symlink($originDir, $targetDir, $copyOnWindows = false)
    {
        if ('\\' === DIRECTORY_SEPARATOR) {
            $originDir = strtr($originDir, '/', '\\');
            $targetDir = strtr($targetDir, '/', '\\');

            if ($copyOnWindows) {
                $this->mirror($originDir, $targetDir);

                return;
            }
        }

        $this->mkdir(dirname($targetDir));

        if (is_link($targetDir)) {
            if (readlink($targetDir) === $originDir) {
                return;
            }
            $this->remove($targetDir);
        }

<<<<<<< HEAD
        if (!$ok && true !== @symlink($originDir, $targetDir)) {
            $this->linkException($originDir, $targetDir, 'symbolic');
        }
    }

    /**
     * Creates a hard link, or several hard links to a file.
     *
     * @param string          $originFile  The original file
     * @param string|string[] $targetFiles The target file(s)
     *
     * @throws FileNotFoundException When original file is missing or not a file
     * @throws IOException           When link fails, including if link already exists
     */
    public function hardlink($originFile, $targetFiles)
    {
        if (!$this->exists($originFile)) {
            throw new FileNotFoundException(null, 0, null, $originFile);
        }

        if (!is_file($originFile)) {
            throw new FileNotFoundException(sprintf('Origin file "%s" is not a file', $originFile));
        }

        foreach ($this->toIterable($targetFiles) as $targetFile) {
            if (is_file($targetFile)) {
                if (fileinode($originFile) === fileinode($targetFile)) {
                    continue;
=======
        if (!self::box('symlink', $originDir, $targetDir)) {
            if (null !== self::$lastError) {
                if ('\\' === DIRECTORY_SEPARATOR && false !== strpos(self::$lastError, 'error code(1314)')) {
                    throw new IOException('Unable to create symlink due to error code 1314: \'A required privilege is not held by the client\'. Do you have the required Administrator-rights?', 0, null, $targetDir);
>>>>>>> a8122f82
                }
                $this->remove($targetFile);
            }

            if (true !== @link($originFile, $targetFile)) {
                $this->linkException($originFile, $targetFile, 'hard');
            }
        }
    }

    /**
     * @param string $origin
     * @param string $target
     * @param string $linkType Name of the link type, typically 'symbolic' or 'hard'
     */
    private function linkException($origin, $target, $linkType)
    {
        $report = error_get_last();
        if (is_array($report)) {
            if ('\\' === DIRECTORY_SEPARATOR && false !== strpos($report['message'], 'error code(1314)')) {
                throw new IOException(sprintf('Unable to create %s link due to error code 1314: \'A required privilege is not held by the client\'. Do you have the required Administrator-rights?', $linkType), 0, null, $target);
            }
        }
        throw new IOException(sprintf('Failed to create %s link from "%s" to "%s".', $linkType, $origin, $target), 0, null, $target);
    }

    /**
     * Resolves links in paths.
     *
     * With $canonicalize = false (default)
     *      - if $path does not exist or is not a link, returns null
     *      - if $path is a link, returns the next direct target of the link without considering the existence of the target
     *
     * With $canonicalize = true
     *      - if $path does not exist, returns null
     *      - if $path exists, returns its absolute fully resolved final version
     *
     * @param string $path         A filesystem path
     * @param bool   $canonicalize Whether or not to return a canonicalized path
     *
     * @return string|null
     */
    public function readlink($path, $canonicalize = false)
    {
        if (!$canonicalize && !is_link($path)) {
            return;
        }

        if ($canonicalize) {
            if (!$this->exists($path)) {
                return;
            }

            if ('\\' === DIRECTORY_SEPARATOR) {
                $path = readlink($path);
            }

            return realpath($path);
        }

        if ('\\' === DIRECTORY_SEPARATOR) {
            return realpath($path);
        }

        return readlink($path);
    }

    /**
     * Given an existing path, convert it to a path relative to a given starting path.
     *
     * @param string $endPath   Absolute path of target
     * @param string $startPath Absolute path where traversal begins
     *
     * @return string Path of target relative to starting path
     */
    public function makePathRelative($endPath, $startPath)
    {
        if (!$this->isAbsolutePath($endPath) || !$this->isAbsolutePath($startPath)) {
            @trigger_error(sprintf('Support for passing relative paths to %s() is deprecated since Symfony 3.4 and will be removed in 4.0.', __METHOD__), E_USER_DEPRECATED);
        }

        // Normalize separators on Windows
        if ('\\' === DIRECTORY_SEPARATOR) {
            $endPath = str_replace('\\', '/', $endPath);
            $startPath = str_replace('\\', '/', $startPath);
        }

        $stripDriveLetter = function ($path) {
            if (strlen($path) > 2 && ':' === $path[1] && '/' === $path[2] && ctype_alpha($path[0])) {
                return substr($path, 2);
            }

            return $path;
        };

        $endPath = $stripDriveLetter($endPath);
        $startPath = $stripDriveLetter($startPath);

        // Split the paths into arrays
        $startPathArr = explode('/', trim($startPath, '/'));
        $endPathArr = explode('/', trim($endPath, '/'));

        $normalizePathArray = function ($pathSegments, $absolute) {
            $result = array();

            foreach ($pathSegments as $segment) {
                if ('..' === $segment && ($absolute || count($result))) {
                    array_pop($result);
                } elseif ('.' !== $segment) {
                    $result[] = $segment;
                }
            }

            return $result;
        };

        $startPathArr = $normalizePathArray($startPathArr, static::isAbsolutePath($startPath));
        $endPathArr = $normalizePathArray($endPathArr, static::isAbsolutePath($endPath));

        // Find for which directory the common path stops
        $index = 0;
        while (isset($startPathArr[$index]) && isset($endPathArr[$index]) && $startPathArr[$index] === $endPathArr[$index]) {
            ++$index;
        }

        // Determine how deep the start path is relative to the common path (ie, "web/bundles" = 2 levels)
        if (1 === count($startPathArr) && '' === $startPathArr[0]) {
            $depth = 0;
        } else {
            $depth = count($startPathArr) - $index;
        }

        // Repeated "../" for each level need to reach the common path
        $traverser = str_repeat('../', $depth);

        $endPathRemainder = implode('/', array_slice($endPathArr, $index));

        // Construct $endPath from traversing to the common path, then to the remaining $endPath
        $relativePath = $traverser.('' !== $endPathRemainder ? $endPathRemainder.'/' : '');

        return '' === $relativePath ? './' : $relativePath;
    }

    /**
     * Mirrors a directory to another.
     *
     * Copies files and directories from the origin directory into the target directory. By default:
     *
     *  - existing files in the target directory will be overwritten, except if they are newer (see the `override` option)
     *  - files in the target directory that do not exist in the source directory will not be deleted (see the `delete` option)
     *
     * @param string       $originDir The origin directory
     * @param string       $targetDir The target directory
     * @param \Traversable $iterator  Iterator that filters which files and directories to copy
     * @param array        $options   An array of boolean options
     *                                Valid options are:
     *                                - $options['override'] If true, target files newer than origin files are overwritten (see copy(), defaults to false)
     *                                - $options['copy_on_windows'] Whether to copy files instead of links on Windows (see symlink(), defaults to false)
     *                                - $options['delete'] Whether to delete files that are not in the source directory (defaults to false)
     *
     * @throws IOException When file type is unknown
     */
    public function mirror($originDir, $targetDir, \Traversable $iterator = null, $options = array())
    {
        $targetDir = rtrim($targetDir, '/\\');
        $originDir = rtrim($originDir, '/\\');
        $originDirLen = strlen($originDir);

        // Iterate in destination folder to remove obsolete entries
        if ($this->exists($targetDir) && isset($options['delete']) && $options['delete']) {
            $deleteIterator = $iterator;
            if (null === $deleteIterator) {
                $flags = \FilesystemIterator::SKIP_DOTS;
                $deleteIterator = new \RecursiveIteratorIterator(new \RecursiveDirectoryIterator($targetDir, $flags), \RecursiveIteratorIterator::CHILD_FIRST);
            }
            $targetDirLen = strlen($targetDir);
            foreach ($deleteIterator as $file) {
                $origin = $originDir.substr($file->getPathname(), $targetDirLen);
                if (!$this->exists($origin)) {
                    $this->remove($file);
                }
            }
        }

        $copyOnWindows = false;
        if (isset($options['copy_on_windows'])) {
            $copyOnWindows = $options['copy_on_windows'];
        }

        if (null === $iterator) {
            $flags = $copyOnWindows ? \FilesystemIterator::SKIP_DOTS | \FilesystemIterator::FOLLOW_SYMLINKS : \FilesystemIterator::SKIP_DOTS;
            $iterator = new \RecursiveIteratorIterator(new \RecursiveDirectoryIterator($originDir, $flags), \RecursiveIteratorIterator::SELF_FIRST);
        }

        if ($this->exists($originDir)) {
            $this->mkdir($targetDir);
        }

        foreach ($iterator as $file) {
            $target = $targetDir.substr($file->getPathname(), $originDirLen);

            if ($copyOnWindows) {
                if (is_file($file)) {
                    $this->copy($file, $target, isset($options['override']) ? $options['override'] : false);
                } elseif (is_dir($file)) {
                    $this->mkdir($target);
                } else {
                    throw new IOException(sprintf('Unable to guess "%s" file type.', $file), 0, null, $file);
                }
            } else {
                if (is_link($file)) {
                    $this->symlink($file->getLinkTarget(), $target);
                } elseif (is_dir($file)) {
                    $this->mkdir($target);
                } elseif (is_file($file)) {
                    $this->copy($file, $target, isset($options['override']) ? $options['override'] : false);
                } else {
                    throw new IOException(sprintf('Unable to guess "%s" file type.', $file), 0, null, $file);
                }
            }
        }
    }

    /**
     * Returns whether the file path is an absolute path.
     *
     * @param string $file A file path
     *
     * @return bool
     */
    public function isAbsolutePath($file)
    {
        return strspn($file, '/\\', 0, 1)
            || (strlen($file) > 3 && ctype_alpha($file[0])
                && ':' === $file[1]
                && strspn($file, '/\\', 2, 1)
            )
            || null !== parse_url($file, PHP_URL_SCHEME)
        ;
    }

    /**
     * Creates a temporary file with support for custom stream wrappers.
     *
     * @param string $dir    The directory where the temporary filename will be created
     * @param string $prefix The prefix of the generated temporary filename
     *                       Note: Windows uses only the first three characters of prefix
     *
     * @return string The new temporary filename (with path), or throw an exception on failure
     */
    public function tempnam($dir, $prefix)
    {
        list($scheme, $hierarchy) = $this->getSchemeAndHierarchy($dir);

        // If no scheme or scheme is "file" or "gs" (Google Cloud) create temp file in local filesystem
        if (null === $scheme || 'file' === $scheme || 'gs' === $scheme) {
            $tmpFile = @tempnam($hierarchy, $prefix);

            // If tempnam failed or no scheme return the filename otherwise prepend the scheme
            if (false !== $tmpFile) {
                if (null !== $scheme && 'gs' !== $scheme) {
                    return $scheme.'://'.$tmpFile;
                }

                return $tmpFile;
            }

            throw new IOException('A temporary file could not be created.');
        }

        // Loop until we create a valid temp file or have reached 10 attempts
        for ($i = 0; $i < 10; ++$i) {
            // Create a unique filename
            $tmpFile = $dir.'/'.$prefix.uniqid(mt_rand(), true);

            // Use fopen instead of file_exists as some streams do not support stat
            // Use mode 'x+' to atomically check existence and create to avoid a TOCTOU vulnerability
            $handle = @fopen($tmpFile, 'x+');

            // If unsuccessful restart the loop
            if (false === $handle) {
                continue;
            }

            // Close the file if it was successfully opened
            @fclose($handle);

            return $tmpFile;
        }

        throw new IOException('A temporary file could not be created.');
    }

    /**
     * Atomically dumps content into a file.
     *
     * @param string $filename The file to be written to
     * @param string $content  The data to write into the file
     *
     * @throws IOException if the file cannot be written to
     */
    public function dumpFile($filename, $content)
    {
        $dir = dirname($filename);

        if (!is_dir($dir)) {
            $this->mkdir($dir);
        }

        if (!is_writable($dir)) {
            throw new IOException(sprintf('Unable to write to the "%s" directory.', $dir), 0, null, $dir);
        }

        // Will create a temp file with 0600 access rights
        // when the filesystem supports chmod.
        $tmpFile = $this->tempnam($dir, basename($filename));

        if (false === @file_put_contents($tmpFile, $content)) {
            throw new IOException(sprintf('Failed to write file "%s".', $filename), 0, null, $filename);
        }

        @chmod($tmpFile, file_exists($filename) ? fileperms($filename) : 0666 & ~umask());

        $this->rename($tmpFile, $filename, true);
    }

    /**
     * Appends content to an existing file.
     *
     * @param string $filename The file to which to append content
     * @param string $content  The content to append
     *
     * @throws IOException If the file is not writable
     */
    public function appendToFile($filename, $content)
    {
        $dir = dirname($filename);

        if (!is_dir($dir)) {
            $this->mkdir($dir);
        }

        if (!is_writable($dir)) {
            throw new IOException(sprintf('Unable to write to the "%s" directory.', $dir), 0, null, $dir);
        }

        if (false === @file_put_contents($filename, $content, FILE_APPEND)) {
            throw new IOException(sprintf('Failed to write file "%s".', $filename), 0, null, $filename);
        }
    }

    /**
     * @param mixed $files
     *
     * @return array|\Traversable
     */
    private function toIterable($files)
    {
        return is_array($files) || $files instanceof \Traversable ? $files : array($files);
    }

    /**
     * Gets a 2-tuple of scheme (may be null) and hierarchical part of a filename (e.g. file:///tmp -> array(file, tmp)).
     *
     * @param string $filename The filename to be parsed
     *
     * @return array The filename scheme and hierarchical part
     */
    private function getSchemeAndHierarchy($filename)
    {
        $components = explode('://', $filename, 2);

        return 2 === count($components) ? array($components[0], $components[1]) : array(null, $components[0]);
    }

    private static function box($func)
    {
        self::$lastError = null;
        \set_error_handler(__CLASS__.'::handleError');
        try {
            $result = \call_user_func_array($func, \array_slice(\func_get_args(), 1));
            \restore_error_handler();

            return $result;
        } catch (\Throwable $e) {
        } catch (\Exception $e) {
        }
        \restore_error_handler();

        throw $e;
    }

    /**
     * @internal
     */
    public static function handleError($type, $msg)
    {
        self::$lastError = $msg;
    }
}<|MERGE_RESOLUTION|>--- conflicted
+++ resolved
@@ -341,8 +341,7 @@
             $this->remove($targetDir);
         }
 
-<<<<<<< HEAD
-        if (!$ok && true !== @symlink($originDir, $targetDir)) {
+        if (!self::box('symlink', $originDir, $targetDir)) {
             $this->linkException($originDir, $targetDir, 'symbolic');
         }
     }
@@ -370,17 +369,11 @@
             if (is_file($targetFile)) {
                 if (fileinode($originFile) === fileinode($targetFile)) {
                     continue;
-=======
-        if (!self::box('symlink', $originDir, $targetDir)) {
-            if (null !== self::$lastError) {
-                if ('\\' === DIRECTORY_SEPARATOR && false !== strpos(self::$lastError, 'error code(1314)')) {
-                    throw new IOException('Unable to create symlink due to error code 1314: \'A required privilege is not held by the client\'. Do you have the required Administrator-rights?', 0, null, $targetDir);
->>>>>>> a8122f82
                 }
                 $this->remove($targetFile);
             }
 
-            if (true !== @link($originFile, $targetFile)) {
+            if (!self::box('link', $originFile, $targetFile)) {
                 $this->linkException($originFile, $targetFile, 'hard');
             }
         }
@@ -393,9 +386,8 @@
      */
     private function linkException($origin, $target, $linkType)
     {
-        $report = error_get_last();
-        if (is_array($report)) {
-            if ('\\' === DIRECTORY_SEPARATOR && false !== strpos($report['message'], 'error code(1314)')) {
+        if (self::$lastError) {
+            if ('\\' === DIRECTORY_SEPARATOR && false !== strpos(self::$lastError, 'error code(1314)')) {
                 throw new IOException(sprintf('Unable to create %s link due to error code 1314: \'A required privilege is not held by the client\'. Do you have the required Administrator-rights?', $linkType), 0, null, $target);
             }
         }
