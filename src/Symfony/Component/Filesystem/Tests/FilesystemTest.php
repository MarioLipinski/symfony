--- conflicted
+++ resolved
@@ -589,8 +589,8 @@
     {
         $this->markAsSkippedIfLinkIsMissing();
 
-        $file = $this->workspace.DIRECTORY_SEPARATOR.'file';
-        $link = $this->workspace.DIRECTORY_SEPARATOR.'link';
+        $file = $this->workspace.\DIRECTORY_SEPARATOR.'file';
+        $link = $this->workspace.\DIRECTORY_SEPARATOR.'link';
 
         touch($file);
 
@@ -626,8 +626,8 @@
     {
         $this->markAsSkippedIfLinkIsMissing();
 
-        $file = $this->workspace.DIRECTORY_SEPARATOR.'file';
-        $link = $this->workspace.DIRECTORY_SEPARATOR.'link';
+        $file = $this->workspace.\DIRECTORY_SEPARATOR.'file';
+        $link = $this->workspace.\DIRECTORY_SEPARATOR.'link';
 
         touch($file);
 
@@ -698,8 +698,8 @@
     {
         $this->markAsSkippedIfLinkIsMissing();
 
-        $file = $this->workspace.DIRECTORY_SEPARATOR.'file';
-        $link = $this->workspace.DIRECTORY_SEPARATOR.'link';
+        $file = $this->workspace.\DIRECTORY_SEPARATOR.'file';
+        $link = $this->workspace.\DIRECTORY_SEPARATOR.'link';
 
         touch($file);
 
@@ -735,8 +735,8 @@
     {
         $this->markAsSkippedIfLinkIsMissing();
 
-        $file = $this->workspace.DIRECTORY_SEPARATOR.'file';
-        $link = $this->workspace.DIRECTORY_SEPARATOR.'link';
+        $file = $this->workspace.\DIRECTORY_SEPARATOR.'file';
+        $link = $this->workspace.\DIRECTORY_SEPARATOR.'link';
 
         touch($file);
 
@@ -900,8 +900,8 @@
     {
         $this->markAsSkippedIfLinkIsMissing();
 
-        $file = $this->workspace.DIRECTORY_SEPARATOR.'file';
-        $link = $this->workspace.DIRECTORY_SEPARATOR.'link';
+        $file = $this->workspace.\DIRECTORY_SEPARATOR.'file';
+        $link = $this->workspace.\DIRECTORY_SEPARATOR.'link';
 
         touch($file);
         $this->filesystem->hardlink($file, $link);
@@ -917,7 +917,7 @@
     {
         $this->markAsSkippedIfLinkIsMissing();
 
-        $link = $this->workspace.DIRECTORY_SEPARATOR.'link';
+        $link = $this->workspace.\DIRECTORY_SEPARATOR.'link';
 
         $this->filesystem->remove($link);
 
@@ -928,9 +928,9 @@
     {
         $this->markAsSkippedIfLinkIsMissing();
 
-        $file = $this->workspace.DIRECTORY_SEPARATOR.'file';
-        $file2 = $this->workspace.DIRECTORY_SEPARATOR.'file2';
-        $link = $this->workspace.DIRECTORY_SEPARATOR.'link';
+        $file = $this->workspace.\DIRECTORY_SEPARATOR.'file';
+        $file2 = $this->workspace.\DIRECTORY_SEPARATOR.'file2';
+        $link = $this->workspace.\DIRECTORY_SEPARATOR.'link';
 
         touch($file);
         touch($file2);
@@ -946,8 +946,8 @@
     {
         $this->markAsSkippedIfLinkIsMissing();
 
-        $file = $this->workspace.DIRECTORY_SEPARATOR.'file';
-        $link = $this->workspace.DIRECTORY_SEPARATOR.'link';
+        $file = $this->workspace.\DIRECTORY_SEPARATOR.'file';
+        $link = $this->workspace.\DIRECTORY_SEPARATOR.'link';
 
         touch($file);
         link($file, $link);
@@ -962,9 +962,9 @@
     {
         $this->markAsSkippedIfLinkIsMissing();
 
-        $file = $this->workspace.DIRECTORY_SEPARATOR.'file';
-        $link1 = $this->workspace.DIRECTORY_SEPARATOR.'link';
-        $link2 = $this->workspace.DIRECTORY_SEPARATOR.'link2';
+        $file = $this->workspace.\DIRECTORY_SEPARATOR.'file';
+        $link1 = $this->workspace.\DIRECTORY_SEPARATOR.'link';
+        $link2 = $this->workspace.\DIRECTORY_SEPARATOR.'link2';
 
         touch($file);
 
@@ -980,8 +980,8 @@
     {
         $this->markAsSkippedIfLinkIsMissing();
 
-        $file = $this->workspace.DIRECTORY_SEPARATOR.'file';
-        $link = $this->workspace.DIRECTORY_SEPARATOR.'link';
+        $file = $this->workspace.\DIRECTORY_SEPARATOR.'file';
+        $link = $this->workspace.\DIRECTORY_SEPARATOR.'link';
 
         touch($file);
 
@@ -996,7 +996,7 @@
     {
         $this->markAsSkippedIfSymlinkIsMissing();
 
-        if ('\\' === DIRECTORY_SEPARATOR) {
+        if ('\\' === \DIRECTORY_SEPARATOR) {
             $this->markTestSkipped('Relative symbolic links are not supported on Windows');
         }
 
@@ -1038,7 +1038,7 @@
     {
         $this->markAsSkippedIfSymlinkIsMissing();
 
-        if ('\\' === DIRECTORY_SEPARATOR) {
+        if ('\\' === \DIRECTORY_SEPARATOR) {
             $this->markTestSkipped('Windows does not support creating "broken" symlinks');
         }
 
@@ -1134,7 +1134,7 @@
             array('C:/../../aa/../bb/cc', 'C:/aa/dd/..', '../bb/cc/'),
         );
 
-        if ('\\' === DIRECTORY_SEPARATOR) {
+        if ('\\' === \DIRECTORY_SEPARATOR) {
             $paths[] = array('c:\var\lib/symfony/src/Symfony/', 'c:/var/lib/symfony/', 'src/Symfony/');
         }
 
@@ -1169,15 +1169,6 @@
             array('', 'aa/', '../'),
             array('aa/', '', 'aa/'),
         );
-<<<<<<< HEAD
-=======
-
-        if ('\\' === \DIRECTORY_SEPARATOR) {
-            $paths[] = array('c:\var\lib/symfony/src/Symfony/', 'c:/var/lib/symfony/', 'src/Symfony/');
-        }
-
-        return $paths;
->>>>>>> 2ba0fa4a
     }
 
     public function testMirrorCopiesFilesAndDirectoriesRecursively()
@@ -1477,7 +1468,7 @@
         $filename = $this->workspace.\DIRECTORY_SEPARATOR.'foo'.\DIRECTORY_SEPARATOR.'baz.txt';
 
         // skip mode check on Windows
-        if ('\\' !== DIRECTORY_SEPARATOR) {
+        if ('\\' !== \DIRECTORY_SEPARATOR) {
             $oldMask = umask(0002);
         }
 
@@ -1486,7 +1477,7 @@
         $this->assertStringEqualsFile($filename, 'bar');
 
         // skip mode check on Windows
-        if ('\\' !== DIRECTORY_SEPARATOR) {
+        if ('\\' !== \DIRECTORY_SEPARATOR) {
             $this->assertFilePermissions(664, $filename);
             umask($oldMask);
         }
@@ -1494,12 +1485,8 @@
 
     public function testDumpFileOverwritesAnExistingFile()
     {
-<<<<<<< HEAD
-        $filename = $this->workspace.DIRECTORY_SEPARATOR.'foo.txt';
+        $filename = $this->workspace.\DIRECTORY_SEPARATOR.'foo.txt';
         file_put_contents($filename, 'FOO BAR');
-=======
-        $filename = $this->workspace.\DIRECTORY_SEPARATOR.'foo'.\DIRECTORY_SEPARATOR.'baz.txt';
->>>>>>> 2ba0fa4a
 
         $this->filesystem->dumpFile($filename, 'bar');
 
@@ -1507,20 +1494,14 @@
         $this->assertStringEqualsFile($filename, 'bar');
     }
 
-<<<<<<< HEAD
     public function testDumpFileWithFileScheme()
     {
         if (\defined('HHVM_VERSION')) {
             $this->markTestSkipped('HHVM does not handle the file:// scheme correctly');
-=======
-        // skip mode check on Windows
-        if ('\\' !== \DIRECTORY_SEPARATOR) {
-            $this->assertFilePermissions(753, $filename);
->>>>>>> 2ba0fa4a
         }
 
         $scheme = 'file://';
-        $filename = $scheme.$this->workspace.DIRECTORY_SEPARATOR.'foo'.DIRECTORY_SEPARATOR.'baz.txt';
+        $filename = $scheme.$this->workspace.\DIRECTORY_SEPARATOR.'foo'.\DIRECTORY_SEPARATOR.'baz.txt';
 
         $this->filesystem->dumpFile($filename, 'bar');
 
@@ -1530,12 +1511,8 @@
 
     public function testDumpFileWithZlibScheme()
     {
-<<<<<<< HEAD
         $scheme = 'compress.zlib://';
-        $filename = $this->workspace.DIRECTORY_SEPARATOR.'foo'.DIRECTORY_SEPARATOR.'baz.txt';
-=======
         $filename = $this->workspace.\DIRECTORY_SEPARATOR.'foo'.\DIRECTORY_SEPARATOR.'baz.txt';
->>>>>>> 2ba0fa4a
 
         $this->filesystem->dumpFile($filename, 'bar');
 
@@ -1546,26 +1523,14 @@
 
     public function testAppendToFile()
     {
-        $filename = $this->workspace.DIRECTORY_SEPARATOR.'foo'.DIRECTORY_SEPARATOR.'bar.txt';
+        $filename = $this->workspace.\DIRECTORY_SEPARATOR.'foo'.\DIRECTORY_SEPARATOR.'bar.txt';
 
         // skip mode check on Windows
-<<<<<<< HEAD
-        if ('\\' !== DIRECTORY_SEPARATOR) {
+        if ('\\' !== \DIRECTORY_SEPARATOR) {
             $oldMask = umask(0002);
-=======
-        if ('\\' !== \DIRECTORY_SEPARATOR) {
-            $this->assertFilePermissions(600, $filename);
->>>>>>> 2ba0fa4a
         }
 
-<<<<<<< HEAD
         $this->filesystem->dumpFile($filename, 'foo');
-=======
-    public function testDumpFileOverwritesAnExistingFile()
-    {
-        $filename = $this->workspace.\DIRECTORY_SEPARATOR.'foo.txt';
-        file_put_contents($filename, 'FOO BAR');
->>>>>>> 2ba0fa4a
 
         $this->filesystem->appendToFile($filename, 'bar');
 
@@ -1573,7 +1538,7 @@
         $this->assertStringEqualsFile($filename, 'foobar');
 
         // skip mode check on Windows
-        if ('\\' !== DIRECTORY_SEPARATOR) {
+        if ('\\' !== \DIRECTORY_SEPARATOR) {
             $this->assertFilePermissions(664, $filename);
             umask($oldMask);
         }
@@ -1586,12 +1551,8 @@
         }
 
         $scheme = 'file://';
-<<<<<<< HEAD
-        $filename = $scheme.$this->workspace.DIRECTORY_SEPARATOR.'foo'.DIRECTORY_SEPARATOR.'baz.txt';
+        $filename = $scheme.$this->workspace.\DIRECTORY_SEPARATOR.'foo'.\DIRECTORY_SEPARATOR.'baz.txt';
         $this->filesystem->dumpFile($filename, 'foo');
-=======
-        $filename = $scheme.$this->workspace.\DIRECTORY_SEPARATOR.'foo'.\DIRECTORY_SEPARATOR.'baz.txt';
->>>>>>> 2ba0fa4a
 
         $this->filesystem->appendToFile($filename, 'bar');
 
@@ -1602,12 +1563,8 @@
     public function testAppendToFileWithZlibScheme()
     {
         $scheme = 'compress.zlib://';
-<<<<<<< HEAD
-        $filename = $this->workspace.DIRECTORY_SEPARATOR.'foo'.DIRECTORY_SEPARATOR.'baz.txt';
+        $filename = $this->workspace.\DIRECTORY_SEPARATOR.'foo'.\DIRECTORY_SEPARATOR.'baz.txt';
         $this->filesystem->dumpFile($filename, 'foo');
-=======
-        $filename = $this->workspace.\DIRECTORY_SEPARATOR.'foo'.\DIRECTORY_SEPARATOR.'baz.txt';
->>>>>>> 2ba0fa4a
 
         // Zlib stat uses file:// wrapper so remove it
         $this->assertStringEqualsFile(str_replace($scheme, '', $filename), 'foo');
@@ -1620,17 +1577,17 @@
 
     public function testAppendToFileCreateTheFileIfNotExists()
     {
-        $filename = $this->workspace.DIRECTORY_SEPARATOR.'foo'.DIRECTORY_SEPARATOR.'bar.txt';
+        $filename = $this->workspace.\DIRECTORY_SEPARATOR.'foo'.\DIRECTORY_SEPARATOR.'bar.txt';
 
         // skip mode check on Windows
-        if ('\\' !== DIRECTORY_SEPARATOR) {
+        if ('\\' !== \DIRECTORY_SEPARATOR) {
             $oldMask = umask(0002);
         }
 
         $this->filesystem->appendToFile($filename, 'bar');
 
         // skip mode check on Windows
-        if ('\\' !== DIRECTORY_SEPARATOR) {
+        if ('\\' !== \DIRECTORY_SEPARATOR) {
             $this->assertFilePermissions(664, $filename);
             umask($oldMask);
         }
@@ -1676,6 +1633,6 @@
      */
     private function normalize($path)
     {
-        return str_replace('/', DIRECTORY_SEPARATOR, $path);
+        return str_replace('/', \DIRECTORY_SEPARATOR, $path);
     }
 }