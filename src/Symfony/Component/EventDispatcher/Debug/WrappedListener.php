--- conflicted
+++ resolved
@@ -110,11 +110,7 @@
 
         $e = $this->stopwatch->start($this->name, 'event_listener');
 
-<<<<<<< HEAD
-        \call_user_func($this->optimizedListener, $event, $eventName, $this->dispatcher ?: $dispatcher);
-=======
-        ($this->listener)($event, $eventName, $this->dispatcher ?: $dispatcher);
->>>>>>> b88728a1
+        ($this->optimizedListener)($event, $eventName, $this->dispatcher ?: $dispatcher);
 
         if ($e->isStarted()) {
             $e->stop();
