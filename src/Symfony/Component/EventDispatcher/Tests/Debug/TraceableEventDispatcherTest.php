<?php

/*
 * This file is part of the Symfony package.
 *
 * (c) Fabien Potencier <fabien@symfony.com>
 *
 * For the full copyright and license information, please view the LICENSE
 * file that was distributed with this source code.
 */

namespace Symfony\Component\EventDispatcher\Tests\Debug;

use PHPUnit\Framework\TestCase;
use Symfony\Component\Debug\BufferingLogger;
use Symfony\Component\EventDispatcher\Debug\TraceableEventDispatcher;
use Symfony\Component\EventDispatcher\Event;
use Symfony\Component\EventDispatcher\EventDispatcher;
use Symfony\Component\EventDispatcher\EventDispatcherInterface;
use Symfony\Component\EventDispatcher\EventSubscriberInterface;
use Symfony\Component\Stopwatch\Stopwatch;
use Symfony\Contracts\EventDispatcher\Event as ContractsEvent;

class TraceableEventDispatcherTest extends TestCase
{
    public function testAddRemoveListener()
    {
        $dispatcher = new EventDispatcher();
        $tdispatcher = new TraceableEventDispatcher($dispatcher, new Stopwatch());

        $tdispatcher->addListener('foo', $listener = function () {});
        $listeners = $dispatcher->getListeners('foo');
        $this->assertCount(1, $listeners);
        $this->assertSame($listener, $listeners[0]);

        $tdispatcher->removeListener('foo', $listener);
        $this->assertCount(0, $dispatcher->getListeners('foo'));
    }

    public function testGetListeners()
    {
        $dispatcher = new EventDispatcher();
        $tdispatcher = new TraceableEventDispatcher($dispatcher, new Stopwatch());

        $tdispatcher->addListener('foo', $listener = function () {});
        $this->assertSame($dispatcher->getListeners('foo'), $tdispatcher->getListeners('foo'));
    }

    public function testHasListeners()
    {
        $dispatcher = new EventDispatcher();
        $tdispatcher = new TraceableEventDispatcher($dispatcher, new Stopwatch());

        $this->assertFalse($dispatcher->hasListeners('foo'));
        $this->assertFalse($tdispatcher->hasListeners('foo'));

        $tdispatcher->addListener('foo', $listener = function () {});
        $this->assertTrue($dispatcher->hasListeners('foo'));
        $this->assertTrue($tdispatcher->hasListeners('foo'));
    }

    public function testGetListenerPriority()
    {
        $dispatcher = new EventDispatcher();
        $tdispatcher = new TraceableEventDispatcher($dispatcher, new Stopwatch());

        $tdispatcher->addListener('foo', function () {}, 123);

        $listeners = $dispatcher->getListeners('foo');
        $this->assertSame(123, $tdispatcher->getListenerPriority('foo', $listeners[0]));

        // Verify that priority is preserved when listener is removed and re-added
        // in preProcess() and postProcess().
        $tdispatcher->dispatch(new Event(), 'foo');
        $listeners = $dispatcher->getListeners('foo');
        $this->assertSame(123, $tdispatcher->getListenerPriority('foo', $listeners[0]));
    }

    public function testGetListenerPriorityWhileDispatching()
    {
        $tdispatcher = new TraceableEventDispatcher(new EventDispatcher(), new Stopwatch());
        $priorityWhileDispatching = null;

        $listener = function () use ($tdispatcher, &$priorityWhileDispatching, &$listener) {
            $priorityWhileDispatching = $tdispatcher->getListenerPriority('bar', $listener);
        };

        $tdispatcher->addListener('bar', $listener, 5);
        $tdispatcher->dispatch(new Event(), 'bar');
        $this->assertSame(5, $priorityWhileDispatching);
    }

    public function testAddRemoveSubscriber()
    {
        $dispatcher = new EventDispatcher();
        $tdispatcher = new TraceableEventDispatcher($dispatcher, new Stopwatch());

        $subscriber = new EventSubscriber();

        $tdispatcher->addSubscriber($subscriber);
        $listeners = $dispatcher->getListeners('foo');
        $this->assertCount(1, $listeners);
        $this->assertSame([$subscriber, 'call'], $listeners[0]);

        $tdispatcher->removeSubscriber($subscriber);
        $this->assertCount(0, $dispatcher->getListeners('foo'));
    }

    public function testGetCalledListeners()
    {
        $tdispatcher = new TraceableEventDispatcher(new EventDispatcher(), new Stopwatch());
        $tdispatcher->addListener('foo', function () {}, 5);

        $listeners = $tdispatcher->getNotCalledListeners();
        $this->assertArrayHasKey('stub', $listeners[0]);
        unset($listeners[0]['stub']);
        $this->assertEquals([], $tdispatcher->getCalledListeners());
        $this->assertEquals([['event' => 'foo', 'pretty' => 'closure', 'priority' => 5]], $listeners);

        $tdispatcher->dispatch(new Event(), 'foo');

        $listeners = $tdispatcher->getCalledListeners();
        $this->assertArrayHasKey('stub', $listeners[0]);
        unset($listeners[0]['stub']);
        $this->assertEquals([['event' => 'foo', 'pretty' => 'closure', 'priority' => 5]], $listeners);
        $this->assertEquals([], $tdispatcher->getNotCalledListeners());
    }

    public function testClearCalledListeners()
    {
        $tdispatcher = new TraceableEventDispatcher(new EventDispatcher(), new Stopwatch());
        $tdispatcher->addListener('foo', function () {}, 5);

        $tdispatcher->dispatch(new Event(), 'foo');
        $tdispatcher->reset();

        $listeners = $tdispatcher->getNotCalledListeners();
        $this->assertArrayHasKey('stub', $listeners[0]);
        unset($listeners[0]['stub']);
        $this->assertEquals([], $tdispatcher->getCalledListeners());
        $this->assertEquals([['event' => 'foo', 'pretty' => 'closure', 'priority' => 5]], $listeners);
    }

    public function testDispatchContractsEvent()
    {
        $expectedEvent = new ContractsEvent();
        $tdispatcher = new TraceableEventDispatcher(new EventDispatcher(), new Stopwatch());
        $tdispatcher->addListener('foo', function ($event) use ($expectedEvent) {
            $this->assertSame($event, $expectedEvent);
        }, 5);
        $tdispatcher->dispatch($expectedEvent, 'foo');

        $listeners = $tdispatcher->getCalledListeners();
        $this->assertArrayHasKey('stub', $listeners[0]);
    }

    public function testDispatchAfterReset()
    {
        $tdispatcher = new TraceableEventDispatcher(new EventDispatcher(), new Stopwatch());
        $tdispatcher->addListener('foo', function () {}, 5);

        $tdispatcher->reset();
        $tdispatcher->dispatch(new Event(), 'foo');

        $listeners = $tdispatcher->getCalledListeners();
        $this->assertArrayHasKey('stub', $listeners[0]);
    }

    public function testGetCalledListenersNested()
    {
        $tdispatcher = null;
        $dispatcher = new TraceableEventDispatcher(new EventDispatcher(), new Stopwatch());
        $dispatcher->addListener('foo', function (Event $event, $eventName, $dispatcher) use (&$tdispatcher) {
            $tdispatcher = $dispatcher;
            $dispatcher->dispatch(new Event(), 'bar');
        });
        $dispatcher->addListener('bar', function (Event $event) {});
        $dispatcher->dispatch(new Event(), 'foo');
        $this->assertSame($dispatcher, $tdispatcher);
        $this->assertCount(2, $dispatcher->getCalledListeners());
    }

    public function testItReturnsNoOrphanedEventsWhenCreated()
    {
        $tdispatcher = new TraceableEventDispatcher(new EventDispatcher(), new Stopwatch());
        $events = $tdispatcher->getOrphanedEvents();
        $this->assertEmpty($events);
    }

    public function testItReturnsOrphanedEventsAfterDispatch()
    {
        $tdispatcher = new TraceableEventDispatcher(new EventDispatcher(), new Stopwatch());
        $tdispatcher->dispatch(new Event(), 'foo');
        $events = $tdispatcher->getOrphanedEvents();
        $this->assertCount(1, $events);
        $this->assertEquals(['foo'], $events);
    }

    public function testItDoesNotReturnHandledEvents()
    {
        $tdispatcher = new TraceableEventDispatcher(new EventDispatcher(), new Stopwatch());
        $tdispatcher->addListener('foo', function () {});
        $tdispatcher->dispatch(new Event(), 'foo');
        $events = $tdispatcher->getOrphanedEvents();
        $this->assertEmpty($events);
    }

    public function testLogger()
    {
        $logger = new BufferingLogger();

        $dispatcher = new EventDispatcher();
        $tdispatcher = new TraceableEventDispatcher($dispatcher, new Stopwatch(), $logger);
        $tdispatcher->addListener('foo', $listener1 = function () {});
        $tdispatcher->addListener('foo', $listener2 = function () {});

<<<<<<< HEAD
        $logger->expects($this->exactly(2))
            ->method('debug')
            ->withConsecutive(
                ['Notified event "{event}" to listener "{listener}".', ['event' => 'foo', 'listener' => 'closure']],
                ['Notified event "{event}" to listener "{listener}".', ['event' => 'foo', 'listener' => 'closure']]
            );

        $tdispatcher->dispatch(new Event(), 'foo');
=======
        $tdispatcher->dispatch('foo');

        $this->assertSame([
            [
                'debug',
                'Notified event "{event}" to listener "{listener}".',
                ['event' => 'foo', 'listener' => 'closure'],
            ],
            [
                'debug',
                'Notified event "{event}" to listener "{listener}".',
                ['event' => 'foo', 'listener' => 'closure'],
            ],
        ], $logger->cleanLogs());
>>>>>>> da644e6e
    }

    public function testLoggerWithStoppedEvent()
    {
        $logger = new BufferingLogger();

        $dispatcher = new EventDispatcher();
        $tdispatcher = new TraceableEventDispatcher($dispatcher, new Stopwatch(), $logger);
        $tdispatcher->addListener('foo', $listener1 = function (Event $event) { $event->stopPropagation(); });
        $tdispatcher->addListener('foo', $listener2 = function () {});

<<<<<<< HEAD
        $logger->expects($this->exactly(3))
            ->method('debug')
            ->withConsecutive(
                ['Notified event "{event}" to listener "{listener}".', ['event' => 'foo', 'listener' => 'closure']],
                ['Listener "{listener}" stopped propagation of the event "{event}".', ['event' => 'foo', 'listener' => 'closure']],
                ['Listener "{listener}" was not called for event "{event}".', ['event' => 'foo', 'listener' => 'closure']]
            );

        $tdispatcher->dispatch(new Event(), 'foo');
=======
        $tdispatcher->dispatch('foo');

        $this->assertSame([
            [
                'debug',
                'Notified event "{event}" to listener "{listener}".',
                ['event' => 'foo', 'listener' => 'closure'],
            ],
            [
                'debug',
                'Listener "{listener}" stopped propagation of the event "{event}".',
                ['event' => 'foo', 'listener' => 'closure'],
            ],
            [
                'debug',
                'Listener "{listener}" was not called for event "{event}".',
                ['event' => 'foo', 'listener' => 'closure'],
            ],
        ], $logger->cleanLogs());
>>>>>>> da644e6e
    }

    public function testDispatchCallListeners()
    {
        $called = [];

        $dispatcher = new EventDispatcher();
        $tdispatcher = new TraceableEventDispatcher($dispatcher, new Stopwatch());
        $tdispatcher->addListener('foo', function () use (&$called) { $called[] = 'foo1'; }, 10);
        $tdispatcher->addListener('foo', function () use (&$called) { $called[] = 'foo2'; }, 20);

        $tdispatcher->dispatch(new Event(), 'foo');

        $this->assertSame(['foo2', 'foo1'], $called);
    }

    public function testDispatchNested()
    {
        $dispatcher = new TraceableEventDispatcher(new EventDispatcher(), new Stopwatch());
        $loop = 1;
        $dispatchedEvents = 0;
        $dispatcher->addListener('foo', $listener1 = function () use ($dispatcher, &$loop) {
            ++$loop;
            if (2 == $loop) {
                $dispatcher->dispatch(new Event(), 'foo');
            }
        });
        $dispatcher->addListener('foo', function () use (&$dispatchedEvents) {
            ++$dispatchedEvents;
        });

        $dispatcher->dispatch(new Event(), 'foo');

        $this->assertSame(2, $dispatchedEvents);
    }

    public function testDispatchReusedEventNested()
    {
        $nestedCall = false;
        $dispatcher = new TraceableEventDispatcher(new EventDispatcher(), new Stopwatch());
        $dispatcher->addListener('foo', function (Event $e) use ($dispatcher) {
            $dispatcher->dispatch(new Event(), 'bar', $e);
        });
        $dispatcher->addListener('bar', function (Event $e) use (&$nestedCall) {
            $nestedCall = true;
        });

        $this->assertFalse($nestedCall);
        $dispatcher->dispatch(new Event(), 'foo');
        $this->assertTrue($nestedCall);
    }

    public function testListenerCanRemoveItselfWhenExecuted()
    {
        $eventDispatcher = new TraceableEventDispatcher(new EventDispatcher(), new Stopwatch());
        $listener1 = function ($event, $eventName, EventDispatcherInterface $dispatcher) use (&$listener1) {
            $dispatcher->removeListener('foo', $listener1);
        };
        $eventDispatcher->addListener('foo', $listener1);
        $eventDispatcher->addListener('foo', function () {});
        $eventDispatcher->dispatch(new Event(), 'foo');

        $this->assertCount(1, $eventDispatcher->getListeners('foo'), 'expected listener1 to be removed');
    }

    public function testClearOrphanedEvents()
    {
        $tdispatcher = new TraceableEventDispatcher(new EventDispatcher(), new Stopwatch());
        $tdispatcher->dispatch(new Event(), 'foo');
        $events = $tdispatcher->getOrphanedEvents();
        $this->assertCount(1, $events);
        $tdispatcher->reset();
        $events = $tdispatcher->getOrphanedEvents();
        $this->assertCount(0, $events);
    }
}

class EventSubscriber implements EventSubscriberInterface
{
    public static function getSubscribedEvents(): array
    {
        return ['foo' => 'call'];
    }
}<|MERGE_RESOLUTION|>--- conflicted
+++ resolved
@@ -214,17 +214,7 @@
         $tdispatcher->addListener('foo', $listener1 = function () {});
         $tdispatcher->addListener('foo', $listener2 = function () {});
 
-<<<<<<< HEAD
-        $logger->expects($this->exactly(2))
-            ->method('debug')
-            ->withConsecutive(
-                ['Notified event "{event}" to listener "{listener}".', ['event' => 'foo', 'listener' => 'closure']],
-                ['Notified event "{event}" to listener "{listener}".', ['event' => 'foo', 'listener' => 'closure']]
-            );
-
-        $tdispatcher->dispatch(new Event(), 'foo');
-=======
-        $tdispatcher->dispatch('foo');
+        $tdispatcher->dispatch(new Event(), 'foo');
 
         $this->assertSame([
             [
@@ -238,7 +228,6 @@
                 ['event' => 'foo', 'listener' => 'closure'],
             ],
         ], $logger->cleanLogs());
->>>>>>> da644e6e
     }
 
     public function testLoggerWithStoppedEvent()
@@ -250,18 +239,7 @@
         $tdispatcher->addListener('foo', $listener1 = function (Event $event) { $event->stopPropagation(); });
         $tdispatcher->addListener('foo', $listener2 = function () {});
 
-<<<<<<< HEAD
-        $logger->expects($this->exactly(3))
-            ->method('debug')
-            ->withConsecutive(
-                ['Notified event "{event}" to listener "{listener}".', ['event' => 'foo', 'listener' => 'closure']],
-                ['Listener "{listener}" stopped propagation of the event "{event}".', ['event' => 'foo', 'listener' => 'closure']],
-                ['Listener "{listener}" was not called for event "{event}".', ['event' => 'foo', 'listener' => 'closure']]
-            );
-
-        $tdispatcher->dispatch(new Event(), 'foo');
-=======
-        $tdispatcher->dispatch('foo');
+        $tdispatcher->dispatch(new Event(), 'foo');
 
         $this->assertSame([
             [
@@ -280,7 +258,6 @@
                 ['event' => 'foo', 'listener' => 'closure'],
             ],
         ], $logger->cleanLogs());
->>>>>>> da644e6e
     }
 
     public function testDispatchCallListeners()
