{
    "name": "symfony/event-dispatcher",
    "type": "library",
    "description": "Symfony EventDispatcher Component",
    "keywords": [],
    "homepage": "http://symfony.com",
    "license": "MIT",
    "authors": [
        {
            "name": "Fabien Potencier",
            "email": "fabien@symfony.com"
        },
        {
            "name": "Symfony Community",
            "homepage": "http://symfony.com/contributors"
        }
    ],
    "require": {
        "php": ">=5.3.3"
    },
    "require-dev": {
<<<<<<< HEAD
        "symfony/dependency-injection": "~2.0,<2.6.0",
        "symfony/config": "~2.0",
        "symfony/stopwatch": "~2.2",
        "psr/log": "~1.0"
=======
        "symfony/dependency-injection": "~2.0,>=2.0.5"
>>>>>>> 206ebc78
    },
    "suggest": {
        "symfony/dependency-injection": "",
        "symfony/http-kernel": ""
    },
    "autoload": {
        "psr-0": { "Symfony\\Component\\EventDispatcher\\": "" }
    },
    "target-dir": "Symfony/Component/EventDispatcher",
    "minimum-stability": "dev",
    "extra": {
        "branch-alias": {
            "dev-master": "2.5-dev"
        }
    }
}<|MERGE_RESOLUTION|>--- conflicted
+++ resolved
@@ -19,14 +19,10 @@
         "php": ">=5.3.3"
     },
     "require-dev": {
-<<<<<<< HEAD
-        "symfony/dependency-injection": "~2.0,<2.6.0",
-        "symfony/config": "~2.0",
+        "symfony/dependency-injection": "~2.0,>=2.0.5,<2.6.0",
+        "symfony/config": "~2.0,>=2.0.5",
         "symfony/stopwatch": "~2.2",
         "psr/log": "~1.0"
-=======
-        "symfony/dependency-injection": "~2.0,>=2.0.5"
->>>>>>> 206ebc78
     },
     "suggest": {
         "symfony/dependency-injection": "",
