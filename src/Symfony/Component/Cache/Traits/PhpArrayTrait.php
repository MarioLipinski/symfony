--- conflicted
+++ resolved
@@ -140,35 +140,20 @@
      */
     private function initialize()
     {
-<<<<<<< HEAD
-        if (!file_exists($this->file)) {
+        if (isset(self::$valuesCache[$this->file])) {
+            $values = self::$valuesCache[$this->file];
+        } elseif (!file_exists($this->file)) {
             $this->keys = $this->values = [];
 
             return;
+        } else {
+            $values = self::$valuesCache[$this->file] = (include $this->file) ?: [[], []];
         }
-        $values = (include $this->file) ?: [[], []];
 
         if (2 !== \count($values) || !isset($values[0], $values[1])) {
             $this->keys = $this->values = [];
         } else {
             list($this->keys, $this->values) = $values;
-=======
-        if (isset(self::$valuesCache[$this->file])) {
-            $this->values = self::$valuesCache[$this->file];
-
-            return;
-        }
-
-        if ($this->zendDetectUnicode) {
-            $zmb = ini_set('zend.detect_unicode', 0);
-        }
-        try {
-            $this->values = self::$valuesCache[$this->file] = file_exists($this->file) ? (include $this->file ?: []) : [];
-        } finally {
-            if ($this->zendDetectUnicode) {
-                ini_set('zend.detect_unicode', $zmb);
-            }
->>>>>>> c0b2ade0
         }
     }
 }