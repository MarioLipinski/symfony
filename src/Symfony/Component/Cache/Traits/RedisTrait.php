--- conflicted
+++ resolved
@@ -54,20 +54,15 @@
         if (preg_match('#[^-+_.A-Za-z0-9]#', $namespace, $match)) {
             throw new InvalidArgumentException(sprintf('RedisAdapter namespace contains "%s" but only characters in [-+_.A-Za-z0-9] are allowed.', $match[0]));
         }
-<<<<<<< HEAD
 
         if (!$redisClient instanceof \Redis && !$redisClient instanceof \RedisArray && !$redisClient instanceof \RedisCluster && !$redisClient instanceof \Predis\ClientInterface && !$redisClient instanceof RedisProxy && !$redisClient instanceof RedisClusterProxy) {
-            throw new InvalidArgumentException(sprintf('%s() expects parameter 1 to be Redis, RedisArray, RedisCluster or Predis\ClientInterface, "%s" given.', __METHOD__, \is_object($redisClient) ? \get_class($redisClient) : \gettype($redisClient)));
+            throw new InvalidArgumentException(sprintf('"%s()" expects parameter 1 to be Redis, RedisArray, RedisCluster or Predis\ClientInterface, "%s" given.', __METHOD__, \is_object($redisClient) ? \get_class($redisClient) : \gettype($redisClient)));
         }
 
         if ($redisClient instanceof \Predis\ClientInterface && $redisClient->getOptions()->exceptions) {
             $options = clone $redisClient->getOptions();
             \Closure::bind(function () { $this->options['exceptions'] = false; }, $options, $options)();
             $redisClient = new $redisClient($redisClient->getConnection(), $options);
-=======
-        if (!$redisClient instanceof \Redis && !$redisClient instanceof \RedisArray && !$redisClient instanceof \RedisCluster && !$redisClient instanceof \Predis\Client && !$redisClient instanceof RedisProxy) {
-            throw new InvalidArgumentException(sprintf('"%s()" expects parameter 1 to be Redis, RedisArray, RedisCluster or Predis\Client, "%s" given.', __METHOD__, \is_object($redisClient) ? \get_class($redisClient) : \gettype($redisClient)));
->>>>>>> 2baa8128
         }
 
         $this->redis = $redisClient;
