--- conflicted
+++ resolved
@@ -61,30 +61,17 @@
      * This adapter takes advantage of how PHP stores arrays in its latest versions.
      *
      * @param string                 $file         The PHP file were values are cached
-<<<<<<< HEAD
-     * @param CacheItemPoolInterface $fallbackPool Fallback when opcache is disabled
-=======
      * @param CacheItemPoolInterface $fallbackPool A pool to fallback on when an item is not hit
->>>>>>> c0b2ade0
      *
      * @return CacheItemPoolInterface
      */
     public static function create($file, CacheItemPoolInterface $fallbackPool)
     {
-<<<<<<< HEAD
-        // Shared memory is available in PHP 7.0+ with OPCache enabled
-        if (filter_var(ini_get('opcache.enable'), FILTER_VALIDATE_BOOLEAN)) {
-=======
-        if (\PHP_VERSION_ID >= 70000) {
->>>>>>> c0b2ade0
-            if (!$fallbackPool instanceof AdapterInterface) {
-                $fallbackPool = new ProxyAdapter($fallbackPool);
-            }
-
-            return new static($file, $fallbackPool);
-        }
-
-        return $fallbackPool;
+        if (!$fallbackPool instanceof AdapterInterface) {
+            $fallbackPool = new ProxyAdapter($fallbackPool);
+        }
+
+        return new static($file, $fallbackPool);
     }
 
     /**
