--- conflicted
+++ resolved
@@ -124,12 +124,6 @@
 
     public static function createConnection(string $dsn, array $options = [])
     {
-<<<<<<< HEAD
-=======
-        if (!\is_string($dsn)) {
-            throw new InvalidArgumentException(sprintf('The "%s()" method expect argument #1 to be string, "%s" given.', __METHOD__, \gettype($dsn)));
-        }
->>>>>>> 4a7fcda3
         if (0 === strpos($dsn, 'redis:') || 0 === strpos($dsn, 'rediss:')) {
             return RedisAdapter::createConnection($dsn, $options);
         }
