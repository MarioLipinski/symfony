<?php

/*
 * This file is part of the Symfony package.
 *
 * (c) Fabien Potencier <fabien@symfony.com>
 *
 * For the full copyright and license information, please view the LICENSE
 * file that was distributed with this source code.
 */

namespace Symfony\Component\Routing\Loader;

use Symfony\Component\Config\Loader\FileLoader;
use Symfony\Component\Config\Resource\FileResource;
use Symfony\Component\Routing\Loader\Configurator\Traits\HostTrait;
use Symfony\Component\Routing\Loader\Configurator\Traits\LocalizedRouteTrait;
use Symfony\Component\Routing\Loader\Configurator\Traits\PrefixTrait;
use Symfony\Component\Routing\RouteCollection;
use Symfony\Component\Yaml\Exception\ParseException;
use Symfony\Component\Yaml\Parser as YamlParser;
use Symfony\Component\Yaml\Yaml;

/**
 * YamlFileLoader loads Yaml routing files.
 *
 * @author Fabien Potencier <fabien@symfony.com>
 * @author Tobias Schultze <http://tobion.de>
 */
class YamlFileLoader extends FileLoader
{
    use HostTrait;
    use LocalizedRouteTrait;
    use PrefixTrait;

    private static $availableKeys = [
        'resource', 'type', 'prefix', 'path', 'host', 'schemes', 'methods', 'defaults', 'requirements', 'options', 'condition', 'controller', 'name_prefix', 'trailing_slash_on_root', 'locale', 'format', 'utf8', 'exclude', 'stateless',
    ];
    private $yamlParser;

    /**
     * Loads a Yaml file.
     *
     * @param string      $file A Yaml file path
     * @param string|null $type The resource type
     *
     * @return RouteCollection A RouteCollection instance
     *
     * @throws \InvalidArgumentException When a route can't be parsed because YAML is invalid
     */
    public function load($file, string $type = null)
    {
        $path = $this->locator->locate($file);

        if (!stream_is_local($path)) {
            throw new \InvalidArgumentException(sprintf('This is not a local file "%s".', $path));
        }

        if (!file_exists($path)) {
            throw new \InvalidArgumentException(sprintf('File "%s" not found.', $path));
        }

        if (null === $this->yamlParser) {
            $this->yamlParser = new YamlParser();
        }

        try {
            $parsedConfig = $this->yamlParser->parseFile($path, Yaml::PARSE_CONSTANT);
        } catch (ParseException $e) {
            throw new \InvalidArgumentException(sprintf('The file "%s" does not contain valid YAML: ', $path).$e->getMessage(), 0, $e);
        }

        $collection = new RouteCollection();
        $collection->addResource(new FileResource($path));

        // empty file
        if (null === $parsedConfig) {
            return $collection;
        }

        // not an array
        if (!\is_array($parsedConfig)) {
            throw new \InvalidArgumentException(sprintf('The file "%s" must contain a YAML array.', $path));
        }

        foreach ($parsedConfig as $name => $config) {
            $this->validate($config, $name, $path);

            if (isset($config['resource'])) {
                $this->parseImport($collection, $config, $path, $file);
            } else {
                $this->parseRoute($collection, $name, $config, $path);
            }
        }

        return $collection;
    }

    /**
     * {@inheritdoc}
     */
    public function supports($resource, string $type = null)
    {
        return \is_string($resource) && \in_array(pathinfo($resource, \PATHINFO_EXTENSION), ['yml', 'yaml'], true) && (!$type || 'yaml' === $type);
    }

    /**
     * Parses a route and adds it to the RouteCollection.
     *
     * @param string $name   Route name
     * @param array  $config Route definition
     * @param string $path   Full path of the YAML file being processed
     */
    protected function parseRoute(RouteCollection $collection, string $name, array $config, string $path)
    {
        $defaults = isset($config['defaults']) ? $config['defaults'] : [];
        $requirements = isset($config['requirements']) ? $config['requirements'] : [];
        $options = isset($config['options']) ? $config['options'] : [];

        foreach ($requirements as $placeholder => $requirement) {
            if (\is_int($placeholder)) {
<<<<<<< HEAD
                throw new \InvalidArgumentException(sprintf('A placeholder name must be a string (%d given). Did you forget to specify the placeholder key for the requirement "%s" of route "%s" in "%s"?', $placeholder, $requirement, $name, $path));
=======
                @trigger_error(sprintf('A placeholder name must be a string (%d given). Did you forget to specify the placeholder key for the requirement "%s" of route "%s" in "%s"?', $placeholder, $requirement, $name, $path), \E_USER_DEPRECATED);
>>>>>>> 6c2a1c9a
            }
        }

        if (isset($config['controller'])) {
            $defaults['_controller'] = $config['controller'];
        }
        if (isset($config['locale'])) {
            $defaults['_locale'] = $config['locale'];
        }
        if (isset($config['format'])) {
            $defaults['_format'] = $config['format'];
        }
        if (isset($config['utf8'])) {
            $options['utf8'] = $config['utf8'];
        }
        if (isset($config['stateless'])) {
            $defaults['_stateless'] = $config['stateless'];
        }

        $routes = $this->createLocalizedRoute($collection, $name, $config['path']);
        $routes->addDefaults($defaults);
        $routes->addRequirements($requirements);
        $routes->addOptions($options);
        $routes->setSchemes($config['schemes'] ?? []);
        $routes->setMethods($config['methods'] ?? []);
        $routes->setCondition($config['condition'] ?? null);

        if (isset($config['host'])) {
            $this->addHost($routes, $config['host']);
        }
    }

    /**
     * Parses an import and adds the routes in the resource to the RouteCollection.
     *
     * @param array  $config Route definition
     * @param string $path   Full path of the YAML file being processed
     * @param string $file   Loaded file name
     */
    protected function parseImport(RouteCollection $collection, array $config, string $path, string $file)
    {
        $type = isset($config['type']) ? $config['type'] : null;
        $prefix = isset($config['prefix']) ? $config['prefix'] : '';
        $defaults = isset($config['defaults']) ? $config['defaults'] : [];
        $requirements = isset($config['requirements']) ? $config['requirements'] : [];
        $options = isset($config['options']) ? $config['options'] : [];
        $host = isset($config['host']) ? $config['host'] : null;
        $condition = isset($config['condition']) ? $config['condition'] : null;
        $schemes = isset($config['schemes']) ? $config['schemes'] : null;
        $methods = isset($config['methods']) ? $config['methods'] : null;
        $trailingSlashOnRoot = $config['trailing_slash_on_root'] ?? true;
        $namePrefix = $config['name_prefix'] ?? null;
        $exclude = $config['exclude'] ?? null;

        if (isset($config['controller'])) {
            $defaults['_controller'] = $config['controller'];
        }
        if (isset($config['locale'])) {
            $defaults['_locale'] = $config['locale'];
        }
        if (isset($config['format'])) {
            $defaults['_format'] = $config['format'];
        }
        if (isset($config['utf8'])) {
            $options['utf8'] = $config['utf8'];
        }
        if (isset($config['stateless'])) {
            $defaults['_stateless'] = $config['stateless'];
        }

        $this->setCurrentDir(\dirname($path));

        /** @var RouteCollection[] $imported */
        $imported = $this->import($config['resource'], $type, false, $file, $exclude) ?: [];

        if (!\is_array($imported)) {
            $imported = [$imported];
        }

        foreach ($imported as $subCollection) {
            $this->addPrefix($subCollection, $prefix, $trailingSlashOnRoot);

            if (null !== $host) {
                $this->addHost($subCollection, $host);
            }
            if (null !== $condition) {
                $subCollection->setCondition($condition);
            }
            if (null !== $schemes) {
                $subCollection->setSchemes($schemes);
            }
            if (null !== $methods) {
                $subCollection->setMethods($methods);
            }
            if (null !== $namePrefix) {
                $subCollection->addNamePrefix($namePrefix);
            }
            $subCollection->addDefaults($defaults);
            $subCollection->addRequirements($requirements);
            $subCollection->addOptions($options);

            $collection->addCollection($subCollection);
        }
    }

    /**
     * Validates the route configuration.
     *
     * @param array  $config A resource config
     * @param string $name   The config key
     * @param string $path   The loaded file path
     *
     * @throws \InvalidArgumentException If one of the provided config keys is not supported,
     *                                   something is missing or the combination is nonsense
     */
    protected function validate($config, string $name, string $path)
    {
        if (!\is_array($config)) {
            throw new \InvalidArgumentException(sprintf('The definition of "%s" in "%s" must be a YAML array.', $name, $path));
        }
        if ($extraKeys = array_diff(array_keys($config), self::$availableKeys)) {
            throw new \InvalidArgumentException(sprintf('The routing file "%s" contains unsupported keys for "%s": "%s". Expected one of: "%s".', $path, $name, implode('", "', $extraKeys), implode('", "', self::$availableKeys)));
        }
        if (isset($config['resource']) && isset($config['path'])) {
            throw new \InvalidArgumentException(sprintf('The routing file "%s" must not specify both the "resource" key and the "path" key for "%s". Choose between an import and a route definition.', $path, $name));
        }
        if (!isset($config['resource']) && isset($config['type'])) {
            throw new \InvalidArgumentException(sprintf('The "type" key for the route definition "%s" in "%s" is unsupported. It is only available for imports in combination with the "resource" key.', $name, $path));
        }
        if (!isset($config['resource']) && !isset($config['path'])) {
            throw new \InvalidArgumentException(sprintf('You must define a "path" for the route "%s" in file "%s".', $name, $path));
        }
        if (isset($config['controller']) && isset($config['defaults']['_controller'])) {
            throw new \InvalidArgumentException(sprintf('The routing file "%s" must not specify both the "controller" key and the defaults key "_controller" for "%s".', $path, $name));
        }
        if (isset($config['stateless']) && isset($config['defaults']['_stateless'])) {
            throw new \InvalidArgumentException(sprintf('The routing file "%s" must not specify both the "stateless" key and the defaults key "_stateless" for "%s".', $path, $name));
        }
    }
}<|MERGE_RESOLUTION|>--- conflicted
+++ resolved
@@ -119,11 +119,7 @@
 
         foreach ($requirements as $placeholder => $requirement) {
             if (\is_int($placeholder)) {
-<<<<<<< HEAD
                 throw new \InvalidArgumentException(sprintf('A placeholder name must be a string (%d given). Did you forget to specify the placeholder key for the requirement "%s" of route "%s" in "%s"?', $placeholder, $requirement, $name, $path));
-=======
-                @trigger_error(sprintf('A placeholder name must be a string (%d given). Did you forget to specify the placeholder key for the requirement "%s" of route "%s" in "%s"?', $placeholder, $requirement, $name, $path), \E_USER_DEPRECATED);
->>>>>>> 6c2a1c9a
             }
         }
 
