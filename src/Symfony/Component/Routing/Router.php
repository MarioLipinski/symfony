--- conflicted
+++ resolved
@@ -145,12 +145,8 @@
         // check option names and live merge, if errors are encountered Exception will be thrown
         $invalid = [];
         foreach ($options as $key => $value) {
-<<<<<<< HEAD
             $this->checkDeprecatedOption($key);
-            if (array_key_exists($key, $this->options)) {
-=======
             if (\array_key_exists($key, $this->options)) {
->>>>>>> 87f3c36d
                 $this->options[$key] = $value;
             } else {
                 $invalid[] = $key;
