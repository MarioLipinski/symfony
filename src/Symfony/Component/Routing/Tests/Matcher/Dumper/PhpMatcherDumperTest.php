--- conflicted
+++ resolved
@@ -52,25 +52,6 @@
         @unlink($this->dumpPath);
     }
 
-<<<<<<< HEAD
-=======
-    public function testDumpWhenSchemeIsUsedWithoutAProperDumper()
-    {
-        $this->expectException('LogicException');
-        $collection = new RouteCollection();
-        $collection->add('secure', new Route(
-            '/secure',
-            [],
-            [],
-            [],
-            '',
-            ['https']
-        ));
-        $dumper = new PhpMatcherDumper($collection);
-        $dumper->dump();
-    }
-
->>>>>>> 8173dafd
     public function testRedirectPreservesUrlEncoding()
     {
         $collection = new RouteCollection();
@@ -514,12 +495,10 @@
         return $this->matcherClass;
     }
 
-    /**
-     * @expectedException \InvalidArgumentException
-     * @expectedExceptionMessage Symfony\Component\Routing\Route cannot contain objects
-     */
     public function testGenerateDumperMatcherWithObject()
     {
+        $this->expectException('InvalidArgumentException');
+        $this->expectExceptionMessage('Symfony\Component\Routing\Route cannot contain objects');
         $routeCollection = new RouteCollection();
         $routeCollection->add('_', new Route('/', [new \stdClass()]));
         $dumper = new PhpMatcherDumper($routeCollection);
