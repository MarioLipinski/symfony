<?php

use Symfony\Component\Routing\Exception\MethodNotAllowedException;
use Symfony\Component\Routing\Exception\ResourceNotFoundException;
use Symfony\Component\Routing\RequestContext;

/**
 * This class has been auto-generated
 * by the Symfony Routing Component.
 */
class ProjectUrlMatcher extends Symfony\Component\Routing\Matcher\UrlMatcher
{
    public function __construct(RequestContext $context)
    {
        $this->context = $context;
    }

    public function match($rawPathinfo)
    {
        $allow = $allowSchemes = array();
        $pathinfo = rawurldecode($rawPathinfo);
        $context = $this->context;
        $requestMethod = $canonicalMethod = $context->getMethod();

        if ('HEAD' === $requestMethod) {
            $canonicalMethod = 'GET';
        }

        switch ($pathinfo) {
            default:
                $routes = array(
                    '/trailing/simple/no-methods/' => array(array('_route' => 'simple_trailing_slash_no_methods'), null, null, null),
                    '/trailing/simple/get-method/' => array(array('_route' => 'simple_trailing_slash_GET_method'), null, array('GET' => 0), null),
                    '/trailing/simple/head-method/' => array(array('_route' => 'simple_trailing_slash_HEAD_method'), null, array('HEAD' => 0), null),
                    '/trailing/simple/post-method/' => array(array('_route' => 'simple_trailing_slash_POST_method'), null, array('POST' => 0), null),
                    '/not-trailing/simple/no-methods' => array(array('_route' => 'simple_not_trailing_slash_no_methods'), null, null, null),
                    '/not-trailing/simple/get-method' => array(array('_route' => 'simple_not_trailing_slash_GET_method'), null, array('GET' => 0), null),
                    '/not-trailing/simple/head-method' => array(array('_route' => 'simple_not_trailing_slash_HEAD_method'), null, array('HEAD' => 0), null),
                    '/not-trailing/simple/post-method' => array(array('_route' => 'simple_not_trailing_slash_POST_method'), null, array('POST' => 0), null),
                );

                if (!isset($routes[$pathinfo])) {
                    break;
                }
                list($ret, $requiredHost, $requiredMethods, $requiredSchemes) = $routes[$pathinfo];

                $hasRequiredScheme = !$requiredSchemes || isset($requiredSchemes[$context->getScheme()]);
                if ($requiredMethods && !isset($requiredMethods[$canonicalMethod]) && !isset($requiredMethods[$requestMethod])) {
                    if ($hasRequiredScheme) {
                        $allow += $requiredMethods;
                    }
                    break;
                }
                if (!$hasRequiredScheme) {
                    $allowSchemes += $requiredSchemes;
                    break;
                }

                return $ret;
        }

        $matchedPathinfo = $pathinfo;
        $regexList = array(
            0 => '{^(?'
                    .'|/trailing/regex/(?'
                        .'|no\\-methods/([^/]++)/(*:47)'
                        .'|get\\-method/([^/]++)/(*:75)'
                        .'|head\\-method/([^/]++)/(*:104)'
                        .'|post\\-method/([^/]++)/(*:134)'
                    .')'
                    .'|/not\\-trailing/regex/(?'
                        .'|no\\-methods/([^/]++)(*:187)'
                        .'|get\\-method/([^/]++)(*:215)'
                        .'|head\\-method/([^/]++)(*:244)'
                        .'|post\\-method/([^/]++)(*:273)'
                    .')'
                .')$}sD',
        );

        foreach ($regexList as $offset => $regex) {
            while (preg_match($regex, $matchedPathinfo, $matches)) {
                switch ($m = (int) $matches['MARK']) {
                    default:
                        $routes = array(
                            47 => array(array('_route' => 'regex_trailing_slash_no_methods'), array('param'), null, null),
                            75 => array(array('_route' => 'regex_trailing_slash_GET_method'), array('param'), array('GET' => 0), null),
                            104 => array(array('_route' => 'regex_trailing_slash_HEAD_method'), array('param'), array('HEAD' => 0), null),
                            134 => array(array('_route' => 'regex_trailing_slash_POST_method'), array('param'), array('POST' => 0), null),
                            187 => array(array('_route' => 'regex_not_trailing_slash_no_methods'), array('param'), null, null),
                            215 => array(array('_route' => 'regex_not_trailing_slash_GET_method'), array('param'), array('GET' => 0), null),
                            244 => array(array('_route' => 'regex_not_trailing_slash_HEAD_method'), array('param'), array('HEAD' => 0), null),
                            273 => array(array('_route' => 'regex_not_trailing_slash_POST_method'), array('param'), array('POST' => 0), null),
                        );

                        list($ret, $vars, $requiredMethods, $requiredSchemes) = $routes[$m];

                        foreach ($vars as $i => $v) {
                            if (isset($matches[1 + $i])) {
                                $ret[$v] = $matches[1 + $i];
                            }
                        }

                        $hasRequiredScheme = !$requiredSchemes || isset($requiredSchemes[$context->getScheme()]);
                        if ($requiredMethods && !isset($requiredMethods[$canonicalMethod]) && !isset($requiredMethods[$requestMethod])) {
                            if ($hasRequiredScheme) {
                                $allow += $requiredMethods;
                            }
                            break;
                        }
                        if (!$hasRequiredScheme) {
                            $allowSchemes += $requiredSchemes;
                            break;
                        }

                        return $ret;
                }

                if (273 === $m) {
                    break;
                }
                $regex = substr_replace($regex, 'F', $m - $offset, 1 + strlen($m));
                $offset += strlen($m);
            }
        }

<<<<<<< HEAD
        throw $allow ? new MethodNotAllowedException(array_keys($allow)) : new ResourceNotFoundException();
=======
        if ('/' === $pathinfo) {
            throw new Symfony\Component\Routing\Exception\NoConfigurationException();
        }

        throw 0 < count($allow) ? new MethodNotAllowedException(array_unique($allow)) : new ResourceNotFoundException();
>>>>>>> 72041c88
    }
}<|MERGE_RESOLUTION|>--- conflicted
+++ resolved
@@ -122,15 +122,10 @@
                 $offset += strlen($m);
             }
         }
-
-<<<<<<< HEAD
-        throw $allow ? new MethodNotAllowedException(array_keys($allow)) : new ResourceNotFoundException();
-=======
         if ('/' === $pathinfo) {
             throw new Symfony\Component\Routing\Exception\NoConfigurationException();
         }
 
-        throw 0 < count($allow) ? new MethodNotAllowedException(array_unique($allow)) : new ResourceNotFoundException();
->>>>>>> 72041c88
+        throw $allow ? new MethodNotAllowedException(array_keys($allow)) : new ResourceNotFoundException();
     }
 }