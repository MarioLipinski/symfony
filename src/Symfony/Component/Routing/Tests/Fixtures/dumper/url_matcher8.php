<?php

use Symfony\Component\Routing\Matcher\Dumper\PhpMatcherTrait;
use Symfony\Component\Routing\RequestContext;

/**
 * This class has been auto-generated
 * by the Symfony Routing Component.
 */
class ProjectUrlMatcher extends Symfony\Component\Routing\Matcher\UrlMatcher
{
    use PhpMatcherTrait;

    public function __construct(RequestContext $context)
    {
        $this->context = $context;
<<<<<<< HEAD
        $this->regexpList = array(
=======
    }

    public function match($rawPathinfo)
    {
        $allow = $allowSchemes = array();
        $pathinfo = rawurldecode($rawPathinfo) ?: '/';
        $context = $this->context;
        $requestMethod = $canonicalMethod = $context->getMethod();

        if ('HEAD' === $requestMethod) {
            $canonicalMethod = 'GET';
        }

        $matchedPathinfo = $pathinfo;
        $regexList = array(
>>>>>>> 9dc9d7e0
            0 => '{^(?'
                    .'|/(a)(*:11)'
                .')(?:/?)$}sD',
            11 => '{^(?'
                    .'|/(.)(*:22)'
                .')(?:/?)$}sDu',
            22 => '{^(?'
                    .'|/(.)(*:33)'
                .')(?:/?)$}sD',
        );
<<<<<<< HEAD
        $this->dynamicRoutes = array(
            11 => array(array(array('_route' => 'a'), array('a'), null, null, null)),
            22 => array(array(array('_route' => 'b'), array('a'), null, null, null)),
            33 => array(array(array('_route' => 'c'), array('a'), null, null, null)),
        );
=======

        foreach ($regexList as $offset => $regex) {
            while (preg_match($regex, $matchedPathinfo, $matches)) {
                switch ($m = (int) $matches['MARK']) {
                    default:
                        $routes = array(
                            11 => array(array('_route' => 'a'), array('a'), null, null, false),
                            22 => array(array('_route' => 'b'), array('a'), null, null, false),
                            33 => array(array('_route' => 'c'), array('a'), null, null, false),
                        );

                        list($ret, $vars, $requiredMethods, $requiredSchemes, $hasTrailingSlash) = $routes[$m];

                        if ('/' !== $pathinfo && $hasTrailingSlash !== ('/' === $pathinfo[-1])) {
                            break;
                        }

                        foreach ($vars as $i => $v) {
                            if (isset($matches[1 + $i])) {
                                $ret[$v] = $matches[1 + $i];
                            }
                        }

                        $hasRequiredScheme = !$requiredSchemes || isset($requiredSchemes[$context->getScheme()]);
                        if ($requiredMethods && !isset($requiredMethods[$canonicalMethod]) && !isset($requiredMethods[$requestMethod])) {
                            if ($hasRequiredScheme) {
                                $allow += $requiredMethods;
                            }
                            break;
                        }
                        if (!$hasRequiredScheme) {
                            $allowSchemes += $requiredSchemes;
                            break;
                        }

                        return $ret;
                }

                if (33 === $m) {
                    break;
                }
                $regex = substr_replace($regex, 'F', $m - $offset, 1 + strlen($m));
                $offset += strlen($m);
            }
        }
        if ('/' === $pathinfo && !$allow && !$allowSchemes) {
            throw new Symfony\Component\Routing\Exception\NoConfigurationException();
        }

        throw $allow ? new MethodNotAllowedException(array_keys($allow)) : new ResourceNotFoundException();
>>>>>>> 9dc9d7e0
    }
}<|MERGE_RESOLUTION|>--- conflicted
+++ resolved
@@ -14,25 +14,7 @@
     public function __construct(RequestContext $context)
     {
         $this->context = $context;
-<<<<<<< HEAD
         $this->regexpList = array(
-=======
-    }
-
-    public function match($rawPathinfo)
-    {
-        $allow = $allowSchemes = array();
-        $pathinfo = rawurldecode($rawPathinfo) ?: '/';
-        $context = $this->context;
-        $requestMethod = $canonicalMethod = $context->getMethod();
-
-        if ('HEAD' === $requestMethod) {
-            $canonicalMethod = 'GET';
-        }
-
-        $matchedPathinfo = $pathinfo;
-        $regexList = array(
->>>>>>> 9dc9d7e0
             0 => '{^(?'
                     .'|/(a)(*:11)'
                 .')(?:/?)$}sD',
@@ -43,63 +25,10 @@
                     .'|/(.)(*:33)'
                 .')(?:/?)$}sD',
         );
-<<<<<<< HEAD
         $this->dynamicRoutes = array(
-            11 => array(array(array('_route' => 'a'), array('a'), null, null, null)),
-            22 => array(array(array('_route' => 'b'), array('a'), null, null, null)),
-            33 => array(array(array('_route' => 'c'), array('a'), null, null, null)),
+            11 => array(array(array('_route' => 'a'), array('a'), null, null, false, null)),
+            22 => array(array(array('_route' => 'b'), array('a'), null, null, false, null)),
+            33 => array(array(array('_route' => 'c'), array('a'), null, null, false, null)),
         );
-=======
-
-        foreach ($regexList as $offset => $regex) {
-            while (preg_match($regex, $matchedPathinfo, $matches)) {
-                switch ($m = (int) $matches['MARK']) {
-                    default:
-                        $routes = array(
-                            11 => array(array('_route' => 'a'), array('a'), null, null, false),
-                            22 => array(array('_route' => 'b'), array('a'), null, null, false),
-                            33 => array(array('_route' => 'c'), array('a'), null, null, false),
-                        );
-
-                        list($ret, $vars, $requiredMethods, $requiredSchemes, $hasTrailingSlash) = $routes[$m];
-
-                        if ('/' !== $pathinfo && $hasTrailingSlash !== ('/' === $pathinfo[-1])) {
-                            break;
-                        }
-
-                        foreach ($vars as $i => $v) {
-                            if (isset($matches[1 + $i])) {
-                                $ret[$v] = $matches[1 + $i];
-                            }
-                        }
-
-                        $hasRequiredScheme = !$requiredSchemes || isset($requiredSchemes[$context->getScheme()]);
-                        if ($requiredMethods && !isset($requiredMethods[$canonicalMethod]) && !isset($requiredMethods[$requestMethod])) {
-                            if ($hasRequiredScheme) {
-                                $allow += $requiredMethods;
-                            }
-                            break;
-                        }
-                        if (!$hasRequiredScheme) {
-                            $allowSchemes += $requiredSchemes;
-                            break;
-                        }
-
-                        return $ret;
-                }
-
-                if (33 === $m) {
-                    break;
-                }
-                $regex = substr_replace($regex, 'F', $m - $offset, 1 + strlen($m));
-                $offset += strlen($m);
-            }
-        }
-        if ('/' === $pathinfo && !$allow && !$allowSchemes) {
-            throw new Symfony\Component\Routing\Exception\NoConfigurationException();
-        }
-
-        throw $allow ? new MethodNotAllowedException(array_keys($allow)) : new ResourceNotFoundException();
->>>>>>> 9dc9d7e0
     }
 }