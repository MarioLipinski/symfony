--- conflicted
+++ resolved
@@ -96,13 +96,8 @@
      * Sets the base URL.
      *
      * @param string $baseUrl The base URL
-<<<<<<< HEAD
-     *
-     * @return RequestContext The current instance, implementing a fluent interface
-     *
-     * @api
-=======
->>>>>>> e1ede46b
+     *
+     * @return RequestContext The current instance, implementing a fluent interface
      */
     public function setBaseUrl($baseUrl)
     {
@@ -151,13 +146,8 @@
      * Sets the HTTP method.
      *
      * @param string $method The HTTP method
-<<<<<<< HEAD
-     *
-     * @return RequestContext The current instance, implementing a fluent interface
-     *
-     * @api
-=======
->>>>>>> e1ede46b
+     *
+     * @return RequestContext The current instance, implementing a fluent interface
      */
     public function setMethod($method)
     {
@@ -182,13 +172,8 @@
      * Sets the HTTP host.
      *
      * @param string $host The HTTP host
-<<<<<<< HEAD
-     *
-     * @return RequestContext The current instance, implementing a fluent interface
-     *
-     * @api
-=======
->>>>>>> e1ede46b
+     *
+     * @return RequestContext The current instance, implementing a fluent interface
      */
     public function setHost($host)
     {
@@ -211,13 +196,8 @@
      * Sets the HTTP scheme.
      *
      * @param string $scheme The HTTP scheme
-<<<<<<< HEAD
-     *
-     * @return RequestContext The current instance, implementing a fluent interface
-     *
-     * @api
-=======
->>>>>>> e1ede46b
+     *
+     * @return RequestContext The current instance, implementing a fluent interface
      */
     public function setScheme($scheme)
     {
@@ -240,13 +220,8 @@
      * Sets the HTTP port.
      *
      * @param int $httpPort The HTTP port
-<<<<<<< HEAD
-     *
-     * @return RequestContext The current instance, implementing a fluent interface
-     *
-     * @api
-=======
->>>>>>> e1ede46b
+     *
+     * @return RequestContext The current instance, implementing a fluent interface
      */
     public function setHttpPort($httpPort)
     {
@@ -269,13 +244,8 @@
      * Sets the HTTPS port.
      *
      * @param int $httpsPort The HTTPS port
-<<<<<<< HEAD
-     *
-     * @return RequestContext The current instance, implementing a fluent interface
-     *
-     * @api
-=======
->>>>>>> e1ede46b
+     *
+     * @return RequestContext The current instance, implementing a fluent interface
      */
     public function setHttpsPort($httpsPort)
     {
@@ -298,13 +268,8 @@
      * Sets the query string.
      *
      * @param string $queryString The query string (after "?")
-<<<<<<< HEAD
-     *
-     * @return RequestContext The current instance, implementing a fluent interface
-     *
-     * @api
-=======
->>>>>>> e1ede46b
+     *
+     * @return RequestContext The current instance, implementing a fluent interface
      */
     public function setQueryString($queryString)
     {
@@ -367,13 +332,8 @@
      *
      * @param string $name      A parameter name
      * @param mixed  $parameter The parameter value
-<<<<<<< HEAD
-     *
-     * @return RequestContext The current instance, implementing a fluent interface
-     *
-     * @api
-=======
->>>>>>> e1ede46b
+     *
+     * @return RequestContext The current instance, implementing a fluent interface
      */
     public function setParameter($name, $parameter)
     {
