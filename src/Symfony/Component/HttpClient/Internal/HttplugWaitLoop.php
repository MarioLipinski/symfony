<?php

/*
 * This file is part of the Symfony package.
 *
 * (c) Fabien Potencier <fabien@symfony.com>
 *
 * For the full copyright and license information, please view the LICENSE
 * file that was distributed with this source code.
 */

namespace Symfony\Component\HttpClient\Internal;

use Http\Client\Exception\NetworkException;
use Psr\Http\Message\ResponseFactoryInterface;
use Psr\Http\Message\ResponseInterface as Psr7ResponseInterface;
use Psr\Http\Message\StreamFactoryInterface;
use Symfony\Component\HttpClient\Response\CommonResponseTrait;
use Symfony\Component\HttpClient\Response\StreamWrapper;
use Symfony\Component\HttpClient\Response\TraceableResponse;
use Symfony\Contracts\HttpClient\Exception\TransportExceptionInterface;
use Symfony\Contracts\HttpClient\HttpClientInterface;
use Symfony\Contracts\HttpClient\ResponseInterface;

/**
 * @author Nicolas Grekas <p@tchwork.com>
 *
 * @internal
 */
final class HttplugWaitLoop
{
    private $client;
    private $promisePool;
    private $responseFactory;
    private $streamFactory;

    public function __construct(HttpClientInterface $client, ?\SplObjectStorage $promisePool, ResponseFactoryInterface $responseFactory, StreamFactoryInterface $streamFactory)
    {
        $this->client = $client;
        $this->promisePool = $promisePool;
        $this->responseFactory = $responseFactory;
        $this->streamFactory = $streamFactory;
    }

    public function wait(?ResponseInterface $pendingResponse, float $maxDuration = null, float $idleTimeout = null): int
    {
        if (!$this->promisePool) {
            return 0;
        }

        $guzzleQueue = \GuzzleHttp\Promise\queue();

        if (0.0 === $remainingDuration = $maxDuration) {
            $idleTimeout = 0.0;
        } elseif (null !== $maxDuration) {
            $startTime = microtime(true);
            $idleTimeout = max(0.0, min($maxDuration / 5, $idleTimeout ?? $maxDuration));
        }

        do {
            foreach ($this->client->stream($this->promisePool, $idleTimeout) as $response => $chunk) {
                try {
                    if (null !== $maxDuration && $chunk->isTimeout()) {
                        goto check_duration;
                    }

                    if ($chunk->isFirst()) {
                        // Deactivate throwing on 3/4/5xx
                        $response->getStatusCode();
                    }

                    if (!$chunk->isLast()) {
                        goto check_duration;
                    }

                    if ([, $promise] = $this->promisePool[$response] ?? null) {
                        unset($this->promisePool[$response]);
                        $promise->resolve($this->createPsr7Response($response, true));
                    }
                } catch (\Exception $e) {
                    if ([$request, $promise] = $this->promisePool[$response] ?? null) {
                        unset($this->promisePool[$response]);

                        if ($e instanceof TransportExceptionInterface) {
                            $e = new NetworkException($e->getMessage(), $request, $e);
                        }

                        $promise->reject($e);
                    }
                }

                $guzzleQueue->run();

                if ($pendingResponse === $response) {
                    return $this->promisePool->count();
                }

                check_duration:
                if (null !== $maxDuration && $idleTimeout && $idleTimeout > $remainingDuration = max(0.0, $maxDuration - microtime(true) + $startTime)) {
                    $idleTimeout = $remainingDuration / 5;
                    break;
                }
            }

            if (!$count = $this->promisePool->count()) {
                return 0;
            }
        } while (null === $maxDuration || 0 < $remainingDuration);

        return $count;
    }

    public function createPsr7Response(ResponseInterface $response, bool $buffer = false): Psr7ResponseInterface
    {
        $psrResponse = $this->responseFactory->createResponse($response->getStatusCode());

        foreach ($response->getHeaders(false) as $name => $values) {
            foreach ($values as $value) {
                $psrResponse = $psrResponse->withAddedHeader($name, $value);
            }
        }

<<<<<<< HEAD
        if (isset(class_uses($response)[CommonResponseTrait::class])) {
=======
        if ($response instanceof TraceableResponse || isset(class_uses($response)[ResponseTrait::class])) {
>>>>>>> 00996179
            $body = $this->streamFactory->createStreamFromResource($response->toStream(false));
        } elseif (!$buffer) {
            $body = $this->streamFactory->createStreamFromResource(StreamWrapper::createResource($response, $this->client));
        } else {
            $body = $this->streamFactory->createStream($response->getContent(false));
        }

        if ($body->isSeekable()) {
            $body->seek(0);
        }

        return $psrResponse->withBody($body);
    }
}<|MERGE_RESOLUTION|>--- conflicted
+++ resolved
@@ -120,11 +120,7 @@
             }
         }
 
-<<<<<<< HEAD
-        if (isset(class_uses($response)[CommonResponseTrait::class])) {
-=======
-        if ($response instanceof TraceableResponse || isset(class_uses($response)[ResponseTrait::class])) {
->>>>>>> 00996179
+        if ($response instanceof TraceableResponse || isset(class_uses($response)[CommonResponseTrait::class])) {
             $body = $this->streamFactory->createStreamFromResource($response->toStream(false));
         } elseif (!$buffer) {
             $body = $this->streamFactory->createStreamFromResource(StreamWrapper::createResource($response, $this->client));
