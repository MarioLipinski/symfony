<?php

/*
 * This file is part of the Symfony package.
 *
 * (c) Fabien Potencier <fabien@symfony.com>
 *
 * For the full copyright and license information, please view the LICENSE
 * file that was distributed with this source code.
 */

namespace Symfony\Component\DomCrawler\Tests;

use Symfony\Component\DomCrawler\Crawler;

class CrawlerTest extends \PHPUnit_Framework_TestCase
{
    public function testConstructor()
    {
        $crawler = new Crawler();
        $this->assertCount(0, $crawler, '__construct() returns an empty crawler');

        $doc = new \DOMDocument();
        $node = $doc->createElement('test');

        $crawler = new Crawler($node);
        $this->assertCount(1, $crawler, '__construct() takes a node as a first argument');
    }

    public function testAdd()
    {
        $crawler = new Crawler();
        $crawler->add($this->createDomDocument());
        $this->assertEquals('foo', $crawler->filterXPath('//div')->attr('class'), '->add() adds nodes from a \DOMDocument');

        $crawler = new Crawler();
        $crawler->add($this->createNodeList());
        $this->assertEquals('foo', $crawler->filterXPath('//div')->attr('class'), '->add() adds nodes from a \DOMNodeList');

        $list = array();
        foreach ($this->createNodeList() as $node) {
            $list[] = $node;
        }
        $crawler = new Crawler();
        $crawler->add($list);
        $this->assertEquals('foo', $crawler->filterXPath('//div')->attr('class'), '->add() adds nodes from an array of nodes');

        $crawler = new Crawler();
        $crawler->add($this->createNodeList()->item(0));
        $this->assertEquals('foo', $crawler->filterXPath('//div')->attr('class'), '->add() adds nodes from a \DOMNode');

        $crawler = new Crawler();
        $crawler->add('<html><body>Foo</body></html>');
        $this->assertEquals('Foo', $crawler->filterXPath('//body')->text(), '->add() adds nodes from a string');
    }

    /**
     * @expectedException \InvalidArgumentException
     */
    public function testAddInvalidType()
    {
        $crawler = new Crawler();
        $crawler->add(1);
    }

<<<<<<< HEAD
    /**
     * @expectedException \InvalidArgumentException
     * @expectedExceptionMessage Nodes set in a Crawler must be DOMElement or DOMDocument instances, "DOMNode" given.
     */
    public function testAddInvalidNode()
    {
        $crawler = new Crawler();
        $crawler->add(new \DOMNode());
    }

    /**
     * @expectedException \InvalidArgumentException
     * @expectedExceptionMessage Attaching DOM nodes from multiple documents in the same crawler is forbidden.
     */
    public function testAddMultipleDocumentNode()
    {
        $crawler = $this->createTestCrawler();
        $crawler->addHtmlContent('<html><div class="foo"></html>', 'UTF-8');
    }

=======
>>>>>>> 27129228
    public function testAddHtmlContent()
    {
        $crawler = new Crawler();
        $crawler->addHtmlContent('<html><div class="foo"></html>', 'UTF-8');

        $this->assertEquals('foo', $crawler->filterXPath('//div')->attr('class'), '->addHtmlContent() adds nodes from an HTML string');
    }

    public function testAddHtmlContentWithBaseTag()
    {
        $crawler = new Crawler();

        $crawler->addHtmlContent('<html><head><base href="http://symfony.com"></head><a href="/contact"></a></html>', 'UTF-8');

        $this->assertEquals('http://symfony.com', $crawler->filterXPath('//base')->attr('href'), '->addHtmlContent() adds nodes from an HTML string');
        $this->assertEquals('http://symfony.com/contact', $crawler->filterXPath('//a')->link()->getUri(), '->addHtmlContent() adds nodes from an HTML string');
    }

    /**
     * @requires extension mbstring
     */
    public function testAddHtmlContentCharset()
    {
        $crawler = new Crawler();
        $crawler->addHtmlContent('<html><div class="foo">Tiếng Việt</html>', 'UTF-8');

        $this->assertEquals('Tiếng Việt', $crawler->filterXPath('//div')->text());
    }

    public function testAddHtmlContentInvalidBaseTag()
    {
        $crawler = new Crawler(null, 'http://symfony.com');

        $crawler->addHtmlContent('<html><head><base target="_top"></head><a href="/contact"></a></html>', 'UTF-8');

        $this->assertEquals('http://symfony.com/contact', current($crawler->filterXPath('//a')->links())->getUri(), '->addHtmlContent() correctly handles a non-existent base tag href attribute');
    }

    public function testAddHtmlContentUnsupportedCharset()
    {
        $crawler = new Crawler();
        $crawler->addHtmlContent(file_get_contents(__DIR__.'/Fixtures/windows-1250.html'), 'Windows-1250');

        $this->assertEquals('Žťčýů', $crawler->filterXPath('//p')->text());
    }

    /**
     * @requires extension mbstring
     */
    public function testAddHtmlContentCharsetGbk()
    {
        $crawler = new Crawler();
        //gbk encode of <html><p>中文</p></html>
        $crawler->addHtmlContent(base64_decode('PGh0bWw+PHA+1tDOxDwvcD48L2h0bWw+'), 'gbk');

        $this->assertEquals('中文', $crawler->filterXPath('//p')->text());
    }

    public function testAddHtmlContentWithErrors()
    {
        $internalErrors = libxml_use_internal_errors(true);

        $crawler = new Crawler();
        $crawler->addHtmlContent(<<<EOF
<!DOCTYPE html>
<html>
    <head>
    </head>
    <body>
        <nav><a href="#"><a href="#"></nav>
    </body>
</html>
EOF
        , 'UTF-8');

        $errors = libxml_get_errors();
        $this->assertCount(1, $errors);
        $this->assertEquals("Tag nav invalid\n", $errors[0]->message);

        libxml_clear_errors();
        libxml_use_internal_errors($internalErrors);
    }

    public function testAddXmlContent()
    {
        $crawler = new Crawler();
        $crawler->addXmlContent('<html><div class="foo"></div></html>', 'UTF-8');

        $this->assertEquals('foo', $crawler->filterXPath('//div')->attr('class'), '->addXmlContent() adds nodes from an XML string');
    }

    public function testAddXmlContentCharset()
    {
        $crawler = new Crawler();
        $crawler->addXmlContent('<html><div class="foo">Tiếng Việt</div></html>', 'UTF-8');

        $this->assertEquals('Tiếng Việt', $crawler->filterXPath('//div')->text());
    }

    public function testAddXmlContentWithErrors()
    {
        $internalErrors = libxml_use_internal_errors(true);

        $crawler = new Crawler();
        $crawler->addXmlContent(<<<EOF
<!DOCTYPE html>
<html>
    <head>
    </head>
    <body>
        <nav><a href="#"><a href="#"></nav>
    </body>
</html>
EOF
        , 'UTF-8');

        $this->assertTrue(count(libxml_get_errors()) > 1);

        libxml_clear_errors();
        libxml_use_internal_errors($internalErrors);
    }

    public function testAddContent()
    {
        $crawler = new Crawler();
        $crawler->addContent('<html><div class="foo"></html>', 'text/html; charset=UTF-8');
        $this->assertEquals('foo', $crawler->filterXPath('//div')->attr('class'), '->addContent() adds nodes from an HTML string');

        $crawler = new Crawler();
        $crawler->addContent('<html><div class="foo"></html>', 'text/html; charset=UTF-8; dir=RTL');
        $this->assertEquals('foo', $crawler->filterXPath('//div')->attr('class'), '->addContent() adds nodes from an HTML string with extended content type');

        $crawler = new Crawler();
        $crawler->addContent('<html><div class="foo"></html>');
        $this->assertEquals('foo', $crawler->filterXPath('//div')->attr('class'), '->addContent() uses text/html as the default type');

        $crawler = new Crawler();
        $crawler->addContent('<html><div class="foo"></div></html>', 'text/xml; charset=UTF-8');
        $this->assertEquals('foo', $crawler->filterXPath('//div')->attr('class'), '->addContent() adds nodes from an XML string');

        $crawler = new Crawler();
        $crawler->addContent('<html><div class="foo"></div></html>', 'text/xml');
        $this->assertEquals('foo', $crawler->filterXPath('//div')->attr('class'), '->addContent() adds nodes from an XML string');

        $crawler = new Crawler();
        $crawler->addContent('foo bar', 'text/plain');
        $this->assertCount(0, $crawler, '->addContent() does nothing if the type is not (x|ht)ml');

        $crawler = new Crawler();
        $crawler->addContent('<html><meta http-equiv="Content-Type" content="text/html; charset=utf-8" /><span>中文</span></html>');
        $this->assertEquals('中文', $crawler->filterXPath('//span')->text(), '->addContent() guess wrong charset');

        $crawler = new Crawler();
        $crawler->addContent(iconv('UTF-8', 'SJIS', '<html><head><meta charset="Shift_JIS"></head><body>日本語</body></html>'));
        $this->assertEquals('日本語', $crawler->filterXPath('//body')->text(), '->addContent() can recognize "Shift_JIS" in html5 meta charset tag');
    }

    public function testAddDocument()
    {
        $crawler = new Crawler();
        $crawler->addDocument($this->createDomDocument());

        $this->assertEquals('foo', $crawler->filterXPath('//div')->attr('class'), '->addDocument() adds nodes from a \DOMDocument');
    }

    public function testAddNodeList()
    {
        $crawler = new Crawler();
        $crawler->addNodeList($this->createNodeList());

        $this->assertEquals('foo', $crawler->filterXPath('//div')->attr('class'), '->addNodeList() adds nodes from a \DOMNodeList');
    }

    public function testAddNodes()
    {
        $list = array();
        foreach ($this->createNodeList() as $node) {
            $list[] = $node;
        }

        $crawler = new Crawler();
        $crawler->addNodes($list);

        $this->assertEquals('foo', $crawler->filterXPath('//div')->attr('class'), '->addNodes() adds nodes from an array of nodes');
    }

    public function testAddNode()
    {
        $crawler = new Crawler();
        $crawler->addNode($this->createNodeList()->item(0));

        $this->assertEquals('foo', $crawler->filterXPath('//div')->attr('class'), '->addNode() adds nodes from a \DOMNode');
    }

    public function testClear()
    {
        $doc = new \DOMDocument();
        $node = $doc->createElement('test');

        $crawler = new Crawler($node);
        $crawler->clear();
        $this->assertCount(0, $crawler, '->clear() removes all the nodes from the crawler');
    }

    public function testEq()
    {
        $crawler = $this->createTestCrawler()->filterXPath('//li');
        $this->assertNotSame($crawler, $crawler->eq(0), '->eq() returns a new instance of a crawler');
        $this->assertInstanceOf('Symfony\\Component\\DomCrawler\\Crawler', $crawler, '->eq() returns a new instance of a crawler');

        $this->assertEquals('Two', $crawler->eq(1)->text(), '->eq() returns the nth node of the list');
        $this->assertCount(0, $crawler->eq(100), '->eq() returns an empty crawler if the nth node does not exist');
    }

    public function testEach()
    {
        $data = $this->createTestCrawler()->filterXPath('//ul[1]/li')->each(function ($node, $i) {
            return $i.'-'.$node->text();
        });

        $this->assertEquals(array('0-One', '1-Two', '2-Three'), $data, '->each() executes an anonymous function on each node of the list');
    }

    public function testIteration()
    {
        $crawler = $this->createTestCrawler()->filterXPath('//li');

        $this->assertInstanceOf('Traversable', $crawler);
        $this->assertContainsOnlyInstancesOf('DOMElement', iterator_to_array($crawler), 'Iterating a Crawler gives DOMElement instances');
    }

    public function testSlice()
    {
        $crawler = $this->createTestCrawler()->filterXPath('//ul[1]/li');
        $this->assertNotSame($crawler->slice(), $crawler, '->slice() returns a new instance of a crawler');
        $this->assertInstanceOf('Symfony\\Component\\DomCrawler\\Crawler', $crawler->slice(), '->slice() returns a new instance of a crawler');

        $this->assertCount(3, $crawler->slice(), '->slice() does not slice the nodes in the list if any param is entered');
        $this->assertCount(1, $crawler->slice(1, 1), '->slice() slices the nodes in the list');
    }

    public function testReduce()
    {
        $crawler = $this->createTestCrawler()->filterXPath('//ul[1]/li');
        $nodes = $crawler->reduce(function ($node, $i) {
            return $i !== 1;
        });
        $this->assertNotSame($nodes, $crawler, '->reduce() returns a new instance of a crawler');
        $this->assertInstanceOf('Symfony\\Component\\DomCrawler\\Crawler', $nodes, '->reduce() returns a new instance of a crawler');

        $this->assertCount(2, $nodes, '->reduce() filters the nodes in the list');
    }

    public function testAttr()
    {
        $this->assertEquals('first', $this->createTestCrawler()->filterXPath('//li')->attr('class'), '->attr() returns the attribute of the first element of the node list');

        try {
            $this->createTestCrawler()->filterXPath('//ol')->attr('class');
            $this->fail('->attr() throws an \InvalidArgumentException if the node list is empty');
        } catch (\InvalidArgumentException $e) {
            $this->assertTrue(true, '->attr() throws an \InvalidArgumentException if the node list is empty');
        }
    }

    public function testMissingAttrValueIsNull()
    {
        $crawler = new Crawler();
        $crawler->addContent('<html><div non-empty-attr="sample value" empty-attr=""></div></html>', 'text/html; charset=UTF-8');
        $div = $crawler->filterXPath('//div');

        $this->assertEquals('sample value', $div->attr('non-empty-attr'), '->attr() reads non-empty attributes correctly');
        $this->assertEquals('', $div->attr('empty-attr'), '->attr() reads empty attributes correctly');
        $this->assertNull($div->attr('missing-attr'), '->attr() reads missing attributes correctly');
    }

    public function testNodeName()
    {
        $this->assertEquals('li', $this->createTestCrawler()->filterXPath('//li')->nodeName(), '->nodeName() returns the node name of the first element of the node list');

        try {
            $this->createTestCrawler()->filterXPath('//ol')->nodeName();
            $this->fail('->nodeName() throws an \InvalidArgumentException if the node list is empty');
        } catch (\InvalidArgumentException $e) {
            $this->assertTrue(true, '->nodeName() throws an \InvalidArgumentException if the node list is empty');
        }
    }

    public function testText()
    {
        $this->assertEquals('One', $this->createTestCrawler()->filterXPath('//li')->text(), '->text() returns the node value of the first element of the node list');

        try {
            $this->createTestCrawler()->filterXPath('//ol')->text();
            $this->fail('->text() throws an \InvalidArgumentException if the node list is empty');
        } catch (\InvalidArgumentException $e) {
            $this->assertTrue(true, '->text() throws an \InvalidArgumentException if the node list is empty');
        }
    }

    public function testHtml()
    {
        $this->assertEquals('<img alt="Bar">', $this->createTestCrawler()->filterXPath('//a[5]')->html());
        $this->assertEquals('<input type="text" value="TextValue" name="TextName"><input type="submit" value="FooValue" name="FooName" id="FooId"><input type="button" value="BarValue" name="BarName" id="BarId"><button value="ButtonValue" name="ButtonName" id="ButtonId"></button>', trim($this->createTestCrawler()->filterXPath('//form[@id="FooFormId"]')->html()));

        try {
            $this->createTestCrawler()->filterXPath('//ol')->html();
            $this->fail('->html() throws an \InvalidArgumentException if the node list is empty');
        } catch (\InvalidArgumentException $e) {
            $this->assertTrue(true, '->html() throws an \InvalidArgumentException if the node list is empty');
        }
    }

    public function testExtract()
    {
        $crawler = $this->createTestCrawler()->filterXPath('//ul[1]/li');

        $this->assertEquals(array('One', 'Two', 'Three'), $crawler->extract('_text'), '->extract() returns an array of extracted data from the node list');
        $this->assertEquals(array(array('One', 'first'), array('Two', ''), array('Three', '')), $crawler->extract(array('_text', 'class')), '->extract() returns an array of extracted data from the node list');

        $this->assertEquals(array(), $this->createTestCrawler()->filterXPath('//ol')->extract('_text'), '->extract() returns an empty array if the node list is empty');
    }

    public function testFilterXpathComplexQueries()
    {
        $crawler = $this->createTestCrawler()->filterXPath('//body');

        $this->assertCount(0, $crawler->filterXPath('/input'));
        $this->assertCount(0, $crawler->filterXPath('/body'));
        $this->assertCount(1, $crawler->filterXPath('./body'));
        $this->assertCount(1, $crawler->filterXPath('.//body'));
        $this->assertCount(5, $crawler->filterXPath('.//input'));
        $this->assertCount(4, $crawler->filterXPath('//form')->filterXPath('//button | //input'));
        $this->assertCount(1, $crawler->filterXPath('body'));
        $this->assertCount(6, $crawler->filterXPath('//button | //input'));
        $this->assertCount(1, $crawler->filterXPath('//body'));
        $this->assertCount(1, $crawler->filterXPath('descendant-or-self::body'));
        $this->assertCount(1, $crawler->filterXPath('//div[@id="parent"]')->filterXPath('./div'), 'A child selection finds only the current div');
        $this->assertCount(3, $crawler->filterXPath('//div[@id="parent"]')->filterXPath('descendant::div'), 'A descendant selector matches the current div and its child');
        $this->assertCount(3, $crawler->filterXPath('//div[@id="parent"]')->filterXPath('//div'), 'A descendant selector matches the current div and its child');
        $this->assertCount(5, $crawler->filterXPath('(//a | //div)//img'));
        $this->assertCount(7, $crawler->filterXPath('((//a | //div)//img | //ul)'));
        $this->assertCount(7, $crawler->filterXPath('( ( //a | //div )//img | //ul )'));
    }

    public function testFilterXPath()
    {
        $crawler = $this->createTestCrawler();
        $this->assertNotSame($crawler, $crawler->filterXPath('//li'), '->filterXPath() returns a new instance of a crawler');
        $this->assertInstanceOf('Symfony\\Component\\DomCrawler\\Crawler', $crawler, '->filterXPath() returns a new instance of a crawler');

        $crawler = $this->createTestCrawler()->filterXPath('//ul');
        $this->assertCount(6, $crawler->filterXPath('//li'), '->filterXPath() filters the node list with the XPath expression');

        $crawler = $this->createTestCrawler();
        $this->assertCount(3, $crawler->filterXPath('//body')->filterXPath('//button')->parents(), '->filterXpath() preserves parents when chained');
    }

    public function testFilterRemovesDuplicates()
    {
        $crawler = $this->createTestCrawler()->filter('html, body')->filter('li');
        $this->assertCount(6, $crawler, 'The crawler removes duplicates when filtering.');
    }

    public function testFilterXPathWithDefaultNamespace()
    {
        $crawler = $this->createTestXmlCrawler()->filterXPath('//default:entry/default:id');
        $this->assertCount(1, $crawler, '->filterXPath() automatically registers a namespace');
        $this->assertSame('tag:youtube.com,2008:video:kgZRZmEc9j4', $crawler->text());
    }

    public function testFilterXPathWithCustomDefaultNamespace()
    {
        $crawler = $this->createTestXmlCrawler();
        $crawler->setDefaultNamespacePrefix('x');
        $crawler = $crawler->filterXPath('//x:entry/x:id');

        $this->assertCount(1, $crawler, '->filterXPath() lets to override the default namespace prefix');
        $this->assertSame('tag:youtube.com,2008:video:kgZRZmEc9j4', $crawler->text());
    }

    public function testFilterXPathWithNamespace()
    {
        $crawler = $this->createTestXmlCrawler()->filterXPath('//yt:accessControl');
        $this->assertCount(2, $crawler, '->filterXPath() automatically registers a namespace');
    }

    public function testFilterXPathWithMultipleNamespaces()
    {
        $crawler = $this->createTestXmlCrawler()->filterXPath('//media:group/yt:aspectRatio');
        $this->assertCount(1, $crawler, '->filterXPath() automatically registers multiple namespaces');
        $this->assertSame('widescreen', $crawler->text());
    }

    public function testFilterXPathWithManuallyRegisteredNamespace()
    {
        $crawler = $this->createTestXmlCrawler();
        $crawler->registerNamespace('m', 'http://search.yahoo.com/mrss/');

        $crawler = $crawler->filterXPath('//m:group/yt:aspectRatio');
        $this->assertCount(1, $crawler, '->filterXPath() uses manually registered namespace');
        $this->assertSame('widescreen', $crawler->text());
    }

    public function testFilterXPathWithAnUrl()
    {
        $crawler = $this->createTestXmlCrawler();

        $crawler = $crawler->filterXPath('//media:category[@scheme="http://gdata.youtube.com/schemas/2007/categories.cat"]');
        $this->assertCount(1, $crawler);
        $this->assertSame('Music', $crawler->text());
    }

    public function testFilterXPathWithFakeRoot()
    {
        $crawler = $this->createTestCrawler();
        $this->assertCount(0, $crawler->filterXPath('.'), '->filterXPath() returns an empty result if the XPath references the fake root node');
        $this->assertCount(0, $crawler->filterXPath('self::*'), '->filterXPath() returns an empty result if the XPath references the fake root node');
        $this->assertCount(0, $crawler->filterXPath('self::_root'), '->filterXPath() returns an empty result if the XPath references the fake root node');
    }

    public function testFilterXPathWithAncestorAxis()
    {
        $crawler = $this->createTestCrawler()->filterXPath('//form');

        $this->assertCount(0, $crawler->filterXPath('ancestor::*'), 'The fake root node has no ancestor nodes');
    }

    public function testFilterXPathWithAncestorOrSelfAxis()
    {
        $crawler = $this->createTestCrawler()->filterXPath('//form');

        $this->assertCount(0, $crawler->filterXPath('ancestor-or-self::*'), 'The fake root node has no ancestor nodes');
    }

    public function testFilterXPathWithAttributeAxis()
    {
        $crawler = $this->createTestCrawler()->filterXPath('//form');

        $this->assertCount(0, $crawler->filterXPath('attribute::*'), 'The fake root node has no attribute nodes');
    }

    public function testFilterXPathWithAttributeAxisAfterElementAxis()
    {
        $this->assertCount(3, $this->createTestCrawler()->filterXPath('//form/button/attribute::*'), '->filterXPath() handles attribute axes properly when they are preceded by an element filtering axis');
    }

    public function testFilterXPathWithChildAxis()
    {
        $crawler = $this->createTestCrawler()->filterXPath('//div[@id="parent"]');

        $this->assertCount(1, $crawler->filterXPath('child::div'), 'A child selection finds only the current div');
    }

    public function testFilterXPathWithFollowingAxis()
    {
        $crawler = $this->createTestCrawler()->filterXPath('//a');

        $this->assertCount(0, $crawler->filterXPath('following::div'), 'The fake root node has no following nodes');
    }

    public function testFilterXPathWithFollowingSiblingAxis()
    {
        $crawler = $this->createTestCrawler()->filterXPath('//a');

        $this->assertCount(0, $crawler->filterXPath('following-sibling::div'), 'The fake root node has no following nodes');
    }

    public function testFilterXPathWithNamespaceAxis()
    {
        $crawler = $this->createTestCrawler()->filterXPath('//button');

        $this->assertCount(0, $crawler->filterXPath('namespace::*'), 'The fake root node has no namespace nodes');
    }

    public function testFilterXPathWithNamespaceAxisAfterElementAxis()
    {
        $crawler = $this->createTestCrawler()->filterXPath('//div[@id="parent"]/namespace::*');

        $this->assertCount(0, $crawler->filterXPath('namespace::*'), 'Namespace axes cannot be requested');
    }

    public function testFilterXPathWithParentAxis()
    {
        $crawler = $this->createTestCrawler()->filterXPath('//button');

        $this->assertCount(0, $crawler->filterXPath('parent::*'), 'The fake root node has no parent nodes');
    }

    public function testFilterXPathWithPrecedingAxis()
    {
        $crawler = $this->createTestCrawler()->filterXPath('//form');

        $this->assertCount(0, $crawler->filterXPath('preceding::*'), 'The fake root node has no preceding nodes');
    }

    public function testFilterXPathWithPrecedingSiblingAxis()
    {
        $crawler = $this->createTestCrawler()->filterXPath('//form');

        $this->assertCount(0, $crawler->filterXPath('preceding-sibling::*'), 'The fake root node has no preceding nodes');
    }

    public function testFilterXPathWithSelfAxes()
    {
        $crawler = $this->createTestCrawler()->filterXPath('//a');

        $this->assertCount(0, $crawler->filterXPath('self::a'), 'The fake root node has no "real" element name');
        $this->assertCount(0, $crawler->filterXPath('self::a/img'), 'The fake root node has no "real" element name');
        $this->assertCount(9, $crawler->filterXPath('self::*/a'));
    }

    public function testFilter()
    {
        $crawler = $this->createTestCrawler();
        $this->assertNotSame($crawler, $crawler->filter('li'), '->filter() returns a new instance of a crawler');
        $this->assertInstanceOf('Symfony\\Component\\DomCrawler\\Crawler', $crawler, '->filter() returns a new instance of a crawler');

        $crawler = $this->createTestCrawler()->filter('ul');

        $this->assertCount(6, $crawler->filter('li'), '->filter() filters the node list with the CSS selector');
    }

    public function testFilterWithDefaultNamespace()
    {
        $crawler = $this->createTestXmlCrawler()->filter('default|entry default|id');
        $this->assertCount(1, $crawler, '->filter() automatically registers namespaces');
        $this->assertSame('tag:youtube.com,2008:video:kgZRZmEc9j4', $crawler->text());
    }

    public function testFilterWithNamespace()
    {
        $crawler = $this->createTestXmlCrawler()->filter('yt|accessControl');
        $this->assertCount(2, $crawler, '->filter() automatically registers namespaces');
    }

    public function testFilterWithMultipleNamespaces()
    {
        $crawler = $this->createTestXmlCrawler()->filter('media|group yt|aspectRatio');
        $this->assertCount(1, $crawler, '->filter() automatically registers namespaces');
        $this->assertSame('widescreen', $crawler->text());
    }

    public function testFilterWithDefaultNamespaceOnly()
    {
        $crawler = new Crawler('<?xml version="1.0" encoding="UTF-8"?>
            <urlset xmlns="http://www.sitemaps.org/schemas/sitemap/0.9">
                <url>
                    <loc>http://localhost/foo</loc>
                    <changefreq>weekly</changefreq>
                    <priority>0.5</priority>
                    <lastmod>2012-11-16</lastmod>
               </url>
               <url>
                    <loc>http://localhost/bar</loc>
                    <changefreq>weekly</changefreq>
                    <priority>0.5</priority>
                    <lastmod>2012-11-16</lastmod>
                </url>
            </urlset>
        ');

        $this->assertEquals(2, $crawler->filter('url')->count());
    }

    public function testSelectLink()
    {
        $crawler = $this->createTestCrawler();
        $this->assertNotSame($crawler, $crawler->selectLink('Foo'), '->selectLink() returns a new instance of a crawler');
        $this->assertInstanceOf('Symfony\\Component\\DomCrawler\\Crawler', $crawler, '->selectLink() returns a new instance of a crawler');

        $this->assertCount(1, $crawler->selectLink('Fabien\'s Foo'), '->selectLink() selects links by the node values');
        $this->assertCount(1, $crawler->selectLink('Fabien\'s Bar'), '->selectLink() selects links by the alt attribute of a clickable image');

        $this->assertCount(2, $crawler->selectLink('Fabien"s Foo'), '->selectLink() selects links by the node values');
        $this->assertCount(2, $crawler->selectLink('Fabien"s Bar'), '->selectLink() selects links by the alt attribute of a clickable image');

        $this->assertCount(1, $crawler->selectLink('\' Fabien"s Foo'), '->selectLink() selects links by the node values');
        $this->assertCount(1, $crawler->selectLink('\' Fabien"s Bar'), '->selectLink() selects links by the alt attribute of a clickable image');

        $this->assertCount(4, $crawler->selectLink('Foo'), '->selectLink() selects links by the node values');
        $this->assertCount(4, $crawler->selectLink('Bar'), '->selectLink() selects links by the node values');
    }

    public function testSelectButton()
    {
        $crawler = $this->createTestCrawler();
        $this->assertNotSame($crawler, $crawler->selectButton('FooValue'), '->selectButton() returns a new instance of a crawler');
        $this->assertInstanceOf('Symfony\\Component\\DomCrawler\\Crawler', $crawler, '->selectButton() returns a new instance of a crawler');

        $this->assertEquals(1, $crawler->selectButton('FooValue')->count(), '->selectButton() selects buttons');
        $this->assertEquals(1, $crawler->selectButton('FooName')->count(), '->selectButton() selects buttons');
        $this->assertEquals(1, $crawler->selectButton('FooId')->count(), '->selectButton() selects buttons');

        $this->assertEquals(1, $crawler->selectButton('BarValue')->count(), '->selectButton() selects buttons');
        $this->assertEquals(1, $crawler->selectButton('BarName')->count(), '->selectButton() selects buttons');
        $this->assertEquals(1, $crawler->selectButton('BarId')->count(), '->selectButton() selects buttons');

        $this->assertEquals(1, $crawler->selectButton('FooBarValue')->count(), '->selectButton() selects buttons with form attribute too');
        $this->assertEquals(1, $crawler->selectButton('FooBarName')->count(), '->selectButton() selects buttons with form attribute too');
    }

    public function testSelectButtonWithSingleQuotesInNameAttribute()
    {
        $html = <<<HTML
<!DOCTYPE html>
<html lang="en">
<body>
    <div id="action">
        <a href="/index.php?r=site/login">Login</a>
    </div>
    <form id="login-form" action="/index.php?r=site/login" method="post">
        <button type="submit" name="Click 'Here'">Submit</button>
    </form>
</body>
</html>
HTML;

        $crawler = new Crawler($html);

        $this->assertCount(1, $crawler->selectButton('Click \'Here\''));
    }

    public function testSelectButtonWithDoubleQuotesInNameAttribute()
    {
        $html = <<<HTML
<!DOCTYPE html>
<html lang="en">
<body>
    <div id="action">
        <a href="/index.php?r=site/login">Login</a>
    </div>
    <form id="login-form" action="/index.php?r=site/login" method="post">
        <button type="submit" name='Click "Here"'>Submit</button>
    </form>
</body>
</html>
HTML;

        $crawler = new Crawler($html);

        $this->assertCount(1, $crawler->selectButton('Click "Here"'));
    }

    public function testLink()
    {
        $crawler = $this->createTestCrawler('http://example.com/bar/')->selectLink('Foo');
        $this->assertInstanceOf('Symfony\\Component\\DomCrawler\\Link', $crawler->link(), '->link() returns a Link instance');

        $this->assertEquals('POST', $crawler->link('post')->getMethod(), '->link() takes a method as its argument');

        $crawler = $this->createTestCrawler('http://example.com/bar')->selectLink('GetLink');
        $this->assertEquals('http://example.com/bar?get=param', $crawler->link()->getUri(), '->link() returns a Link instance');

        try {
            $this->createTestCrawler()->filterXPath('//ol')->link();
            $this->fail('->link() throws an \InvalidArgumentException if the node list is empty');
        } catch (\InvalidArgumentException $e) {
            $this->assertTrue(true, '->link() throws an \InvalidArgumentException if the node list is empty');
        }
    }

    /**
     * @expectedException \InvalidArgumentException
     * @expectedExceptionMessage The selected node should be instance of DOMElement
     */
    public function testInvalidLink()
    {
        $crawler = $this->createTestCrawler('http://example.com/bar/');
        $crawler->filterXPath('//li/text()')->link();
    }

    /**
     * @expectedException \InvalidArgumentException
     * @expectedExceptionMessage The selected node should be instance of DOMElement
     */
    public function testInvalidLinks()
    {
        $crawler = $this->createTestCrawler('http://example.com/bar/');
        $crawler->filterXPath('//li/text()')->link();
    }

    public function testSelectLinkAndLinkFiltered()
    {
        $html = <<<HTML
<!DOCTYPE html>
<html lang="en">
<body>
    <div id="action">
        <a href="/index.php?r=site/login">Login</a>
    </div>
    <form id="login-form" action="/index.php?r=site/login" method="post">
        <button type="submit">Submit</button>
    </form>
</body>
</html>
HTML;

        $crawler = new Crawler($html);
        $filtered = $crawler->filterXPath("descendant-or-self::*[@id = 'login-form']");

        $this->assertCount(0, $filtered->selectLink('Login'));
        $this->assertCount(1, $filtered->selectButton('Submit'));

        $filtered = $crawler->filterXPath("descendant-or-self::*[@id = 'action']");

        $this->assertCount(1, $filtered->selectLink('Login'));
        $this->assertCount(0, $filtered->selectButton('Submit'));

        $this->assertCount(1, $crawler->selectLink('Login')->selectLink('Login'));
        $this->assertCount(1, $crawler->selectButton('Submit')->selectButton('Submit'));
    }

    public function testChaining()
    {
        $crawler = new Crawler('<div name="a"><div name="b"><div name="c"></div></div></div>');

        $this->assertEquals('a', $crawler->filterXPath('//div')->filterXPath('div')->filterXPath('div')->attr('name'));
    }

    public function testLinks()
    {
        $crawler = $this->createTestCrawler('http://example.com/bar/')->selectLink('Foo');
        $this->assertInternalType('array', $crawler->links(), '->links() returns an array');

        $this->assertCount(4, $crawler->links(), '->links() returns an array');
        $links = $crawler->links();
        $this->assertInstanceOf('Symfony\\Component\\DomCrawler\\Link', $links[0], '->links() returns an array of Link instances');

        $this->assertEquals(array(), $this->createTestCrawler()->filterXPath('//ol')->links(), '->links() returns an empty array if the node selection is empty');
    }

    public function testForm()
    {
        $testCrawler = $this->createTestCrawler('http://example.com/bar/');
        $crawler = $testCrawler->selectButton('FooValue');
        $crawler2 = $testCrawler->selectButton('FooBarValue');
        $this->assertInstanceOf('Symfony\\Component\\DomCrawler\\Form', $crawler->form(), '->form() returns a Form instance');
        $this->assertInstanceOf('Symfony\\Component\\DomCrawler\\Form', $crawler2->form(), '->form() returns a Form instance');

        $this->assertEquals($crawler->form()->getFormNode()->getAttribute('id'), $crawler2->form()->getFormNode()->getAttribute('id'), '->form() works on elements with form attribute');

        $this->assertEquals(array('FooName' => 'FooBar', 'TextName' => 'TextValue', 'FooTextName' => 'FooTextValue'), $crawler->form(array('FooName' => 'FooBar'))->getValues(), '->form() takes an array of values to submit as its first argument');
        $this->assertEquals(array('FooName' => 'FooValue', 'TextName' => 'TextValue', 'FooTextName' => 'FooTextValue'), $crawler->form()->getValues(), '->getValues() returns correct form values');
        $this->assertEquals(array('FooBarName' => 'FooBarValue', 'TextName' => 'TextValue', 'FooTextName' => 'FooTextValue'), $crawler2->form()->getValues(), '->getValues() returns correct form values');

        try {
            $this->createTestCrawler()->filterXPath('//ol')->form();
            $this->fail('->form() throws an \InvalidArgumentException if the node list is empty');
        } catch (\InvalidArgumentException $e) {
            $this->assertTrue(true, '->form() throws an \InvalidArgumentException if the node list is empty');
        }
    }

    /**
     * @expectedException \InvalidArgumentException
     * @expectedExceptionMessage The selected node should be instance of DOMElement
     */
    public function testInvalidForm()
    {
        $crawler = $this->createTestCrawler('http://example.com/bar/');
        $crawler->filterXPath('//li/text()')->form();
    }

    public function testLast()
    {
        $crawler = $this->createTestCrawler()->filterXPath('//ul[1]/li');
        $this->assertNotSame($crawler, $crawler->last(), '->last() returns a new instance of a crawler');
        $this->assertInstanceOf('Symfony\\Component\\DomCrawler\\Crawler', $crawler, '->last() returns a new instance of a crawler');

        $this->assertEquals('Three', $crawler->last()->text());
    }

    public function testFirst()
    {
        $crawler = $this->createTestCrawler()->filterXPath('//li');
        $this->assertNotSame($crawler, $crawler->first(), '->first() returns a new instance of a crawler');
        $this->assertInstanceOf('Symfony\\Component\\DomCrawler\\Crawler', $crawler, '->first() returns a new instance of a crawler');

        $this->assertEquals('One', $crawler->first()->text());
    }

    public function testSiblings()
    {
        $crawler = $this->createTestCrawler()->filterXPath('//li')->eq(1);
        $this->assertNotSame($crawler, $crawler->siblings(), '->siblings() returns a new instance of a crawler');
        $this->assertInstanceOf('Symfony\\Component\\DomCrawler\\Crawler', $crawler, '->siblings() returns a new instance of a crawler');

        $nodes = $crawler->siblings();
        $this->assertEquals(2, $nodes->count());
        $this->assertEquals('One', $nodes->eq(0)->text());
        $this->assertEquals('Three', $nodes->eq(1)->text());

        $nodes = $this->createTestCrawler()->filterXPath('//li')->eq(0)->siblings();
        $this->assertEquals(2, $nodes->count());
        $this->assertEquals('Two', $nodes->eq(0)->text());
        $this->assertEquals('Three', $nodes->eq(1)->text());

        try {
            $this->createTestCrawler()->filterXPath('//ol')->siblings();
            $this->fail('->siblings() throws an \InvalidArgumentException if the node list is empty');
        } catch (\InvalidArgumentException $e) {
            $this->assertTrue(true, '->siblings() throws an \InvalidArgumentException if the node list is empty');
        }
    }

    public function testNextAll()
    {
        $crawler = $this->createTestCrawler()->filterXPath('//li')->eq(1);
        $this->assertNotSame($crawler, $crawler->nextAll(), '->nextAll() returns a new instance of a crawler');
        $this->assertInstanceOf('Symfony\\Component\\DomCrawler\\Crawler', $crawler, '->nextAll() returns a new instance of a crawler');

        $nodes = $crawler->nextAll();
        $this->assertEquals(1, $nodes->count());
        $this->assertEquals('Three', $nodes->eq(0)->text());

        try {
            $this->createTestCrawler()->filterXPath('//ol')->nextAll();
            $this->fail('->nextAll() throws an \InvalidArgumentException if the node list is empty');
        } catch (\InvalidArgumentException $e) {
            $this->assertTrue(true, '->nextAll() throws an \InvalidArgumentException if the node list is empty');
        }
    }

    public function testPreviousAll()
    {
        $crawler = $this->createTestCrawler()->filterXPath('//li')->eq(2);
        $this->assertNotSame($crawler, $crawler->previousAll(), '->previousAll() returns a new instance of a crawler');
        $this->assertInstanceOf('Symfony\\Component\\DomCrawler\\Crawler', $crawler, '->previousAll() returns a new instance of a crawler');

        $nodes = $crawler->previousAll();
        $this->assertEquals(2, $nodes->count());
        $this->assertEquals('Two', $nodes->eq(0)->text());

        try {
            $this->createTestCrawler()->filterXPath('//ol')->previousAll();
            $this->fail('->previousAll() throws an \InvalidArgumentException if the node list is empty');
        } catch (\InvalidArgumentException $e) {
            $this->assertTrue(true, '->previousAll() throws an \InvalidArgumentException if the node list is empty');
        }
    }

    public function testChildren()
    {
        $crawler = $this->createTestCrawler()->filterXPath('//ul');
        $this->assertNotSame($crawler, $crawler->children(), '->children() returns a new instance of a crawler');
        $this->assertInstanceOf('Symfony\\Component\\DomCrawler\\Crawler', $crawler, '->children() returns a new instance of a crawler');

        $nodes = $crawler->children();
        $this->assertEquals(3, $nodes->count());
        $this->assertEquals('One', $nodes->eq(0)->text());
        $this->assertEquals('Two', $nodes->eq(1)->text());
        $this->assertEquals('Three', $nodes->eq(2)->text());

        try {
            $this->createTestCrawler()->filterXPath('//ol')->children();
            $this->fail('->children() throws an \InvalidArgumentException if the node list is empty');
        } catch (\InvalidArgumentException $e) {
            $this->assertTrue(true, '->children() throws an \InvalidArgumentException if the node list is empty');
        }

        try {
            $crawler = new Crawler('<p></p>');
            $crawler->filter('p')->children();
            $this->assertTrue(true, '->children() does not trigger a notice if the node has no children');
        } catch (\PHPUnit_Framework_Error_Notice $e) {
            $this->fail('->children() does not trigger a notice if the node has no children');
        }
    }

    public function testParents()
    {
        $crawler = $this->createTestCrawler()->filterXPath('//li[1]');
        $this->assertNotSame($crawler, $crawler->parents(), '->parents() returns a new instance of a crawler');
        $this->assertInstanceOf('Symfony\\Component\\DomCrawler\\Crawler', $crawler, '->parents() returns a new instance of a crawler');

        $nodes = $crawler->parents();
        $this->assertEquals(3, $nodes->count());

        $nodes = $this->createTestCrawler()->filterXPath('//html')->parents();
        $this->assertEquals(0, $nodes->count());

        try {
            $this->createTestCrawler()->filterXPath('//ol')->parents();
            $this->fail('->parents() throws an \InvalidArgumentException if the node list is empty');
        } catch (\InvalidArgumentException $e) {
            $this->assertTrue(true, '->parents() throws an \InvalidArgumentException if the node list is empty');
        }
    }

    /**
     * @dataProvider getBaseTagData
     */
    public function testBaseTag($baseValue, $linkValue, $expectedUri, $currentUri = null, $description = null)
    {
        $crawler = new Crawler('<html><base href="'.$baseValue.'"><a href="'.$linkValue.'"></a></html>', $currentUri);
        $this->assertEquals($expectedUri, $crawler->filterXPath('//a')->link()->getUri(), $description);
    }

    public function getBaseTagData()
    {
        return array(
            array('http://base.com', 'link', 'http://base.com/link'),
            array('//base.com', 'link', 'https://base.com/link', 'https://domain.com', '<base> tag can use a schema-less URL'),
            array('path/', 'link', 'https://domain.com/path/link', 'https://domain.com', '<base> tag can set a path'),
            array('http://base.com', '#', 'http://base.com#', 'http://domain.com/path/link', '<base> tag does work with links to an anchor'),
            array('http://base.com', '', 'http://base.com', 'http://domain.com/path/link', '<base> tag does work with empty links'),
        );
    }

    /**
     * @dataProvider getBaseTagWithFormData
     */
    public function testBaseTagWithForm($baseValue, $actionValue, $expectedUri, $currentUri = null, $description = null)
    {
        $crawler = new Crawler('<html><base href="'.$baseValue.'"><form method="post" action="'.$actionValue.'"><button type="submit" name="submit"/></form></html>', $currentUri);
        $this->assertEquals($expectedUri, $crawler->filterXPath('//button')->form()->getUri(), $description);
    }

    public function getBaseTagWithFormData()
    {
        return array(
            array('https://base.com/', 'link/', 'https://base.com/link/', 'https://base.com/link/', '<base> tag does work with a path and relative form action'),
            array('/basepath', '/registration', 'http://domain.com/registration', 'http://domain.com/registration', '<base> tag does work with a path and form action'),
            array('/basepath', '', 'http://domain.com/registration', 'http://domain.com/registration', '<base> tag does work with a path and empty form action'),
            array('http://base.com/', '/registration', 'http://base.com/registration', 'http://domain.com/registration', '<base> tag does work with a URL and form action'),
            array('http://base.com', '', 'http://domain.com/path/form', 'http://domain.com/path/form', '<base> tag does work with a URL and an empty form action'),
            array('http://base.com/path', '/registration', 'http://base.com/registration', 'http://domain.com/path/form', '<base> tag does work with a URL and form action'),
        );
    }

    public function testCountOfNestedElements()
    {
        $crawler = new Crawler('<html><body><ul><li>List item 1<ul><li>Sublist item 1</li><li>Sublist item 2</ul></li></ul></body></html>');

        $this->assertCount(1, $crawler->filter('li:contains("List item 1")'));
    }

    public function createTestCrawler($uri = null)
    {
        $dom = new \DOMDocument();
        $dom->loadHTML('
            <html>
                <body>
                    <a href="foo">Foo</a>
                    <a href="/foo">   Fabien\'s Foo   </a>
                    <a href="/foo">Fabien"s Foo</a>
                    <a href="/foo">\' Fabien"s Foo</a>

                    <a href="/bar"><img alt="Bar"/></a>
                    <a href="/bar"><img alt="   Fabien\'s Bar   "/></a>
                    <a href="/bar"><img alt="Fabien&quot;s Bar"/></a>
                    <a href="/bar"><img alt="\' Fabien&quot;s Bar"/></a>

                    <a href="?get=param">GetLink</a>

                    <form action="foo" id="FooFormId">
                        <input type="text" value="TextValue" name="TextName" />
                        <input type="submit" value="FooValue" name="FooName" id="FooId" />
                        <input type="button" value="BarValue" name="BarName" id="BarId" />
                        <button value="ButtonValue" name="ButtonName" id="ButtonId" />
                    </form>

                    <input type="submit" value="FooBarValue" name="FooBarName" form="FooFormId" />
                    <input type="text" value="FooTextValue" name="FooTextName" form="FooFormId" />

                    <ul class="first">
                        <li class="first">One</li>
                        <li>Two</li>
                        <li>Three</li>
                    </ul>
                    <ul>
                        <li>One Bis</li>
                        <li>Two Bis</li>
                        <li>Three Bis</li>
                    </ul>
                    <div id="parent">
                        <div id="child"></div>
                        <div id="child2" xmlns:foo="http://example.com"></div>
                    </div>
                    <div id="sibling"><img /></div>
                </body>
            </html>
        ');

        return new Crawler($dom, $uri);
    }

    protected function createTestXmlCrawler($uri = null)
    {
        $xml = '<?xml version="1.0" encoding="UTF-8"?>
            <entry xmlns="http://www.w3.org/2005/Atom" xmlns:media="http://search.yahoo.com/mrss/" xmlns:yt="http://gdata.youtube.com/schemas/2007">
                <id>tag:youtube.com,2008:video:kgZRZmEc9j4</id>
                <yt:accessControl action="comment" permission="allowed"/>
                <yt:accessControl action="videoRespond" permission="moderated"/>
                <media:group>
                    <media:title type="plain">Chordates - CrashCourse Biology #24</media:title>
                    <yt:aspectRatio>widescreen</yt:aspectRatio>
                </media:group>
                <media:category label="Music" scheme="http://gdata.youtube.com/schemas/2007/categories.cat">Music</media:category>
            </entry>';

        return new Crawler($xml, $uri);
    }

    protected function createDomDocument()
    {
        $dom = new \DOMDocument();
        $dom->loadXML('<html><div class="foo"></div></html>');

        return $dom;
    }

    protected function createNodeList()
    {
        $dom = new \DOMDocument();
        $dom->loadXML('<html><div class="foo"></div></html>');
        $domxpath = new \DOMXPath($dom);

        return $domxpath->query('//div');
    }
}<|MERGE_RESOLUTION|>--- conflicted
+++ resolved
@@ -63,7 +63,6 @@
         $crawler->add(1);
     }
 
-<<<<<<< HEAD
     /**
      * @expectedException \InvalidArgumentException
      * @expectedExceptionMessage Nodes set in a Crawler must be DOMElement or DOMDocument instances, "DOMNode" given.
@@ -84,8 +83,6 @@
         $crawler->addHtmlContent('<html><div class="foo"></html>', 'UTF-8');
     }
 
-=======
->>>>>>> 27129228
     public function testAddHtmlContent()
     {
         $crawler = new Crawler();
