--- conflicted
+++ resolved
@@ -41,27 +41,15 @@
         $order = $reverseOrder ? -1 : 1;
 
         if (self::SORT_BY_NAME === $sort) {
-<<<<<<< HEAD
-            $this->sort = function (\SplFileInfo $a, \SplFileInfo $b) use ($order) {
+            $this->sort = static function (\SplFileInfo $a, \SplFileInfo $b) use ($order) {
                 return $order * strcmp($a->getRealPath() ?: $a->getPathname(), $b->getRealPath() ?: $b->getPathname());
             };
         } elseif (self::SORT_BY_NAME_NATURAL === $sort) {
-            $this->sort = function (\SplFileInfo $a, \SplFileInfo $b) use ($order) {
+            $this->sort = static function (\SplFileInfo $a, \SplFileInfo $b) use ($order) {
                 return $order * strnatcmp($a->getRealPath() ?: $a->getPathname(), $b->getRealPath() ?: $b->getPathname());
             };
         } elseif (self::SORT_BY_TYPE === $sort) {
-            $this->sort = function (\SplFileInfo $a, \SplFileInfo $b) use ($order) {
-=======
-            $this->sort = static function ($a, $b) use ($order) {
-                return $order * strcmp($a->getRealPath() ?: $a->getPathname(), $b->getRealPath() ?: $b->getPathname());
-            };
-        } elseif (self::SORT_BY_NAME_NATURAL === $sort) {
-            $this->sort = static function ($a, $b) use ($order) {
-                return $order * strnatcmp($a->getRealPath() ?: $a->getPathname(), $b->getRealPath() ?: $b->getPathname());
-            };
-        } elseif (self::SORT_BY_TYPE === $sort) {
-            $this->sort = static function ($a, $b) use ($order) {
->>>>>>> cf507a67
+            $this->sort = static function (\SplFileInfo $a, \SplFileInfo $b) use ($order) {
                 if ($a->isDir() && $b->isFile()) {
                     return -$order;
                 } elseif ($a->isFile() && $b->isDir()) {
@@ -71,33 +59,21 @@
                 return $order * strcmp($a->getRealPath() ?: $a->getPathname(), $b->getRealPath() ?: $b->getPathname());
             };
         } elseif (self::SORT_BY_ACCESSED_TIME === $sort) {
-<<<<<<< HEAD
-            $this->sort = function (\SplFileInfo $a, \SplFileInfo $b) use ($order) {
+            $this->sort = static function (\SplFileInfo $a, \SplFileInfo $b) use ($order) {
                 return $order * ($a->getATime() - $b->getATime());
             };
         } elseif (self::SORT_BY_CHANGED_TIME === $sort) {
-            $this->sort = function (\SplFileInfo $a, \SplFileInfo $b) use ($order) {
+            $this->sort = static function (\SplFileInfo $a, \SplFileInfo $b) use ($order) {
                 return $order * ($a->getCTime() - $b->getCTime());
             };
         } elseif (self::SORT_BY_MODIFIED_TIME === $sort) {
-            $this->sort = function (\SplFileInfo $a, \SplFileInfo $b) use ($order) {
-=======
-            $this->sort = static function ($a, $b) use ($order) {
-                return $order * ($a->getATime() - $b->getATime());
-            };
-        } elseif (self::SORT_BY_CHANGED_TIME === $sort) {
-            $this->sort = static function ($a, $b) use ($order) {
-                return $order * ($a->getCTime() - $b->getCTime());
-            };
-        } elseif (self::SORT_BY_MODIFIED_TIME === $sort) {
-            $this->sort = static function ($a, $b) use ($order) {
->>>>>>> cf507a67
+            $this->sort = static function (\SplFileInfo $a, \SplFileInfo $b) use ($order) {
                 return $order * ($a->getMTime() - $b->getMTime());
             };
         } elseif (self::SORT_BY_NONE === $sort) {
             $this->sort = $order;
         } elseif (\is_callable($sort)) {
-            $this->sort = $reverseOrder ? function (\SplFileInfo $a, \SplFileInfo $b) use ($sort) { return -$sort($a, $b); }
+            $this->sort = $reverseOrder ? static function (\SplFileInfo $a, \SplFileInfo $b) use ($sort) { return -$sort($a, $b); }
             : $sort;
         } else {
             throw new \InvalidArgumentException('The SortableIterator takes a PHP callable or a valid built-in sort algorithm as an argument.');
