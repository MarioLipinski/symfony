<?php

/*
 * This file is part of the Symfony package.
 *
 * (c) Fabien Potencier <fabien@symfony.com>
 *
 * For the full copyright and license information, please view the LICENSE
 * file that was distributed with this source code.
 */

namespace Symfony\Component\Config\Resource;

use Symfony\Component\Finder\Finder;
use Symfony\Component\Finder\Glob;

/**
 * GlobResource represents a set of resources stored on the filesystem.
 *
 * Only existence/removal is tracked (not mtimes.)
 *
 * @author Nicolas Grekas <p@tchwork.com>
 *
 * @final
 */
class GlobResource implements \IteratorAggregate, SelfCheckingResourceInterface
{
    private $prefix;
    private $pattern;
    private $recursive;
    private $hash;
    private $forExclusion;
    private $excludedPrefixes;
    private $globBrace;

    /**
     * @param string $prefix    A directory prefix
     * @param string $pattern   A glob pattern
     * @param bool   $recursive Whether directories should be scanned recursively or not
     *
     * @throws \InvalidArgumentException
     */
    public function __construct(string $prefix, string $pattern, bool $recursive, bool $forExclusion = false, array $excludedPrefixes = [])
    {
        ksort($excludedPrefixes);
        $this->prefix = realpath($prefix) ?: (file_exists($prefix) ? $prefix : false);
        $this->pattern = $pattern;
        $this->recursive = $recursive;
        $this->forExclusion = $forExclusion;
        $this->excludedPrefixes = $excludedPrefixes;
        $this->globBrace = \defined('GLOB_BRACE') ? \GLOB_BRACE : 0;

        if (false === $this->prefix) {
            throw new \InvalidArgumentException(sprintf('The path "%s" does not exist.', $prefix));
        }
    }

    public function getPrefix(): string
    {
        return $this->prefix;
    }

    /**
     * {@inheritdoc}
     */
    public function __toString(): string
    {
        return 'glob.'.$this->prefix.(int) $this->recursive.$this->pattern.(int) $this->forExclusion.implode("\0", $this->excludedPrefixes);
    }

    /**
     * {@inheritdoc}
     */
    public function isFresh(int $timestamp): bool
    {
        $hash = $this->computeHash();

        if (null === $this->hash) {
            $this->hash = $hash;
        }

        return $this->hash === $hash;
    }

    /**
     * @internal
     */
    public function __sleep(): array
    {
        if (null === $this->hash) {
            $this->hash = $this->computeHash();
        }

        return ['prefix', 'pattern', 'recursive', 'hash', 'forExclusion', 'excludedPrefixes'];
    }

<<<<<<< HEAD
    public function getIterator(): \Traversable
=======
    /**
     * @internal
     */
    public function __wakeup(): void
    {
        $this->globBrace = \defined('GLOB_BRACE') ? \GLOB_BRACE : 0;
    }

    /**
     * @return \Traversable
     */
    public function getIterator()
>>>>>>> 55707fbc
    {
        if (!file_exists($this->prefix) || (!$this->recursive && '' === $this->pattern)) {
            return;
        }
        $prefix = str_replace('\\', '/', $this->prefix);
        $paths = null;

        if (0 !== strpos($this->prefix, 'phar://') && false === strpos($this->pattern, '/**/')) {
            if ($this->globBrace || false === strpos($this->pattern, '{')) {
                $paths = glob($this->prefix.$this->pattern, \GLOB_NOSORT | $this->globBrace);
            } elseif (false === strpos($this->pattern, '\\') || !preg_match('/\\\\[,{}]/', $this->pattern)) {
                foreach ($this->expandGlob($this->pattern) as $p) {
                    $paths[] = glob($this->prefix.$p, \GLOB_NOSORT);
                }
                $paths = array_merge(...$paths);
            }
        }

        if (null !== $paths) {
            sort($paths);
            foreach ($paths as $path) {
                if ($this->excludedPrefixes) {
                    $normalizedPath = str_replace('\\', '/', $path);
                    do {
                        if (isset($this->excludedPrefixes[$dirPath = $normalizedPath])) {
                            continue 2;
                        }
                    } while ($prefix !== $dirPath && $dirPath !== $normalizedPath = \dirname($dirPath));
                }

                if (is_file($path)) {
                    yield $path => new \SplFileInfo($path);
                }
                if (!is_dir($path)) {
                    continue;
                }
                if ($this->forExclusion) {
                    yield $path => new \SplFileInfo($path);
                    continue;
                }
                if (!$this->recursive || isset($this->excludedPrefixes[str_replace('\\', '/', $path)])) {
                    continue;
                }
                $files = iterator_to_array(new \RecursiveIteratorIterator(
                    new \RecursiveCallbackFilterIterator(
                        new \RecursiveDirectoryIterator($path, \FilesystemIterator::SKIP_DOTS | \FilesystemIterator::FOLLOW_SYMLINKS),
                        function (\SplFileInfo $file, $path) {
                            return !isset($this->excludedPrefixes[str_replace('\\', '/', $path)]) && '.' !== $file->getBasename()[0];
                        }
                    ),
                    \RecursiveIteratorIterator::LEAVES_ONLY
                ));
                uasort($files, 'strnatcmp');

                foreach ($files as $path => $info) {
                    if ($info->isFile()) {
                        yield $path => $info;
                    }
                }
            }

            return;
        }

        if (!class_exists(Finder::class)) {
            throw new \LogicException(sprintf('Extended glob pattern "%s" cannot be used as the Finder component is not installed.', $this->pattern));
        }

        $finder = new Finder();
        $regex = Glob::toRegex($this->pattern);
        if ($this->recursive) {
            $regex = substr_replace($regex, '(/|$)', -2, 1);
        }

        $prefixLen = \strlen($this->prefix);
        foreach ($finder->followLinks()->sortByName()->in($this->prefix) as $path => $info) {
            $normalizedPath = str_replace('\\', '/', $path);
            if (!preg_match($regex, substr($normalizedPath, $prefixLen)) || !$info->isFile()) {
                continue;
            }
            if ($this->excludedPrefixes) {
                do {
                    if (isset($this->excludedPrefixes[$dirPath = $normalizedPath])) {
                        continue 2;
                    }
                } while ($prefix !== $dirPath && $dirPath !== $normalizedPath = \dirname($dirPath));
            }

            yield $path => $info;
        }
    }

    private function computeHash(): string
    {
        $hash = hash_init('md5');

        foreach ($this->getIterator() as $path => $info) {
            hash_update($hash, $path."\n");
        }

        return hash_final($hash);
    }

    private function expandGlob(string $pattern): array
    {
        $segments = preg_split('/\{([^{}]*+)\}/', $pattern, -1, \PREG_SPLIT_DELIM_CAPTURE);
        $paths = [$segments[0]];
        $patterns = [];

        for ($i = 1; $i < \count($segments); $i += 2) {
            $patterns = [];

            foreach (explode(',', $segments[$i]) as $s) {
                foreach ($paths as $p) {
                    $patterns[] = $p.$s.$segments[1 + $i];
                }
            }

            $paths = $patterns;
        }

        $j = 0;
        foreach ($patterns as $i => $p) {
            if (false !== strpos($p, '{')) {
                $p = $this->expandGlob($p);
                array_splice($paths, $i + $j, 1, $p);
                $j += \count($p) - 1;
            }
        }

        return $paths;
    }
}<|MERGE_RESOLUTION|>--- conflicted
+++ resolved
@@ -94,22 +94,15 @@
         return ['prefix', 'pattern', 'recursive', 'hash', 'forExclusion', 'excludedPrefixes'];
     }
 
-<<<<<<< HEAD
+    /**
+     * @internal
+     */
+    public function __wakeup(): void
+    {
+        $this->globBrace = \defined('GLOB_BRACE') ? \GLOB_BRACE : 0;
+    }
+
     public function getIterator(): \Traversable
-=======
-    /**
-     * @internal
-     */
-    public function __wakeup(): void
-    {
-        $this->globBrace = \defined('GLOB_BRACE') ? \GLOB_BRACE : 0;
-    }
-
-    /**
-     * @return \Traversable
-     */
-    public function getIterator()
->>>>>>> 55707fbc
     {
         if (!file_exists($this->prefix) || (!$this->recursive && '' === $this->pattern)) {
             return;
