--- conflicted
+++ resolved
@@ -47,27 +47,6 @@
     }
 
     /**
-     * Gets the cache file path.
-     *
-     * @return string The cache file path
-<<<<<<< HEAD
-     */
-    public function getPath()
-    {
-        return $this->file;
-=======
-     *
-     * @deprecated since 2.7, to be removed in 3.0. Use getPath() instead.
-     */
-    public function __toString()
-    {
-        @trigger_error('ConfigCache::__toString() is deprecated since version 2.7 and will be removed in 3.0. Use the getPath() method instead.', E_USER_DEPRECATED);
-
-        return $this->getPath();
->>>>>>> dacbfe96
-    }
-
-    /**
      * Checks if the cache is still fresh.
      *
      * This implementation always returns true when debug is off and the
@@ -81,63 +60,6 @@
             return true;
         }
 
-<<<<<<< HEAD
-        $metadata = $this->getMetaFile();
-        if (!is_file($metadata)) {
-            return false;
-        }
-
-        $time = filemtime($this->file);
-        $meta = unserialize(file_get_contents($metadata));
-        foreach ($meta as $resource) {
-            if (!$resource->isFresh($time)) {
-                return false;
-            }
-        }
-
-        return true;
-    }
-
-    /**
-     * Writes cache.
-     *
-     * @param string              $content  The content to write in the cache
-     * @param ResourceInterface[] $metadata An array of ResourceInterface instances
-     *
-     * @throws \RuntimeException When cache file can't be written
-     */
-    public function write($content, array $metadata = null)
-    {
-        $mode = 0666;
-        $umask = umask();
-        $filesystem = new Filesystem();
-        $filesystem->dumpFile($this->file, $content);
-        try {
-            $filesystem->chmod($this->file, $mode, $umask);
-        } catch (IOException $e) {
-            // discard chmod failure (some filesystem may not support it)
-        }
-
-        if (null !== $metadata && true === $this->debug) {
-            $filesystem->dumpFile($this->getMetaFile(), serialize($metadata));
-            try {
-                $filesystem->chmod($this->getMetaFile(), $mode, $umask);
-            } catch (IOException $e) {
-                // discard chmod failure (some filesystem may not support it)
-            }
-        }
-    }
-
-    /**
-     * Gets the meta file path.
-     *
-     * @return string The meta file path
-     */
-    private function getMetaFile()
-    {
-        return $this->file.'.meta';
-=======
         return parent::isFresh();
->>>>>>> dacbfe96
     }
 }