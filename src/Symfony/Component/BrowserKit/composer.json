{
    "name": "symfony/browser-kit",
    "type": "library",
    "description": "Symfony BrowserKit Component",
    "keywords": [],
    "homepage": "http://symfony.com",
    "version": "2.1.0",
    "license": "MIT",
    "authors": [
        {
            "name": "Fabien Potencier",
            "email": "fabien@symfony.com"
        },
        {
            "name": "Symfony Community",
            "homepage": "http://symfony.com/contributors"
        }
    ],
    "require": {
        "php": ">=5.3.2",
        "symfony/dom-crawler": ">=2.1"
    },
    "suggest": {
<<<<<<< HEAD
        "symfony/process": ">=2.1"
    }
=======
        "symfony/process": ">=2.0"
    },
    "autoload": {
        "psr-0": { "Symfony\\Component\\BrowserKit": "" }
    },
    "target-dir": "Symfony/Component/BrowserKit"
>>>>>>> d7a5351a
}<|MERGE_RESOLUTION|>--- conflicted
+++ resolved
@@ -21,15 +21,10 @@
         "symfony/dom-crawler": ">=2.1"
     },
     "suggest": {
-<<<<<<< HEAD
         "symfony/process": ">=2.1"
-    }
-=======
-        "symfony/process": ">=2.0"
     },
     "autoload": {
         "psr-0": { "Symfony\\Component\\BrowserKit": "" }
     },
     "target-dir": "Symfony/Component/BrowserKit"
->>>>>>> d7a5351a
 }