--- conflicted
+++ resolved
@@ -382,11 +382,7 @@
     }
 
     /**
-<<<<<<< HEAD
      * Sets the value of an index in a given array-accessible value.
-=======
-     * Sets the value of the property at the given index in the path.
->>>>>>> cbbd0624
      *
      * @param \ArrayAccess|array $array An array or \ArrayAccess object to write to
      * @param string|int         $index The index to write at
@@ -404,11 +400,7 @@
     }
 
     /**
-<<<<<<< HEAD
-     * Sets the value of a property in the given object
-=======
-     * Sets the value of the property at the given index in the path.
->>>>>>> cbbd0624
+     * Sets the value of a property in the given object.
      *
      * @param object $object   The object to write to
      * @param string $property The property to write
