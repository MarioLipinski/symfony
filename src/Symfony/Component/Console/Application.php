<?php

/*
 * This file is part of the Symfony package.
 *
 * (c) Fabien Potencier <fabien@symfony.com>
 *
 * For the full copyright and license information, please view the LICENSE
 * file that was distributed with this source code.
 */

namespace Symfony\Component\Console;

use Symfony\Component\Console\Descriptor\TextDescriptor;
use Symfony\Component\Console\Descriptor\XmlDescriptor;
use Symfony\Component\Console\Input\InputInterface;
use Symfony\Component\Console\Input\ArgvInput;
use Symfony\Component\Console\Input\ArrayInput;
use Symfony\Component\Console\Input\InputDefinition;
use Symfony\Component\Console\Input\InputOption;
use Symfony\Component\Console\Input\InputArgument;
use Symfony\Component\Console\Output\OutputInterface;
use Symfony\Component\Console\Output\ConsoleOutput;
use Symfony\Component\Console\Output\ConsoleOutputInterface;
use Symfony\Component\Console\Command\Command;
use Symfony\Component\Console\Command\HelpCommand;
use Symfony\Component\Console\Command\ListCommand;
use Symfony\Component\Console\Helper\HelperSet;
use Symfony\Component\Console\Helper\FormatterHelper;
use Symfony\Component\Console\Helper\DialogHelper;
use Symfony\Component\Console\Helper\ProgressHelper;
use Symfony\Component\Console\Helper\TableHelper;
use Symfony\Component\Console\Event\ConsoleCommandEvent;
use Symfony\Component\Console\Event\ConsoleExceptionEvent;
use Symfony\Component\Console\Event\ConsoleTerminateEvent;
use Symfony\Component\EventDispatcher\EventDispatcherInterface;

/**
 * An Application is the container for a collection of commands.
 *
 * It is the main entry point of a Console application.
 *
 * This class is optimized for a standard CLI environment.
 *
 * Usage:
 *
 *     $app = new Application('myapp', '1.0 (stable)');
 *     $app->add(new SimpleCommand());
 *     $app->run();
 *
 * @author Fabien Potencier <fabien@symfony.com>
 *
 * @api
 */
class Application
{
    private $commands;
    private $wantHelps = false;
    private $runningCommand;
    private $name;
    private $version;
    private $catchExceptions;
    private $autoExit;
    private $definition;
    private $helperSet;
    private $dispatcher;

    /**
     * Constructor.
     *
     * @param string $name    The name of the application
     * @param string $version The version of the application
     *
     * @api
     */
    public function __construct($name = 'UNKNOWN', $version = 'UNKNOWN')
    {
        $this->name = $name;
        $this->version = $version;
        $this->catchExceptions = true;
        $this->autoExit = true;
        $this->commands = array();
        $this->helperSet = $this->getDefaultHelperSet();
        $this->definition = $this->getDefaultInputDefinition();

        foreach ($this->getDefaultCommands() as $command) {
            $this->add($command);
        }
    }

    public function setDispatcher(EventDispatcherInterface $dispatcher)
    {
        $this->dispatcher = $dispatcher;
    }

    /**
     * Runs the current application.
     *
     * @param InputInterface  $input  An Input instance
     * @param OutputInterface $output An Output instance
     *
     * @return integer 0 if everything went fine, or an error code
     *
     * @throws \Exception When doRun returns Exception
     *
     * @api
     */
    public function run(InputInterface $input = null, OutputInterface $output = null)
    {
        if (null === $input) {
            $input = new ArgvInput();
        }

        if (null === $output) {
            $output = new ConsoleOutput();
        }

        $this->configureIO($input, $output);

        try {
            $exitCode = $this->doRun($input, $output);
        } catch (\Exception $e) {
            if (!$this->catchExceptions) {
                throw $e;
            }

            if ($output instanceof ConsoleOutputInterface) {
                $this->renderException($e, $output->getErrorOutput());
            } else {
                $this->renderException($e, $output);
            }

            $exitCode = $e->getCode();
            if (is_numeric($exitCode)) {
                $exitCode = (int) $exitCode;
                if (0 === $exitCode) {
                    $exitCode = 1;
                }
            } else {
                $exitCode = 1;
            }
        }

        if ($this->autoExit) {
            if ($exitCode > 255) {
                $exitCode = 255;
            }
            // @codeCoverageIgnoreStart
            exit($exitCode);
            // @codeCoverageIgnoreEnd
        }

        return $exitCode;
    }

    /**
     * Runs the current application.
     *
     * @param InputInterface  $input  An Input instance
     * @param OutputInterface $output An Output instance
     *
     * @return integer 0 if everything went fine, or an error code
     */
    public function doRun(InputInterface $input, OutputInterface $output)
    {
        if (true === $input->hasParameterOption(array('--version', '-V'))) {
            $output->writeln($this->getLongVersion());

            return 0;
        }

        $name = $this->getCommandName($input);
        if (true === $input->hasParameterOption(array('--help', '-h'))) {
            if (!$name) {
                $name = 'help';
                $input = new ArrayInput(array('command' => 'help'));
            } else {
                $this->wantHelps = true;
            }
        }

        if (!$name) {
            $name = 'list';
            $input = new ArrayInput(array('command' => 'list'));
        }

        // the command name MUST be the first element of the input
        $command = $this->find($name);

        $this->runningCommand = $command;
        $exitCode = $this->doRunCommand($command, $input, $output);
        $this->runningCommand = null;

        return $exitCode;
    }

    /**
     * Set a helper set to be used with the command.
     *
     * @param HelperSet $helperSet The helper set
     *
     * @api
     */
    public function setHelperSet(HelperSet $helperSet)
    {
        $this->helperSet = $helperSet;
    }

    /**
     * Get the helper set associated with the command.
     *
     * @return HelperSet The HelperSet instance associated with this command
     *
     * @api
     */
    public function getHelperSet()
    {
        return $this->helperSet;
    }

    /**
     * Set an input definition set to be used with this application
     *
     * @param InputDefinition $definition The input definition
     *
     * @api
     */
    public function setDefinition(InputDefinition $definition)
    {
        $this->definition = $definition;
    }

    /**
     * Gets the InputDefinition related to this Application.
     *
     * @return InputDefinition The InputDefinition instance
     */
    public function getDefinition()
    {
        return $this->definition;
    }

    /**
     * Gets the help message.
     *
     * @return string A help message.
     */
    public function getHelp()
    {
        $messages = array(
            $this->getLongVersion(),
            '',
            '<comment>Usage:</comment>',
            '  [options] command [arguments]',
            '',
            '<comment>Options:</comment>',
        );

        foreach ($this->getDefinition()->getOptions() as $option) {
            $messages[] = sprintf('  %-29s %s %s',
                '<info>--'.$option->getName().'</info>',
                $option->getShortcut() ? '<info>-'.$option->getShortcut().'</info>' : '  ',
                $option->getDescription()
            );
        }

        return implode(PHP_EOL, $messages);
    }

    /**
     * Sets whether to catch exceptions or not during commands execution.
     *
     * @param Boolean $boolean Whether to catch exceptions or not during commands execution
     *
     * @api
     */
    public function setCatchExceptions($boolean)
    {
        $this->catchExceptions = (Boolean) $boolean;
    }

    /**
     * Sets whether to automatically exit after a command execution or not.
     *
     * @param Boolean $boolean Whether to automatically exit after a command execution or not
     *
     * @api
     */
    public function setAutoExit($boolean)
    {
        $this->autoExit = (Boolean) $boolean;
    }

    /**
     * Gets the name of the application.
     *
     * @return string The application name
     *
     * @api
     */
    public function getName()
    {
        return $this->name;
    }

    /**
     * Sets the application name.
     *
     * @param string $name The application name
     *
     * @api
     */
    public function setName($name)
    {
        $this->name = $name;
    }

    /**
     * Gets the application version.
     *
     * @return string The application version
     *
     * @api
     */
    public function getVersion()
    {
        return $this->version;
    }

    /**
     * Sets the application version.
     *
     * @param string $version The application version
     *
     * @api
     */
    public function setVersion($version)
    {
        $this->version = $version;
    }

    /**
     * Returns the long version of the application.
     *
     * @return string The long application version
     *
     * @api
     */
    public function getLongVersion()
    {
        if ('UNKNOWN' !== $this->getName() && 'UNKNOWN' !== $this->getVersion()) {
            return sprintf('<info>%s</info> version <comment>%s</comment>', $this->getName(), $this->getVersion());
        }

        return '<info>Console Tool</info>';
    }

    /**
     * Registers a new command.
     *
     * @param string $name The command name
     *
     * @return Command The newly created command
     *
     * @api
     */
    public function register($name)
    {
        return $this->add(new Command($name));
    }

    /**
     * Adds an array of command objects.
     *
     * @param Command[] $commands An array of commands
     *
     * @api
     */
    public function addCommands(array $commands)
    {
        foreach ($commands as $command) {
            $this->add($command);
        }
    }

    /**
     * Adds a command object.
     *
     * If a command with the same name already exists, it will be overridden.
     *
     * @param Command $command A Command object
     *
     * @return Command The registered command
     *
     * @api
     */
    public function add(Command $command)
    {
        $command->setApplication($this);

        if (!$command->isEnabled()) {
            $command->setApplication(null);

            return;
        }

        $this->commands[$command->getName()] = $command;

        foreach ($command->getAliases() as $alias) {
            $this->commands[$alias] = $command;
        }

        return $command;
    }

    /**
     * Returns a registered command by name or alias.
     *
     * @param string $name The command name or alias
     *
     * @return Command A Command object
     *
     * @throws \InvalidArgumentException When command name given does not exist
     *
     * @api
     */
    public function get($name)
    {
        if (!isset($this->commands[$name])) {
            throw new \InvalidArgumentException(sprintf('The command "%s" does not exist.', $name));
        }

        $command = $this->commands[$name];

        if ($this->wantHelps) {
            $this->wantHelps = false;

            $helpCommand = $this->get('help');
            $helpCommand->setCommand($command);

            return $helpCommand;
        }

        return $command;
    }

    /**
     * Returns true if the command exists, false otherwise.
     *
     * @param string $name The command name or alias
     *
     * @return Boolean true if the command exists, false otherwise
     *
     * @api
     */
    public function has($name)
    {
        return isset($this->commands[$name]);
    }

    /**
     * Returns an array of all unique namespaces used by currently registered commands.
     *
     * It does not returns the global namespace which always exists.
     *
     * @return array An array of namespaces
     */
    public function getNamespaces()
    {
        $namespaces = array();
        foreach ($this->commands as $command) {
            $namespaces[] = $this->extractNamespace($command->getName());

            foreach ($command->getAliases() as $alias) {
                $namespaces[] = $this->extractNamespace($alias);
            }
        }

        return array_values(array_unique(array_filter($namespaces)));
    }

    /**
     * Finds a registered namespace by a name or an abbreviation.
     *
     * @param string $namespace A namespace or abbreviation to search for
     *
     * @return string A registered namespace
     *
     * @throws \InvalidArgumentException When namespace is incorrect or ambiguous
     */
    public function findNamespace($namespace)
    {
        $allNamespaces = $this->getNamespaces();
        $found = '';
        foreach (explode(':', $namespace) as $i => $part) {
            // select sub-namespaces matching the current namespace we found
            $namespaces = array();
            foreach ($allNamespaces as $n) {
                if ('' === $found || 0 === strpos($n, $found)) {
                    $namespaces[$n] = explode(':', $n);
                }
            }

            $abbrevs = static::getAbbreviations(array_unique(array_values(array_filter(array_map(function ($p) use ($i) { return isset($p[$i]) ? $p[$i] : ''; }, $namespaces)))));

            if (!isset($abbrevs[$part])) {
                $message = sprintf('There are no commands defined in the "%s" namespace.', $namespace);

                if (1 <= $i) {
                    $part = $found.':'.$part;
                }

                if ($alternatives = $this->findAlternativeNamespace($part, $abbrevs)) {
                    if (1 == count($alternatives)) {
                        $message .= "\n\nDid you mean this?\n    ";
                    } else {
                        $message .= "\n\nDid you mean one of these?\n    ";
                    }

                    $message .= implode("\n    ", $alternatives);
                }

                throw new \InvalidArgumentException($message);
            }

            // there are multiple matches, but $part is an exact match of one of them so we select it
            if (in_array($part, $abbrevs[$part])) {
                $abbrevs[$part] = array($part);
            }

            if (count($abbrevs[$part]) > 1) {
                throw new \InvalidArgumentException(sprintf('The namespace "%s" is ambiguous (%s).', $namespace, $this->getAbbreviationSuggestions($abbrevs[$part])));
            }

            $found .= $found ? ':' . $abbrevs[$part][0] : $abbrevs[$part][0];
        }

        return $found;
    }

    /**
     * Finds a command by name or alias.
     *
     * Contrary to get, this command tries to find the best
     * match if you give it an abbreviation of a name or alias.
     *
     * @param string $name A command name or a command alias
     *
     * @return Command A Command instance
     *
     * @throws \InvalidArgumentException When command name is incorrect or ambiguous
     *
     * @api
     */
    public function find($name)
    {
        // namespace
        $namespace = '';
        $searchName = $name;
        if (false !== $pos = strrpos($name, ':')) {
            $namespace = $this->findNamespace(substr($name, 0, $pos));
            $searchName = $namespace.substr($name, $pos);
        }

        // name
        $commands = array();
        foreach ($this->commands as $command) {
            $extractedNamespace = $this->extractNamespace($command->getName());
            if ($extractedNamespace === $namespace
               || !empty($namespace) && 0 === strpos($extractedNamespace, $namespace)
            ) {
                $commands[] = $command->getName();
            }
        }

        $abbrevs = static::getAbbreviations(array_unique($commands));
        if (isset($abbrevs[$searchName]) && 1 == count($abbrevs[$searchName])) {
            return $this->get($abbrevs[$searchName][0]);
        }

        if (isset($abbrevs[$searchName]) && in_array($searchName, $abbrevs[$searchName])) {
            return $this->get($searchName);
        }

        if (isset($abbrevs[$searchName]) && count($abbrevs[$searchName]) > 1) {
            $suggestions = $this->getAbbreviationSuggestions($abbrevs[$searchName]);

            throw new \InvalidArgumentException(sprintf('Command "%s" is ambiguous (%s).', $name, $suggestions));
        }

        // aliases
        $aliases = array();
        foreach ($this->commands as $command) {
            foreach ($command->getAliases() as $alias) {
                $extractedNamespace = $this->extractNamespace($alias);
                if ($extractedNamespace === $namespace
                   || !empty($namespace) && 0 === strpos($extractedNamespace, $namespace)
                ) {
                    $aliases[] = $alias;
                }
            }
        }

        $aliases = static::getAbbreviations(array_unique($aliases));
        if (!isset($aliases[$searchName])) {
            $message = sprintf('Command "%s" is not defined.', $name);

            if ($alternatives = $this->findAlternativeCommands($searchName, $abbrevs)) {
                if (1 == count($alternatives)) {
                    $message .= "\n\nDid you mean this?\n    ";
                } else {
                    $message .= "\n\nDid you mean one of these?\n    ";
                }
                $message .= implode("\n    ", $alternatives);
            }

            throw new \InvalidArgumentException($message);
        }

        if (count($aliases[$searchName]) > 1) {
            throw new \InvalidArgumentException(sprintf('Command "%s" is ambiguous (%s).', $name, $this->getAbbreviationSuggestions($aliases[$searchName])));
        }

        return $this->get($aliases[$searchName][0]);
    }

    /**
     * Gets the commands (registered in the given namespace if provided).
     *
     * The array keys are the full names and the values the command instances.
     *
     * @param string $namespace A namespace name
     *
     * @return Command[] An array of Command instances
     *
     * @api
     */
    public function all($namespace = null)
    {
        if (null === $namespace) {
            return $this->commands;
        }

        $commands = array();
        foreach ($this->commands as $name => $command) {
            if ($namespace === $this->extractNamespace($name, substr_count($namespace, ':') + 1)) {
                $commands[$name] = $command;
            }
        }

        return $commands;
    }

    /**
     * Returns an array of possible abbreviations given a set of names.
     *
     * @param array $names An array of names
     *
     * @return array An array of abbreviations
     */
    public static function getAbbreviations($names)
    {
        $abbrevs = array();
        foreach ($names as $name) {
            for ($len = strlen($name); $len > 0; --$len) {
                $abbrev = substr($name, 0, $len);
                $abbrevs[$abbrev][] = $name;
            }
        }

        return $abbrevs;
    }

    /**
     * Returns a text representation of the Application.
     *
     * @param string  $namespace An optional namespace name
     * @param boolean $raw       Whether to return raw command list
     *
     * @return string A string representing the Application
     *
     * @deprecated Deprecated since version 2.3, to be removed in 3.0.
     */
    public function asText($namespace = null, $raw = false)
    {
        $descriptor = new TextDescriptor();

        return $descriptor->describe($this, array('namespace' => $namespace, 'raw_text' => $raw));
    }

    /**
     * Returns an XML representation of the Application.
     *
     * @param string  $namespace An optional namespace name
     * @param Boolean $asDom     Whether to return a DOM or an XML string
     *
     * @return string|\DOMDocument An XML string representing the Application
<<<<<<< HEAD
     *
     * @deprecated Deprecated since version 2.3, to be removed in 3.0.
=======
>>>>>>> 7597f7ea
     */
    public function asXml($namespace = null, $asDom = false)
    {
        $descriptor = new XmlDescriptor();

        return $descriptor->describe($this, array('namespace' => $namespace, 'as_dom' => $asDom));
    }

    /**
     * Renders a caught exception.
     *
     * @param \Exception       $e      An exception instance
     * @param OutputInterface $output An OutputInterface instance
     */
    public function renderException($e, $output)
    {
        $strlen = function ($string) {
            if (!function_exists('mb_strlen')) {
                return strlen($string);
            }

            if (false === $encoding = mb_detect_encoding($string)) {
                return strlen($string);
            }

            return mb_strlen($string, $encoding);
        };

        do {
            $title = sprintf('  [%s]  ', get_class($e));
            $len = $strlen($title);
            $width = $this->getTerminalWidth() ? $this->getTerminalWidth() - 1 : PHP_INT_MAX;
            $formatter = $output->getFormatter();
            $lines = array();
            foreach (preg_split('/\r?\n/', $e->getMessage()) as $line) {
                foreach (str_split($line, $width - 4) as $line) {
                    // pre-format lines to get the right string length
                    $lineLength = $strlen(preg_replace('/\[[^m]*m/', '', $formatter->format($line))) + 4;
                    $lines[] = array($line, $lineLength);

                    $len = max($lineLength, $len);
                }
            }

            $messages = array('', '');
            $messages[] = $emptyLine = $formatter->format(sprintf('<error>%s</error>', str_repeat(' ', $len)));
            $messages[] = $formatter->format(sprintf('<error>%s%s</error>', $title, str_repeat(' ', max(0, $len - $strlen($title)))));
            foreach ($lines as $line) {
                $messages[] = $formatter->format(sprintf('<error>  %s  %s</error>', $line[0], str_repeat(' ', $len - $line[1])));
            }
            $messages[] = $emptyLine;
            $messages[] = '';
            $messages[] = '';

            $output->writeln($messages, OutputInterface::OUTPUT_RAW);

            if (OutputInterface::VERBOSITY_VERBOSE <= $output->getVerbosity()) {
                $output->writeln('<comment>Exception trace:</comment>');

                // exception related properties
                $trace = $e->getTrace();
                array_unshift($trace, array(
                    'function' => '',
                    'file'     => $e->getFile() != null ? $e->getFile() : 'n/a',
                    'line'     => $e->getLine() != null ? $e->getLine() : 'n/a',
                    'args'     => array(),
                ));

                for ($i = 0, $count = count($trace); $i < $count; $i++) {
                    $class = isset($trace[$i]['class']) ? $trace[$i]['class'] : '';
                    $type = isset($trace[$i]['type']) ? $trace[$i]['type'] : '';
                    $function = $trace[$i]['function'];
                    $file = isset($trace[$i]['file']) ? $trace[$i]['file'] : 'n/a';
                    $line = isset($trace[$i]['line']) ? $trace[$i]['line'] : 'n/a';

                    $output->writeln(sprintf(' %s%s%s() at <info>%s:%s</info>', $class, $type, $function, $file, $line));
                }

                $output->writeln("");
                $output->writeln("");
            }
        } while ($e = $e->getPrevious());

        if (null !== $this->runningCommand) {
            $output->writeln(sprintf('<info>%s</info>', sprintf($this->runningCommand->getSynopsis(), $this->getName())));
            $output->writeln("");
            $output->writeln("");
        }
    }

    /**
     * Tries to figure out the terminal width in which this application runs
     *
     * @return int|null
     */
    protected function getTerminalWidth()
    {
        $dimensions = $this->getTerminalDimensions();

        return $dimensions[0];
    }

    /**
     * Tries to figure out the terminal height in which this application runs
     *
     * @return int|null
     */
    protected function getTerminalHeight()
    {
        $dimensions = $this->getTerminalDimensions();

        return $dimensions[1];
    }

    /**
     * Tries to figure out the terminal dimensions based on the current environment
     *
     * @return array Array containing width and height
     */
    public function getTerminalDimensions()
    {
        if (defined('PHP_WINDOWS_VERSION_BUILD')) {
            // extract [w, H] from "wxh (WxH)"
            if (preg_match('/^(\d+)x\d+ \(\d+x(\d+)\)$/', trim(getenv('ANSICON')), $matches)) {
                return array((int) $matches[1], (int) $matches[2]);
            }
            // extract [w, h] from "wxh"
            if (preg_match('/^(\d+)x(\d+)$/', $this->getConsoleMode(), $matches)) {
                return array((int) $matches[1], (int) $matches[2]);
            }
        }

        if ($sttyString = $this->getSttyColumns()) {
            // extract [w, h] from "rows h; columns w;"
            if (preg_match('/rows.(\d+);.columns.(\d+);/i', $sttyString, $matches)) {
                return array((int) $matches[2], (int) $matches[1]);
            }
            // extract [w, h] from "; h rows; w columns"
            if (preg_match('/;.(\d+).rows;.(\d+).columns/i', $sttyString, $matches)) {
                return array((int) $matches[2], (int) $matches[1]);
            }
        }

        return array(null, null);
    }

    /**
     * Configures the input and output instances based on the user arguments and options.
     *
     * @param InputInterface  $input  An InputInterface instance
     * @param OutputInterface $output An OutputInterface instance
     */
    protected function configureIO(InputInterface $input, OutputInterface $output)
    {
        if (true === $input->hasParameterOption(array('--ansi'))) {
            $output->setDecorated(true);
        } elseif (true === $input->hasParameterOption(array('--no-ansi'))) {
            $output->setDecorated(false);
        }

        if (true === $input->hasParameterOption(array('--no-interaction', '-n'))) {
            $input->setInteractive(false);
        } elseif (function_exists('posix_isatty') && $this->getHelperSet()->has('dialog')) {
            $inputStream = $this->getHelperSet()->get('dialog')->getInputStream();
            if (!@posix_isatty($inputStream)) {
                $input->setInteractive(false);
            }
        }

        if (true === $input->hasParameterOption(array('--quiet', '-q'))) {
            $output->setVerbosity(OutputInterface::VERBOSITY_QUIET);
        } else {
            if ($input->hasParameterOption('-vvv') || $input->hasParameterOption('--verbose=3') || $input->getParameterOption('--verbose') === 3) {
                $output->setVerbosity(OutputInterface::VERBOSITY_DEBUG);
            } elseif ($input->hasParameterOption('-vv') || $input->hasParameterOption('--verbose=2') || $input->getParameterOption('--verbose') === 2) {
                $output->setVerbosity(OutputInterface::VERBOSITY_VERY_VERBOSE);
            } elseif ($input->hasParameterOption('-v') || $input->hasParameterOption('--verbose=1') || $input->hasParameterOption('--verbose') || $input->getParameterOption('--verbose')) {
                $output->setVerbosity(OutputInterface::VERBOSITY_VERBOSE);
            }
        }
    }

    /**
     * Runs the current command.
     *
     * If an event dispatcher has been attached to the application,
     * events are also dispatched during the life-cycle of the command.
     *
     * @param Command         $command A Command instance
     * @param InputInterface  $input   An Input instance
     * @param OutputInterface $output  An Output instance
     *
     * @return integer 0 if everything went fine, or an error code
     */
    protected function doRunCommand(Command $command, InputInterface $input, OutputInterface $output)
    {
        if (null === $this->dispatcher) {
            return $command->run($input, $output);
        }

        $event = new ConsoleCommandEvent($command, $input, $output);
        $this->dispatcher->dispatch(ConsoleEvents::COMMAND, $event);

        try {
            $exitCode = $command->run($input, $output);
        } catch (\Exception $e) {
            $event = new ConsoleTerminateEvent($command, $input, $output, $e->getCode());
            $this->dispatcher->dispatch(ConsoleEvents::TERMINATE, $event);

            $event = new ConsoleExceptionEvent($command, $input, $output, $e, $event->getExitCode());
            $this->dispatcher->dispatch(ConsoleEvents::EXCEPTION, $event);

            throw $event->getException();
        }

        $event = new ConsoleTerminateEvent($command, $input, $output, $exitCode);
        $this->dispatcher->dispatch(ConsoleEvents::TERMINATE, $event);

        return $event->getExitCode();
    }

    /**
     * Gets the name of the command based on input.
     *
     * @param InputInterface $input The input interface
     *
     * @return string The command name
     */
    protected function getCommandName(InputInterface $input)
    {
        return $input->getFirstArgument();
    }

    /**
     * Gets the default input definition.
     *
     * @return InputDefinition An InputDefinition instance
     */
    protected function getDefaultInputDefinition()
    {
        return new InputDefinition(array(
            new InputArgument('command', InputArgument::REQUIRED, 'The command to execute'),

            new InputOption('--help',           '-h', InputOption::VALUE_NONE, 'Display this help message.'),
            new InputOption('--quiet',          '-q', InputOption::VALUE_NONE, 'Do not output any message.'),
            new InputOption('--verbose',        '-v|vv|vvv', InputOption::VALUE_NONE, 'Increase the verbosity of messages: 1 for normal output, 2 for more verbose output and 3 for debug'),
            new InputOption('--version',        '-V', InputOption::VALUE_NONE, 'Display this application version.'),
            new InputOption('--ansi',           '',   InputOption::VALUE_NONE, 'Force ANSI output.'),
            new InputOption('--no-ansi',        '',   InputOption::VALUE_NONE, 'Disable ANSI output.'),
            new InputOption('--no-interaction', '-n', InputOption::VALUE_NONE, 'Do not ask any interactive question.'),
        ));
    }

    /**
     * Gets the default commands that should always be available.
     *
     * @return Command[] An array of default Command instances
     */
    protected function getDefaultCommands()
    {
        return array(new HelpCommand(), new ListCommand());
    }

    /**
     * Gets the default helper set with the helpers that should always be available.
     *
     * @return HelperSet A HelperSet instance
     */
    protected function getDefaultHelperSet()
    {
        return new HelperSet(array(
            new FormatterHelper(),
            new DialogHelper(),
            new ProgressHelper(),
            new TableHelper(),
        ));
    }

    /**
     * Runs and parses stty -a if it's available, suppressing any error output
     *
     * @return string
     */
    private function getSttyColumns()
    {
        if (!function_exists('proc_open')) {
            return;
        }

        $descriptorspec = array(1 => array('pipe', 'w'), 2 => array('pipe', 'w'));
        $process = proc_open('stty -a | grep columns', $descriptorspec, $pipes, null, null, array('suppress_errors' => true));
        if (is_resource($process)) {
            $info = stream_get_contents($pipes[1]);
            fclose($pipes[1]);
            fclose($pipes[2]);
            proc_close($process);

            return $info;
        }
    }

    /**
     * Runs and parses mode CON if it's available, suppressing any error output
     *
     * @return string <width>x<height> or null if it could not be parsed
     */
    private function getConsoleMode()
    {
        if (!function_exists('proc_open')) {
            return;
        }

        $descriptorspec = array(1 => array('pipe', 'w'), 2 => array('pipe', 'w'));
        $process = proc_open('mode CON', $descriptorspec, $pipes, null, null, array('suppress_errors' => true));
        if (is_resource($process)) {
            $info = stream_get_contents($pipes[1]);
            fclose($pipes[1]);
            fclose($pipes[2]);
            proc_close($process);

            if (preg_match('/--------+\r?\n.+?(\d+)\r?\n.+?(\d+)\r?\n/', $info, $matches)) {
                return $matches[2].'x'.$matches[1];
            }
        }
    }

    /**
     * Returns abbreviated suggestions in string format.
     *
     * @param array $abbrevs Abbreviated suggestions to convert
     *
     * @return string A formatted string of abbreviated suggestions
     */
    private function getAbbreviationSuggestions($abbrevs)
    {
        return sprintf('%s, %s%s', $abbrevs[0], $abbrevs[1], count($abbrevs) > 2 ? sprintf(' and %d more', count($abbrevs) - 2) : '');
    }

    /**
     * Returns the namespace part of the command name.
     *
     * This method is not part of public API and should not be used directly.
     *
     * @param string $name  The full name of the command
     * @param string $limit The maximum number of parts of the namespace
     *
     * @return string The namespace of the command
     */
    public function extractNamespace($name, $limit = null)
    {
        $parts = explode(':', $name);
        array_pop($parts);

        return implode(':', null === $limit ? $parts : array_slice($parts, 0, $limit));
    }

    /**
     * Finds alternative commands of $name
     *
     * @param string $name    The full name of the command
     * @param array  $abbrevs The abbreviations
     *
     * @return array A sorted array of similar commands
     */
    private function findAlternativeCommands($name, $abbrevs)
    {
        $callback = function($item) {
            return $item->getName();
        };

        return $this->findAlternatives($name, $this->commands, $abbrevs, $callback);
    }

    /**
     * Finds alternative namespace of $name
     *
     * @param string $name    The full name of the namespace
     * @param array  $abbrevs The abbreviations
     *
     * @return array A sorted array of similar namespace
     */
    private function findAlternativeNamespace($name, $abbrevs)
    {
        return $this->findAlternatives($name, $this->getNamespaces(), $abbrevs);
    }

    /**
     * Finds alternative of $name among $collection,
     * if nothing is found in $collection, try in $abbrevs
     *
     * @param string               $name       The string
     * @param array|Traversable    $collection The collection
     * @param array                $abbrevs    The abbreviations
     * @param Closure|string|array $callback   The callable to transform collection item before comparison
     *
     * @return array A sorted array of similar string
     */
    private function findAlternatives($name, $collection, $abbrevs, $callback = null)
    {
        $alternatives = array();

        foreach ($collection as $item) {
            if (null !== $callback) {
                $item = call_user_func($callback, $item);
            }

            $lev = levenshtein($name, $item);
            if ($lev <= strlen($name) / 3 || false !== strpos($item, $name)) {
                $alternatives[$item] = $lev;
            }
        }

        if (!$alternatives) {
            foreach ($abbrevs as $key => $values) {
                $lev = levenshtein($name, $key);
                if ($lev <= strlen($name) / 3 || false !== strpos($key, $name)) {
                    foreach ($values as $value) {
                        $alternatives[$value] = $lev;
                    }
                }
            }
        }

        asort($alternatives);

        return array_keys($alternatives);
    }
}<|MERGE_RESOLUTION|>--- conflicted
+++ resolved
@@ -695,11 +695,8 @@
      * @param Boolean $asDom     Whether to return a DOM or an XML string
      *
      * @return string|\DOMDocument An XML string representing the Application
-<<<<<<< HEAD
      *
      * @deprecated Deprecated since version 2.3, to be removed in 3.0.
-=======
->>>>>>> 7597f7ea
      */
     public function asXml($namespace = null, $asDom = false)
     {
