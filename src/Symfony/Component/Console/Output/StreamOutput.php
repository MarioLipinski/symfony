--- conflicted
+++ resolved
@@ -94,12 +94,7 @@
      */
     protected function hasColorSupport()
     {
-<<<<<<< HEAD
-        if (DIRECTORY_SEPARATOR == '\\') {
-=======
-        // @codeCoverageIgnoreStart
         if (DIRECTORY_SEPARATOR === '\\') {
->>>>>>> a3ee1c5c
             return false !== getenv('ANSICON') || 'ON' === getenv('ConEmuANSI');
         }
 
