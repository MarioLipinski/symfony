<?php

/*
 * This file is part of the Symfony package.
 *
 * (c) Fabien Potencier <fabien@symfony.com>
 *
 * For the full copyright and license information, please view the LICENSE
 * file that was distributed with this source code.
 */

namespace Symfony\Component\Console\Helper;

use Symfony\Component\Console\Descriptor\DescriptorInterface;
use Symfony\Component\Console\Descriptor\JsonDescriptor;
use Symfony\Component\Console\Descriptor\MarkdownDescriptor;
use Symfony\Component\Console\Descriptor\TextDescriptor;
use Symfony\Component\Console\Descriptor\XmlDescriptor;
use Symfony\Component\Console\Exception\InvalidArgumentException;
use Symfony\Component\Console\Output\OutputInterface;

/**
 * This class adds helper method to describe objects in various formats.
 *
 * @author Jean-François Simon <contact@jfsimon.fr>
 */
class DescriptorHelper extends Helper
{
    /**
     * @var DescriptorInterface[]
     */
    private $descriptors = [];

    public function __construct()
    {
        $this
            ->register('txt', new TextDescriptor())
            ->register('xml', new XmlDescriptor())
            ->register('json', new JsonDescriptor())
            ->register('md', new MarkdownDescriptor())
        ;
    }

    /**
     * Describes an object if supported.
     *
     * Available options are:
     * * format: string, the output format name
     * * raw_text: boolean, sets output type as raw
     *
<<<<<<< HEAD
     * @param object $object
     *
=======
>>>>>>> 180c497a
     * @throws InvalidArgumentException when the given format is not supported
     */
    public function describe(OutputInterface $output, ?object $object, array $options = [])
    {
        $options = array_merge([
            'raw_text' => false,
            'format' => 'txt',
        ], $options);

        if (!isset($this->descriptors[$options['format']])) {
            throw new InvalidArgumentException(sprintf('Unsupported format "%s".', $options['format']));
        }

        $descriptor = $this->descriptors[$options['format']];
        $descriptor->describe($output, $object, $options);
    }

    /**
     * Registers a descriptor.
     *
     * @return $this
     */
    public function register(string $format, DescriptorInterface $descriptor)
    {
        $this->descriptors[$format] = $descriptor;

        return $this;
    }

    /**
     * {@inheritdoc}
     */
    public function getName()
    {
        return 'descriptor';
    }
}<|MERGE_RESOLUTION|>--- conflicted
+++ resolved
@@ -48,11 +48,6 @@
      * * format: string, the output format name
      * * raw_text: boolean, sets output type as raw
      *
-<<<<<<< HEAD
-     * @param object $object
-     *
-=======
->>>>>>> 180c497a
      * @throws InvalidArgumentException when the given format is not supported
      */
     public function describe(OutputInterface $output, ?object $object, array $options = [])
