--- conflicted
+++ resolved
@@ -82,13 +82,8 @@
         $listener = $this->createExceptionListener(null, null, null, $entryPoint);
         $listener->onKernelException($event);
         // the exception has been replaced by our LogicException
-<<<<<<< HEAD
         $this->assertInstanceOf('LogicException', $event->getThrowable());
-        $this->assertStringEndsWith('start() method must return a Response object (string returned).', $event->getThrowable()->getMessage());
-=======
-        $this->assertInstanceOf('LogicException', $event->getException());
-        $this->assertStringEndsWith('start()" method must return a Response object ("string" returned).', $event->getException()->getMessage());
->>>>>>> e29cdb70
+        $this->assertStringEndsWith('start()" method must return a Response object ("string" returned).', $event->getThrowable()->getMessage());
     }
 
     /**
