{
    "name": "symfony/security",
    "type": "library",
    "description": "Symfony Security Component",
    "keywords": [],
    "homepage": "https://symfony.com",
    "license": "MIT",
    "authors": [
        {
            "name": "Fabien Potencier",
            "email": "fabien@symfony.com"
        },
        {
            "name": "Symfony Community",
            "homepage": "https://symfony.com/contributors"
        }
    ],
    "require": {
        "php": ">=5.5.9",
        "symfony/event-dispatcher": "~2.8|~3.0",
        "symfony/http-foundation": "~2.8|~3.0",
        "symfony/http-kernel": "~2.8|~3.0",
        "symfony/property-access": "~2.8|~3.0",
        "paragonie/random_compat": "~1.0"
    },
    "replace": {
        "symfony/security-core": "self.version",
        "symfony/security-csrf": "self.version",
        "symfony/security-guard": "self.version",
        "symfony/security-http": "self.version"
    },
    "require-dev": {
<<<<<<< HEAD
        "symfony/finder": "~2.8|~3.0",
        "symfony/phpunit-bridge": "~2.8|~3.0",
        "symfony/intl": "~2.8|~3.0",
        "symfony/routing": "~2.8|~3.0",
        "symfony/translation": "~2.8|~3.0",
        "symfony/validator": "~2.8|~3.0",
        "symfony/expression-language": "~2.8|~3.0",
        "symfony/ldap": "~2.8|~3.0",
=======
        "symfony/finder": "~2.3|~3.0.0",
        "symfony/intl": "~2.3|~3.0.0",
        "symfony/routing": "~2.2|~3.0.0",
        "symfony/translation": "~2.0,>=2.0.5|~3.0.0",
        "symfony/validator": "~2.5,>=2.5.5|~3.0.0",
>>>>>>> c8475c93
        "doctrine/common": "~2.2",
        "doctrine/dbal": "~2.2",
        "psr/log": "~1.0"
    },
    "suggest": {
        "symfony/class-loader": "For using the ACL generateSql script",
        "symfony/finder": "For using the ACL generateSql script",
        "symfony/form": "",
        "symfony/validator": "For using the user password constraint",
        "symfony/routing": "For using the HttpUtils class to create sub-requests, redirect the user, and match URLs",
        "symfony/expression-language": "For using the expression voter",
        "symfony/ldap": "For using the LDAP user and authentication providers"
    },
    "autoload": {
        "psr-4": { "Symfony\\Component\\Security\\": "" }
    },
    "minimum-stability": "dev",
    "extra": {
        "branch-alias": {
            "dev-master": "3.0-dev"
        }
    }
}<|MERGE_RESOLUTION|>--- conflicted
+++ resolved
@@ -30,22 +30,13 @@
         "symfony/security-http": "self.version"
     },
     "require-dev": {
-<<<<<<< HEAD
         "symfony/finder": "~2.8|~3.0",
-        "symfony/phpunit-bridge": "~2.8|~3.0",
         "symfony/intl": "~2.8|~3.0",
         "symfony/routing": "~2.8|~3.0",
         "symfony/translation": "~2.8|~3.0",
         "symfony/validator": "~2.8|~3.0",
         "symfony/expression-language": "~2.8|~3.0",
         "symfony/ldap": "~2.8|~3.0",
-=======
-        "symfony/finder": "~2.3|~3.0.0",
-        "symfony/intl": "~2.3|~3.0.0",
-        "symfony/routing": "~2.2|~3.0.0",
-        "symfony/translation": "~2.0,>=2.0.5|~3.0.0",
-        "symfony/validator": "~2.5,>=2.5.5|~3.0.0",
->>>>>>> c8475c93
         "doctrine/common": "~2.2",
         "doctrine/dbal": "~2.2",
         "psr/log": "~1.0"
