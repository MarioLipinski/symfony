--- conflicted
+++ resolved
@@ -29,12 +29,8 @@
         "symfony/security-http": "self.version"
     },
     "require-dev": {
-<<<<<<< HEAD
+        "psr/container": "^1.0",
         "symfony/finder": "~3.4|~4.0",
-=======
-        "psr/container": "^1.0",
-        "symfony/finder": "~2.8|~3.0|~4.0",
->>>>>>> 648a8953
         "symfony/polyfill-intl-icu": "~1.0",
         "symfony/routing": "~3.4|~4.0",
         "symfony/validator": "~3.4|~4.0",
