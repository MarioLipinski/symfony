--- conflicted
+++ resolved
@@ -19,37 +19,21 @@
         "php": ">=5.5.9"
     },
     "require-dev": {
-<<<<<<< HEAD
         "symfony/phpunit-bridge": "~2.8|~3.0",
         "symfony/event-dispatcher": "~2.8|~3.0",
         "symfony/expression-language": "~2.8|~3.0",
         "symfony/http-foundation": "~2.8|~3.0",
         "symfony/translation": "~2.8|~3.0",
         "symfony/validator": "~2.8|~3.0",
-        "psr/log": "~1.0"
-=======
-        "symfony/phpunit-bridge": "~2.7|~3.0.0",
-        "symfony/event-dispatcher": "~2.1|~3.0.0",
-        "symfony/expression-language": "~2.6|~3.0.0",
-        "symfony/http-foundation": "~2.4|~3.0.0",
-        "symfony/translation": "~2.0,>=2.0.5|~3.0.0",
-        "symfony/validator": "~2.5,>=2.5.5|~3.0.0",
         "psr/log": "~1.0",
-        "ircmaxell/password-compat": "1.0.*",
         "symfony/ldap": "~2.8|~3.0.0"
->>>>>>> 00dffe73
     },
     "suggest": {
         "symfony/event-dispatcher": "",
         "symfony/http-foundation": "",
         "symfony/validator": "For using the user password constraint",
-<<<<<<< HEAD
-        "symfony/expression-language": "For using the expression voter"
-=======
         "symfony/expression-language": "For using the expression voter",
-        "symfony/ldap": "For using LDAP integration",
-        "ircmaxell/password-compat": "For using the BCrypt password encoder in PHP <5.5"
->>>>>>> 00dffe73
+        "symfony/ldap": "For using LDAP integration"
     },
     "autoload": {
         "psr-4": { "Symfony\\Component\\Security\\Core\\": "" }
