--- conflicted
+++ resolved
@@ -35,11 +35,6 @@
      * Sets the authentication token.
      *
      * @param TokenInterface $token
-<<<<<<< HEAD
-=======
-     *
-     * @return void
->>>>>>> ec7eec5f
      */
     function setToken(TokenInterface $token = null);
 
