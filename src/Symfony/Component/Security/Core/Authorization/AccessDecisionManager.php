<?php

/*
 * This file is part of the Symfony package.
 *
 * (c) Fabien Potencier <fabien@symfony.com>
 *
 * For the full copyright and license information, please view the LICENSE
 * file that was distributed with this source code.
 */

namespace Symfony\Component\Security\Core\Authorization;

use Symfony\Component\Security\Core\Authorization\Voter\VoterInterface;
use Symfony\Component\Security\Core\Authentication\Token\TokenInterface;

/**
 * AccessDecisionManager is the base class for all access decision managers
 * that use decision voters.
 *
 * @author Fabien Potencier <fabien@symfony.com>
 */
class AccessDecisionManager implements AccessDecisionManagerInterface
{
    const STRATEGY_AFFIRMATIVE = 'affirmative';
    const STRATEGY_CONSENSUS = 'consensus';
    const STRATEGY_UNANIMOUS = 'unanimous';

    private $voters;
    private $strategy;
    private $allowIfAllAbstainDecisions;
    private $allowIfEqualGrantedDeniedDecisions;

    /**
     * @param iterable|VoterInterface[] $voters                             An array or an iterator of VoterInterface instances
     * @param string                    $strategy                           The vote strategy
     * @param bool                      $allowIfAllAbstainDecisions         Whether to grant access if all voters abstained or not
     * @param bool                      $allowIfEqualGrantedDeniedDecisions Whether to grant access if result are equals
     *
     * @throws \InvalidArgumentException
     */
    public function __construct(iterable $voters = array(), string $strategy = self::STRATEGY_AFFIRMATIVE, bool $allowIfAllAbstainDecisions = false, bool $allowIfEqualGrantedDeniedDecisions = true)
    {
        $strategyMethod = 'decide'.ucfirst($strategy);
        if (!\is_callable(array($this, $strategyMethod))) {
            throw new \InvalidArgumentException(sprintf('The strategy "%s" is not supported.', $strategy));
        }

        $this->voters = $voters;
        $this->strategy = $strategyMethod;
        $this->allowIfAllAbstainDecisions = $allowIfAllAbstainDecisions;
        $this->allowIfEqualGrantedDeniedDecisions = $allowIfEqualGrantedDeniedDecisions;
    }

    /**
     * {@inheritdoc}
     */
    public function decide(TokenInterface $token, array $attributes, $object = null)
    {
        return $this->{$this->strategy}($token, $attributes, $object);
    }

    /**
     * Grants access if any voter returns an affirmative response.
     *
     * If all voters abstained from voting, the decision will be based on the
     * allowIfAllAbstainDecisions property value (defaults to false).
     */
    private function decideAffirmative(TokenInterface $token, array $attributes, $object = null)
    {
        $deny = 0;
        foreach ($this->voters as $voter) {
            $result = $voter->vote($token, $object, $attributes);
            switch ($result) {
                case VoterInterface::ACCESS_GRANTED:
                    return true;

                case VoterInterface::ACCESS_DENIED:
                    ++$deny;

                    break;

                default:
                    break;
            }
        }

        if ($deny > 0) {
            return false;
        }

        return $this->allowIfAllAbstainDecisions;
    }

    /**
     * Grants access if there is consensus of granted against denied responses.
     *
     * Consensus means majority-rule (ignoring abstains) rather than unanimous
     * agreement (ignoring abstains). If you require unanimity, see
     * UnanimousBased.
     *
     * If there were an equal number of grant and deny votes, the decision will
     * be based on the allowIfEqualGrantedDeniedDecisions property value
     * (defaults to true).
     *
     * If all voters abstained from voting, the decision will be based on the
     * allowIfAllAbstainDecisions property value (defaults to false).
     */
    private function decideConsensus(TokenInterface $token, array $attributes, $object = null)
    {
        $grant = 0;
        $deny = 0;
        foreach ($this->voters as $voter) {
            $result = $voter->vote($token, $object, $attributes);

            switch ($result) {
                case VoterInterface::ACCESS_GRANTED:
                    ++$grant;

                    break;

                case VoterInterface::ACCESS_DENIED:
                    ++$deny;

                    break;
            }
        }

        if ($grant > $deny) {
            return true;
        }

        if ($deny > $grant) {
            return false;
        }

        if ($grant > 0) {
            return $this->allowIfEqualGrantedDeniedDecisions;
        }

        return $this->allowIfAllAbstainDecisions;
    }

    /**
     * Grants access if only grant (or abstain) votes were received.
     *
     * If all voters abstained from voting, the decision will be based on the
     * allowIfAllAbstainDecisions property value (defaults to false).
     */
    private function decideUnanimous(TokenInterface $token, array $attributes, $object = null)
    {
        $grant = 0;
        foreach ($this->voters as $voter) {
            foreach ($attributes as $attribute) {
                $result = $voter->vote($token, $object, array($attribute));

                switch ($result) {
                    case VoterInterface::ACCESS_GRANTED:
                        ++$grant;

                        break;

                    case VoterInterface::ACCESS_DENIED:
                        return false;

                    default:
                        break;
                }
            }
        }

        // no deny votes
        if ($grant > 0) {
            return true;
        }

        return $this->allowIfAllAbstainDecisions;
    }
<<<<<<< HEAD
=======

    /**
     * TokenInterface vote proxy method.
     *
     * Acts as a BC layer when the VoterInterface is not implemented on the voter.
     *
     * @deprecated as of 3.4 and will be removed in 4.0. Call the voter directly as the instance will always be a VoterInterface
     */
    private function vote($voter, TokenInterface $token, $subject, $attributes)
    {
        if ($voter instanceof VoterInterface) {
            return $voter->vote($token, $subject, $attributes);
        }

        if (method_exists($voter, 'vote')) {
            @trigger_error(sprintf('Calling vote() on an voter without %1$s is deprecated as of 3.4 and will be removed in 4.0. Implement the %1$s on your voter.', VoterInterface::class), E_USER_DEPRECATED);

            // making the assumption that the signature matches
            return $voter->vote($token, $subject, $attributes);
        }

        throw new LogicException(sprintf('%s should implement the %s interface when used as voter.', \get_class($voter), VoterInterface::class));
    }
>>>>>>> f5939a83
}<|MERGE_RESOLUTION|>--- conflicted
+++ resolved
@@ -176,30 +176,4 @@
 
         return $this->allowIfAllAbstainDecisions;
     }
-<<<<<<< HEAD
-=======
-
-    /**
-     * TokenInterface vote proxy method.
-     *
-     * Acts as a BC layer when the VoterInterface is not implemented on the voter.
-     *
-     * @deprecated as of 3.4 and will be removed in 4.0. Call the voter directly as the instance will always be a VoterInterface
-     */
-    private function vote($voter, TokenInterface $token, $subject, $attributes)
-    {
-        if ($voter instanceof VoterInterface) {
-            return $voter->vote($token, $subject, $attributes);
-        }
-
-        if (method_exists($voter, 'vote')) {
-            @trigger_error(sprintf('Calling vote() on an voter without %1$s is deprecated as of 3.4 and will be removed in 4.0. Implement the %1$s on your voter.', VoterInterface::class), E_USER_DEPRECATED);
-
-            // making the assumption that the signature matches
-            return $voter->vote($token, $subject, $attributes);
-        }
-
-        throw new LogicException(sprintf('%s should implement the %s interface when used as voter.', \get_class($voter), VoterInterface::class));
-    }
->>>>>>> f5939a83
 }