--- conflicted
+++ resolved
@@ -16,16 +16,10 @@
         }
     ],
     "require": {
-<<<<<<< HEAD
         "php": ">=5.5.9",
-        "symfony/security-core": "~2.8|~3.0",
-        "paragonie/random_compat": "~1.0"
-=======
-        "php": ">=5.3.9",
         "symfony/polyfill-php56": "~1.0",
         "symfony/polyfill-php70": "~1.0",
-        "symfony/security-core": "~2.4|~3.0.0"
->>>>>>> de71e264
+        "symfony/security-core": "~2.8|~3.0"
     },
     "require-dev": {
         "symfony/http-foundation": "~2.8|~3.0"
