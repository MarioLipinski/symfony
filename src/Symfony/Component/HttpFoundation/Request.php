--- conflicted
+++ resolved
@@ -1822,12 +1822,8 @@
             'xml' => array('text/xml', 'application/xml', 'application/x-xml'),
             'rdf' => array('application/rdf+xml'),
             'atom' => array('application/atom+xml'),
-<<<<<<< HEAD
-            'rss'  => array('application/rss+xml'),
+            'rss' => array('application/rss+xml'),
             'form' => array('application/x-www-form-urlencoded'),
-=======
-            'rss' => array('application/rss+xml'),
->>>>>>> b5b12a54
         );
     }
 
