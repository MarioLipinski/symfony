<?php

/*
 * This file is part of the Symfony package.
 *
 * (c) Fabien Potencier <fabien@symfony.com>
 *
 * For the full copyright and license information, please view the LICENSE
 * file that was distributed with this source code.
 */

namespace Symfony\Component\HttpFoundation;

/**
 * RequestMatcher compares a pre-defined set of checks against a Request instance.
 *
 * @author Fabien Potencier <fabien@symfony.com>
 *
 * @api
 */
class RequestMatcher implements RequestMatcherInterface
{
    /**
     * @var string
     */
    private $path;

    /**
     * @var string
     */
    private $host;

    /**
     * @var array
     */
    private $methods = array();

    /**
     * @var string
     */
    private $ip;

    /**
     * @var array
     */
    private $attributes = array();

    /**
     * @param string|null          $path
     * @param string|null          $host
     * @param string|string[]|null $methods
     * @param string|null          $ip
     * @param array                $attributes
     */
    public function __construct($path = null, $host = null, $methods = null, $ip = null, array $attributes = array())
    {
        $this->matchPath($path);
        $this->matchHost($host);
        $this->matchMethod($methods);
        $this->matchIp($ip);
        foreach ($attributes as $k => $v) {
            $this->matchAttribute($k, $v);
        }
    }

    /**
     * Adds a check for the URL host name.
     *
     * @param string $regexp A Regexp
     */
    public function matchHost($regexp)
    {
        $this->host = $regexp;
    }

    /**
     * Adds a check for the URL path info.
     *
     * @param string $regexp A Regexp
     */
    public function matchPath($regexp)
    {
        $this->path = $regexp;
    }

    /**
     * Adds a check for the client IP.
     *
     * @param string $ip A specific IP address or a range specified using IP/netmask like 192.168.1.0/24
     */
    public function matchIp($ip)
    {
        $this->ip = $ip;
    }

    /**
     * Adds a check for the HTTP method.
     *
     * @param string|string[]|null $method An HTTP method or an array of HTTP methods
     */
    public function matchMethod($method)
    {
        $this->methods = array_map('strtoupper', (array) $method);
    }

    /**
     * Adds a check for request attribute.
     *
     * @param string $key    The request attribute name
     * @param string $regexp A Regexp
     */
    public function matchAttribute($key, $regexp)
    {
        $this->attributes[$key] = $regexp;
    }

    /**
     * {@inheritdoc}
     *
     * @api
     */
    public function matches(Request $request)
    {
        if ($this->methods && !in_array($request->getMethod(), $this->methods)) {
            return false;
        }

        foreach ($this->attributes as $key => $pattern) {
            if (!preg_match('#'.str_replace('#', '\\#', $pattern).'#', $request->attributes->get($key))) {
                return false;
            }
        }

        if (null !== $this->path) {
            $path = str_replace('#', '\\#', $this->path);

            if (!preg_match('#'.$path.'#', rawurldecode($request->getPathInfo()))) {
                return false;
            }
        }

        if (null !== $this->host && !preg_match('#'.str_replace('#', '\\#', $this->host).'#i', $request->getHost())) {
            return false;
        }

        if (null !== $this->ip && !IpUtils::checkIp($request->getClientIp(), $this->ip)) {
            return false;
        }

        return true;
    }
<<<<<<< HEAD
}
=======

    /**
     * Validates an IP address.
     *
     * @param string $requestIp
     * @param string $ip
     *
     * @return boolean True valid, false if not.
     */
    protected function checkIp($requestIp, $ip)
    {
        // IPv6 address
        if (false !== strpos($requestIp, ':')) {
            return $this->checkIp6($requestIp, $ip);
        } else {
            return $this->checkIp4($requestIp, $ip);
        }
    }

    /**
     * Validates an IPv4 address.
     *
     * @param string $requestIp
     * @param string $ip
     *
     * @return boolean True valid, false if not.
     */
    protected function checkIp4($requestIp, $ip)
    {
        if (false !== strpos($ip, '/')) {
            list($address, $netmask) = explode('/', $ip, 2);

            if ($netmask < 1 || $netmask > 32) {
                return false;
            }
        } else {
            $address = $ip;
            $netmask = 32;
        }

        return 0 === substr_compare(sprintf('%032b', ip2long($requestIp)), sprintf('%032b', ip2long($address)), 0, $netmask);
    }

    /**
     * Validates an IPv6 address.
     *
     * @author David Soria Parra <dsp at php dot net>
     * @see https://github.com/dsp/v6tools
     *
     * @param string $requestIp
     * @param string $ip
     *
     * @return boolean True valid, false if not.
     */
    protected function checkIp6($requestIp, $ip)
    {
        if (!((extension_loaded('sockets') && defined('AF_INET6')) || @inet_pton('::1'))) {
            throw new \RuntimeException('Unable to check Ipv6. Check that PHP was not compiled with option "disable-ipv6".');
        }

        if (false !== strpos($ip, '/')) {
            list($address, $netmask) = explode('/', $ip, 2);

            if ($netmask < 1 || $netmask > 128) {
                return false;
            }
        } else {
            $address = $ip;
            $netmask = 128;
        }

        $bytesAddr = unpack("n*", inet_pton($address));
        $bytesTest = unpack("n*", inet_pton($requestIp));

        for ($i = 1, $ceil = ceil($netmask / 16); $i <= $ceil; $i++) {
            $left = $netmask - 16 * ($i-1);
            $left = ($left <= 16) ? $left : 16;
            $mask = ~(0xffff >> $left) & 0xffff;
            if (($bytesAddr[$i] & $mask) != ($bytesTest[$i] & $mask)) {
                return false;
            }
        }

        return true;
    }
}
>>>>>>> 7f3be5c4
<|MERGE_RESOLUTION|>--- conflicted
+++ resolved
@@ -149,93 +149,4 @@
 
         return true;
     }
-<<<<<<< HEAD
-}
-=======
-
-    /**
-     * Validates an IP address.
-     *
-     * @param string $requestIp
-     * @param string $ip
-     *
-     * @return boolean True valid, false if not.
-     */
-    protected function checkIp($requestIp, $ip)
-    {
-        // IPv6 address
-        if (false !== strpos($requestIp, ':')) {
-            return $this->checkIp6($requestIp, $ip);
-        } else {
-            return $this->checkIp4($requestIp, $ip);
-        }
-    }
-
-    /**
-     * Validates an IPv4 address.
-     *
-     * @param string $requestIp
-     * @param string $ip
-     *
-     * @return boolean True valid, false if not.
-     */
-    protected function checkIp4($requestIp, $ip)
-    {
-        if (false !== strpos($ip, '/')) {
-            list($address, $netmask) = explode('/', $ip, 2);
-
-            if ($netmask < 1 || $netmask > 32) {
-                return false;
-            }
-        } else {
-            $address = $ip;
-            $netmask = 32;
-        }
-
-        return 0 === substr_compare(sprintf('%032b', ip2long($requestIp)), sprintf('%032b', ip2long($address)), 0, $netmask);
-    }
-
-    /**
-     * Validates an IPv6 address.
-     *
-     * @author David Soria Parra <dsp at php dot net>
-     * @see https://github.com/dsp/v6tools
-     *
-     * @param string $requestIp
-     * @param string $ip
-     *
-     * @return boolean True valid, false if not.
-     */
-    protected function checkIp6($requestIp, $ip)
-    {
-        if (!((extension_loaded('sockets') && defined('AF_INET6')) || @inet_pton('::1'))) {
-            throw new \RuntimeException('Unable to check Ipv6. Check that PHP was not compiled with option "disable-ipv6".');
-        }
-
-        if (false !== strpos($ip, '/')) {
-            list($address, $netmask) = explode('/', $ip, 2);
-
-            if ($netmask < 1 || $netmask > 128) {
-                return false;
-            }
-        } else {
-            $address = $ip;
-            $netmask = 128;
-        }
-
-        $bytesAddr = unpack("n*", inet_pton($address));
-        $bytesTest = unpack("n*", inet_pton($requestIp));
-
-        for ($i = 1, $ceil = ceil($netmask / 16); $i <= $ceil; $i++) {
-            $left = $netmask - 16 * ($i-1);
-            $left = ($left <= 16) ? $left : 16;
-            $mask = ~(0xffff >> $left) & 0xffff;
-            if (($bytesAddr[$i] & $mask) != ($bytesTest[$i] & $mask)) {
-                return false;
-            }
-        }
-
-        return true;
-    }
-}
->>>>>>> 7f3be5c4
+}