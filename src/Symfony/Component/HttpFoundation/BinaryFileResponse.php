--- conflicted
+++ resolved
@@ -218,26 +218,12 @@
             if ('x-accel-redirect' === strtolower($type)) {
                 // Do X-Accel-Mapping substitutions.
                 // @link http://wiki.nginx.org/X-accel#X-Accel-Redirect
-<<<<<<< HEAD
                 $parts = HeaderUtils::split($request->headers->get('X-Accel-Mapping', ''), ',=');
                 $mappings = HeaderUtils::combine($parts);
                 foreach ($mappings as $pathPrefix => $location) {
-                    if (substr($path, 0, strlen($pathPrefix)) === $pathPrefix) {
-                        $path = $location.substr($path, strlen($pathPrefix));
+                    if (substr($path, 0, \strlen($pathPrefix)) === $pathPrefix) {
+                        $path = $location.substr($path, \strlen($pathPrefix));
                         break;
-=======
-                foreach (explode(',', $request->headers->get('X-Accel-Mapping', '')) as $mapping) {
-                    $mapping = explode('=', $mapping, 2);
-
-                    if (2 === \count($mapping)) {
-                        $pathPrefix = trim($mapping[0]);
-                        $location = trim($mapping[1]);
-
-                        if (substr($path, 0, \strlen($pathPrefix)) === $pathPrefix) {
-                            $path = $location.substr($path, \strlen($pathPrefix));
-                            break;
-                        }
->>>>>>> b9433001
                     }
                 }
             }
