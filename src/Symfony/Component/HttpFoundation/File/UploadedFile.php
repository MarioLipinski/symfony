--- conflicted
+++ resolved
@@ -64,18 +64,7 @@
     {
         $this->originalName = $this->getName($originalName);
         $this->mimeType = $mimeType ?: 'application/octet-stream';
-<<<<<<< HEAD
-        $this->error = $error ?: UPLOAD_ERR_OK;
-=======
-
-        if (4 < \func_num_args() ? !\is_bool($test) : null !== $error && @filesize($path) === $error) {
-            @trigger_error(sprintf('Passing a size as 4th argument to the constructor of "%s" is deprecated since Symfony 4.1.', __CLASS__), \E_USER_DEPRECATED);
-            $error = $test;
-            $test = 5 < \func_num_args() ? func_get_arg(5) : false;
-        }
-
         $this->error = $error ?: \UPLOAD_ERR_OK;
->>>>>>> 6c2a1c9a
         $this->test = $test;
 
         parent::__construct($path, \UPLOAD_ERR_OK === $this->error);
@@ -144,28 +133,9 @@
      */
     public function guessClientExtension()
     {
-<<<<<<< HEAD
         if (!class_exists(MimeTypes::class)) {
             throw new \LogicException('You cannot guess the extension as the Mime component is not installed. Try running "composer require symfony/mime".');
         }
-=======
-        return MimeTypes::getDefault()->getExtensions($this->getClientMimeType())[0] ?? null;
-    }
-
-    /**
-     * Returns the file size.
-     *
-     * It is extracted from the request from which the file has been uploaded.
-     * Then it should not be considered as a safe value.
-     *
-     * @deprecated since Symfony 4.1, use getSize() instead.
-     *
-     * @return int|null The file sizes
-     */
-    public function getClientSize()
-    {
-        @trigger_error(sprintf('The "%s()" method is deprecated since Symfony 4.1. Use getSize() instead.', __METHOD__), \E_USER_DEPRECATED);
->>>>>>> 6c2a1c9a
 
         return MimeTypes::getDefault()->getExtensions($this->getClientMimeType())[0] ?? null;
     }
