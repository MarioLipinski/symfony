--- conflicted
+++ resolved
@@ -139,36 +139,11 @@
      */
     public function setData($data = array())
     {
-<<<<<<< HEAD
         try {
             $data = json_encode($data, $this->encodingOptions);
         } catch (\Exception $e) {
-            if ('Exception' === get_class($e) && 0 === strpos($e->getMessage(), 'Failed calling ')) {
+            if ('Exception' === \get_class($e) && 0 === strpos($e->getMessage(), 'Failed calling ')) {
                 throw $e->getPrevious() ?: $e;
-=======
-        if (\defined('HHVM_VERSION')) {
-            // HHVM does not trigger any warnings and let exceptions
-            // thrown from a JsonSerializable object pass through.
-            // If only PHP did the same...
-            $data = json_encode($data, $this->encodingOptions);
-        } else {
-            if (!interface_exists('JsonSerializable', false)) {
-                set_error_handler(function () { return false; });
-                try {
-                    $data = @json_encode($data, $this->encodingOptions);
-                } finally {
-                    restore_error_handler();
-                }
-            } else {
-                try {
-                    $data = json_encode($data, $this->encodingOptions);
-                } catch (\Exception $e) {
-                    if ('Exception' === \get_class($e) && 0 === strpos($e->getMessage(), 'Failed calling ')) {
-                        throw $e->getPrevious() ?: $e;
-                    }
-                    throw $e;
-                }
->>>>>>> f5939a83
             }
             throw $e;
         }
