--- conflicted
+++ resolved
@@ -103,16 +103,10 @@
      * upload_progress.min-freq, "1"
      * url_rewriter.tags, "a=href,area=href,frame=src,form=,fieldset="
      *
-<<<<<<< HEAD
-     * @param array                                                            $options Session configuration options.
+     * @param array                                                            $options Session configuration options
      * @param AbstractProxy|NativeSessionHandler|\SessionHandlerInterface|null $handler
-     * @param MetadataBag                                                      $metaBag MetadataBag.
-=======
-     * @param array       $options Session configuration options
-     * @param object      $handler SessionHandlerInterface
-     * @param MetadataBag $metaBag MetadataBag
-     * @param integer     $mode    Start on demand mode
->>>>>>> f431cb02
+     * @param MetadataBag                                                      $metaBag MetadataBag
+     * @param integer                                                          $mode    Start on demand mode
      */
     public function __construct(array $options = array(), $handler = null, MetadataBag $metaBag = null, $mode = self::START_ON_DEMAND)
     {
@@ -370,11 +364,7 @@
      *
      * @param AbstractProxy|NativeSessionHandler|\SessionHandlerInterface|null $saveHandler
      *
-<<<<<<< HEAD
      * @throws \InvalidArgumentException
-=======
-     * @param object $saveHandler Default null means NativeProxy
->>>>>>> f431cb02
      */
     public function setSaveHandler($saveHandler = null)
     {
