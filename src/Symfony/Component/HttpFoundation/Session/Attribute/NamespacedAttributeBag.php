<?php

/*
 * This file is part of the Symfony package.
 *
 * (c) Fabien Potencier <fabien@symfony.com>
 *
 * For the full copyright and license information, please view the LICENSE
 * file that was distributed with this source code.
 */

namespace Symfony\Component\HttpFoundation\Session\Attribute;

/**
 * This class provides structured storage of session attributes using
 * a name spacing character in the key.
 *
 * @author Drak <drak@zikula.org>
 */
class NamespacedAttributeBag extends AttributeBag
{
    /**
     * Namespace character.
     *
     * @var string
     */
    private $namespaceCharacter;

    /**
     * Constructor.
     *
     * @param string $storageKey         Session storage key.
     * @param string $namespaceCharacter Namespace character to use in keys.
     */
    public function __construct($storageKey = '_sf2_attributes', $namespaceCharacter = '/')
    {
        $this->namespaceCharacter = $namespaceCharacter;
        parent::__construct($storageKey);
    }

    /**
     * {@inheritdoc}
     */
    public function has($name)
    {
        $attributes = $this->resolveAttributePath($name);
        $name = $this->resolveKey($name);

        if (null === $attributes) {
            return false;
        }

        return array_key_exists($name, $attributes);
    }

    /**
     * {@inheritdoc}
     */
    public function get($name, $default = null)
    {
        $attributes = $this->resolveAttributePath($name);
        $name = $this->resolveKey($name);

        if (null === $attributes) {
            return $default;
        }

        return array_key_exists($name, $attributes) ? $attributes[$name] : $default;
    }

    /**
     * {@inheritdoc}
     */
    public function set($name, $value)
    {
        $attributes = &$this->resolveAttributePath($name, true);
        $name = $this->resolveKey($name);
        $attributes[$name] = $value;
    }

    /**
     * {@inheritdoc}
     */
    public function remove($name)
    {
        $retval = null;
        $attributes = &$this->resolveAttributePath($name);
        $name = $this->resolveKey($name);
        if (null !== $attributes && array_key_exists($name, $attributes)) {
            $retval = $attributes[$name];
            unset($attributes[$name]);
        }

        return $retval;
    }

    /**
     * Resolves a path in attributes property and returns it as a reference.
     *
     * This method allows structured namespacing of session attributes.
     *
     * @param string $name         Key name
     * @param bool   $writeContext Write context, default false
     *
     * @return array
     */
    protected function &resolveAttributePath($name, $writeContext = false)
    {
        $array = &$this->attributes;
        $name = (strpos($name, $this->namespaceCharacter) === 0) ? substr($name, 1) : $name;

        // Check if there is anything to do, else return
        if (!$name) {
            return $array;
        }

        $parts = explode($this->namespaceCharacter, $name);
        if (count($parts) < 2) {
            if (!$writeContext) {
                return $array;
            }

            $array[$parts[0]] = array();

            return $array;
        }

        unset($parts[count($parts) - 1]);

        foreach ($parts as $part) {
            if (null !== $array && !array_key_exists($part, $array)) {
                $array[$part] = $writeContext ? array() : null;
            }

            $array = &$array[$part];
        }

        return $array;
    }

    /**
     * Resolves the key from the name.
     *
     * This is the last part in a dot separated string.
     *
     * @param string $name
     *
     * @return string
     */
    protected function resolveKey($name)
    {
<<<<<<< HEAD
        if (false !== $pos = strrpos($name, $this->namespaceCharacter)) {
            $name = substr($name, $pos+1);
=======
        if (strpos($name, $this->namespaceCharacter) !== false) {
            $name = substr($name, strrpos($name, $this->namespaceCharacter) + 1, strlen($name));
>>>>>>> 9215c222
        }

        return $name;
    }
}<|MERGE_RESOLUTION|>--- conflicted
+++ resolved
@@ -149,13 +149,8 @@
      */
     protected function resolveKey($name)
     {
-<<<<<<< HEAD
         if (false !== $pos = strrpos($name, $this->namespaceCharacter)) {
-            $name = substr($name, $pos+1);
-=======
-        if (strpos($name, $this->namespaceCharacter) !== false) {
-            $name = substr($name, strrpos($name, $this->namespaceCharacter) + 1, strlen($name));
->>>>>>> 9215c222
+            $name = substr($name, $pos + 1);
         }
 
         return $name;
