<?php

/*
 * This file is part of the Symfony package.
 *
 * (c) Fabien Potencier <fabien@symfony.com>
 *
 * For the full copyright and license information, please view the LICENSE
 * file that was distributed with this source code.
 */

namespace Symfony\Component\HttpFoundation\Tests\Session\Storage;

use PHPUnit\Framework\TestCase;
use Symfony\Component\HttpFoundation\Session\Storage\PhpBridgeSessionStorage;
use Symfony\Component\HttpFoundation\Session\Attribute\AttributeBag;

/**
 * Test class for PhpSessionStorage.
 *
 * @author Drak <drak@zikula.org>
 *
 * These tests require separate processes.
 *
 * @runTestsInSeparateProcesses
 * @preserveGlobalState disabled
 */
class PhpBridgeSessionStorageTest extends TestCase
{
    private $savePath;

    protected function setUp()
    {
        $this->iniSet('session.save_handler', 'files');
        $this->iniSet('session.save_path', $this->savePath = sys_get_temp_dir().'/sf2test');
        if (!is_dir($this->savePath)) {
            mkdir($this->savePath);
        }
    }

    protected function tearDown()
    {
        session_write_close();
        array_map('unlink', glob($this->savePath.'/*'));
        if (is_dir($this->savePath)) {
            rmdir($this->savePath);
        }

        $this->savePath = null;
    }

    /**
     * @return PhpBridgeSessionStorage
     */
    protected function getStorage()
    {
        $storage = new PhpBridgeSessionStorage();
        $storage->registerBag(new AttributeBag());

        return $storage;
    }

<<<<<<< HEAD
    public function testPhpSession()
=======
    public function testPhpSession53()
    {
        if (\PHP_VERSION_ID >= 50400) {
            $this->markTestSkipped('Test skipped, for PHP 5.3 only.');
        }

        $storage = $this->getStorage();

        $this->assertFalse(isset($_SESSION));
        $this->assertFalse($storage->getSaveHandler()->isActive());

        session_start();
        $this->assertTrue(isset($_SESSION));
        // in PHP 5.3 we cannot reliably tell if a session has started
        $this->assertFalse($storage->getSaveHandler()->isActive());
        // PHP session might have started, but the storage driver has not, so false is correct here
        $this->assertFalse($storage->isStarted());

        $key = $storage->getMetadataBag()->getStorageKey();
        $this->assertArrayNotHasKey($key, $_SESSION);
        $storage->start();
        $this->assertArrayHasKey($key, $_SESSION);
    }

    /**
     * @requires PHP 5.4
     */
    public function testPhpSession54()
>>>>>>> 263eda3d
    {
        $storage = $this->getStorage();

        $this->assertFalse($storage->getSaveHandler()->isActive());
        $this->assertFalse($storage->isStarted());

        session_start();
        $this->assertTrue(isset($_SESSION));
        // in PHP 5.4 we can reliably detect a session started
        $this->assertTrue($storage->getSaveHandler()->isActive());
        // PHP session might have started, but the storage driver has not, so false is correct here
        $this->assertFalse($storage->isStarted());

        $key = $storage->getMetadataBag()->getStorageKey();
        $this->assertArrayNotHasKey($key, $_SESSION);
        $storage->start();
        $this->assertArrayHasKey($key, $_SESSION);
    }

    public function testClear()
    {
        $storage = $this->getStorage();
        session_start();
        $_SESSION['drak'] = 'loves symfony';
        $storage->getBag('attributes')->set('symfony', 'greatness');
        $key = $storage->getBag('attributes')->getStorageKey();
        $this->assertEquals($_SESSION[$key], array('symfony' => 'greatness'));
        $this->assertEquals($_SESSION['drak'], 'loves symfony');
        $storage->clear();
        $this->assertEquals($_SESSION[$key], array());
        $this->assertEquals($_SESSION['drak'], 'loves symfony');
    }
}<|MERGE_RESOLUTION|>--- conflicted
+++ resolved
@@ -60,38 +60,7 @@
         return $storage;
     }
 
-<<<<<<< HEAD
     public function testPhpSession()
-=======
-    public function testPhpSession53()
-    {
-        if (\PHP_VERSION_ID >= 50400) {
-            $this->markTestSkipped('Test skipped, for PHP 5.3 only.');
-        }
-
-        $storage = $this->getStorage();
-
-        $this->assertFalse(isset($_SESSION));
-        $this->assertFalse($storage->getSaveHandler()->isActive());
-
-        session_start();
-        $this->assertTrue(isset($_SESSION));
-        // in PHP 5.3 we cannot reliably tell if a session has started
-        $this->assertFalse($storage->getSaveHandler()->isActive());
-        // PHP session might have started, but the storage driver has not, so false is correct here
-        $this->assertFalse($storage->isStarted());
-
-        $key = $storage->getMetadataBag()->getStorageKey();
-        $this->assertArrayNotHasKey($key, $_SESSION);
-        $storage->start();
-        $this->assertArrayHasKey($key, $_SESSION);
-    }
-
-    /**
-     * @requires PHP 5.4
-     */
-    public function testPhpSession54()
->>>>>>> 263eda3d
     {
         $storage = $this->getStorage();
 
