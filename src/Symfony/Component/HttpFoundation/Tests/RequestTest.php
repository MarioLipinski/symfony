<?php

/*
 * This file is part of the Symfony package.
 *
 * (c) Fabien Potencier <fabien@symfony.com>
 *
 * For the full copyright and license information, please view the LICENSE
 * file that was distributed with this source code.
 */

namespace Symfony\Component\HttpFoundation\Tests;

use PHPUnit\Framework\TestCase;
use Symfony\Component\HttpFoundation\Exception\SuspiciousOperationException;
use Symfony\Component\HttpFoundation\Session\Storage\MockArraySessionStorage;
use Symfony\Component\HttpFoundation\Session\Session;
use Symfony\Component\HttpFoundation\Request;

class RequestTest extends TestCase
{
    protected function tearDown()
    {
        // reset
        Request::setTrustedProxies(array(), -1);
    }

    public function testInitialize()
    {
        $request = new Request();

        $request->initialize(array('foo' => 'bar'));
        $this->assertEquals('bar', $request->query->get('foo'), '->initialize() takes an array of query parameters as its first argument');

        $request->initialize(array(), array('foo' => 'bar'));
        $this->assertEquals('bar', $request->request->get('foo'), '->initialize() takes an array of request parameters as its second argument');

        $request->initialize(array(), array(), array('foo' => 'bar'));
        $this->assertEquals('bar', $request->attributes->get('foo'), '->initialize() takes an array of attributes as its third argument');

        $request->initialize(array(), array(), array(), array(), array(), array('HTTP_FOO' => 'bar'));
        $this->assertEquals('bar', $request->headers->get('FOO'), '->initialize() takes an array of HTTP headers as its sixth argument');
    }

    public function testGetLocale()
    {
        $request = new Request();
        $request->setLocale('pl');
        $locale = $request->getLocale();
        $this->assertEquals('pl', $locale);
    }

    public function testGetUser()
    {
        $request = Request::create('http://user_test:password_test@test.com/');
        $user = $request->getUser();

        $this->assertEquals('user_test', $user);
    }

    public function testGetPassword()
    {
        $request = Request::create('http://user_test:password_test@test.com/');
        $password = $request->getPassword();

        $this->assertEquals('password_test', $password);
    }

    public function testIsNoCache()
    {
        $request = new Request();
        $isNoCache = $request->isNoCache();

        $this->assertFalse($isNoCache);
    }

    public function testGetContentType()
    {
        $request = new Request();
        $contentType = $request->getContentType();

        $this->assertNull($contentType);
    }

    public function testSetDefaultLocale()
    {
        $request = new Request();
        $request->setDefaultLocale('pl');
        $locale = $request->getLocale();

        $this->assertEquals('pl', $locale);
    }

    public function testCreate()
    {
        $request = Request::create('http://test.com/foo?bar=baz');
        $this->assertEquals('http://test.com/foo?bar=baz', $request->getUri());
        $this->assertEquals('/foo', $request->getPathInfo());
        $this->assertEquals('bar=baz', $request->getQueryString());
        $this->assertEquals(80, $request->getPort());
        $this->assertEquals('test.com', $request->getHttpHost());
        $this->assertFalse($request->isSecure());

        $request = Request::create('http://test.com/foo', 'GET', array('bar' => 'baz'));
        $this->assertEquals('http://test.com/foo?bar=baz', $request->getUri());
        $this->assertEquals('/foo', $request->getPathInfo());
        $this->assertEquals('bar=baz', $request->getQueryString());
        $this->assertEquals(80, $request->getPort());
        $this->assertEquals('test.com', $request->getHttpHost());
        $this->assertFalse($request->isSecure());

        $request = Request::create('http://test.com/foo?bar=foo', 'GET', array('bar' => 'baz'));
        $this->assertEquals('http://test.com/foo?bar=baz', $request->getUri());
        $this->assertEquals('/foo', $request->getPathInfo());
        $this->assertEquals('bar=baz', $request->getQueryString());
        $this->assertEquals(80, $request->getPort());
        $this->assertEquals('test.com', $request->getHttpHost());
        $this->assertFalse($request->isSecure());

        $request = Request::create('https://test.com/foo?bar=baz');
        $this->assertEquals('https://test.com/foo?bar=baz', $request->getUri());
        $this->assertEquals('/foo', $request->getPathInfo());
        $this->assertEquals('bar=baz', $request->getQueryString());
        $this->assertEquals(443, $request->getPort());
        $this->assertEquals('test.com', $request->getHttpHost());
        $this->assertTrue($request->isSecure());

        $request = Request::create('test.com:90/foo');
        $this->assertEquals('http://test.com:90/foo', $request->getUri());
        $this->assertEquals('/foo', $request->getPathInfo());
        $this->assertEquals('test.com', $request->getHost());
        $this->assertEquals('test.com:90', $request->getHttpHost());
        $this->assertEquals(90, $request->getPort());
        $this->assertFalse($request->isSecure());

        $request = Request::create('https://test.com:90/foo');
        $this->assertEquals('https://test.com:90/foo', $request->getUri());
        $this->assertEquals('/foo', $request->getPathInfo());
        $this->assertEquals('test.com', $request->getHost());
        $this->assertEquals('test.com:90', $request->getHttpHost());
        $this->assertEquals(90, $request->getPort());
        $this->assertTrue($request->isSecure());

        $request = Request::create('https://127.0.0.1:90/foo');
        $this->assertEquals('https://127.0.0.1:90/foo', $request->getUri());
        $this->assertEquals('/foo', $request->getPathInfo());
        $this->assertEquals('127.0.0.1', $request->getHost());
        $this->assertEquals('127.0.0.1:90', $request->getHttpHost());
        $this->assertEquals(90, $request->getPort());
        $this->assertTrue($request->isSecure());

        $request = Request::create('https://[::1]:90/foo');
        $this->assertEquals('https://[::1]:90/foo', $request->getUri());
        $this->assertEquals('/foo', $request->getPathInfo());
        $this->assertEquals('[::1]', $request->getHost());
        $this->assertEquals('[::1]:90', $request->getHttpHost());
        $this->assertEquals(90, $request->getPort());
        $this->assertTrue($request->isSecure());

        $request = Request::create('https://[::1]/foo');
        $this->assertEquals('https://[::1]/foo', $request->getUri());
        $this->assertEquals('/foo', $request->getPathInfo());
        $this->assertEquals('[::1]', $request->getHost());
        $this->assertEquals('[::1]', $request->getHttpHost());
        $this->assertEquals(443, $request->getPort());
        $this->assertTrue($request->isSecure());

        $json = '{"jsonrpc":"2.0","method":"echo","id":7,"params":["Hello World"]}';
        $request = Request::create('http://example.com/jsonrpc', 'POST', array(), array(), array(), array(), $json);
        $this->assertEquals($json, $request->getContent());
        $this->assertFalse($request->isSecure());

        $request = Request::create('http://test.com');
        $this->assertEquals('http://test.com/', $request->getUri());
        $this->assertEquals('/', $request->getPathInfo());
        $this->assertEquals('', $request->getQueryString());
        $this->assertEquals(80, $request->getPort());
        $this->assertEquals('test.com', $request->getHttpHost());
        $this->assertFalse($request->isSecure());

        $request = Request::create('http://test.com?test=1');
        $this->assertEquals('http://test.com/?test=1', $request->getUri());
        $this->assertEquals('/', $request->getPathInfo());
        $this->assertEquals('test=1', $request->getQueryString());
        $this->assertEquals(80, $request->getPort());
        $this->assertEquals('test.com', $request->getHttpHost());
        $this->assertFalse($request->isSecure());

        $request = Request::create('http://test.com:90/?test=1');
        $this->assertEquals('http://test.com:90/?test=1', $request->getUri());
        $this->assertEquals('/', $request->getPathInfo());
        $this->assertEquals('test=1', $request->getQueryString());
        $this->assertEquals(90, $request->getPort());
        $this->assertEquals('test.com:90', $request->getHttpHost());
        $this->assertFalse($request->isSecure());

        $request = Request::create('http://username:password@test.com');
        $this->assertEquals('http://test.com/', $request->getUri());
        $this->assertEquals('/', $request->getPathInfo());
        $this->assertEquals('', $request->getQueryString());
        $this->assertEquals(80, $request->getPort());
        $this->assertEquals('test.com', $request->getHttpHost());
        $this->assertEquals('username', $request->getUser());
        $this->assertEquals('password', $request->getPassword());
        $this->assertFalse($request->isSecure());

        $request = Request::create('http://username@test.com');
        $this->assertEquals('http://test.com/', $request->getUri());
        $this->assertEquals('/', $request->getPathInfo());
        $this->assertEquals('', $request->getQueryString());
        $this->assertEquals(80, $request->getPort());
        $this->assertEquals('test.com', $request->getHttpHost());
        $this->assertEquals('username', $request->getUser());
        $this->assertSame('', $request->getPassword());
        $this->assertFalse($request->isSecure());

        $request = Request::create('http://test.com/?foo');
        $this->assertEquals('/?foo', $request->getRequestUri());
        $this->assertEquals(array('foo' => ''), $request->query->all());

        // assume rewrite rule: (.*) --> app/app.php; app/ is a symlink to a symfony web/ directory
        $request = Request::create('http://test.com/apparthotel-1234', 'GET', array(), array(), array(),
            array(
                'DOCUMENT_ROOT' => '/var/www/www.test.com',
                'SCRIPT_FILENAME' => '/var/www/www.test.com/app/app.php',
                'SCRIPT_NAME' => '/app/app.php',
                'PHP_SELF' => '/app/app.php/apparthotel-1234',
            ));
        $this->assertEquals('http://test.com/apparthotel-1234', $request->getUri());
        $this->assertEquals('/apparthotel-1234', $request->getPathInfo());
        $this->assertEquals('', $request->getQueryString());
        $this->assertEquals(80, $request->getPort());
        $this->assertEquals('test.com', $request->getHttpHost());
        $this->assertFalse($request->isSecure());
    }

    public function testCreateCheckPrecedence()
    {
        // server is used by default
        $request = Request::create('/', 'DELETE', array(), array(), array(), array(
            'HTTP_HOST' => 'example.com',
            'HTTPS' => 'on',
            'SERVER_PORT' => 443,
            'PHP_AUTH_USER' => 'fabien',
            'PHP_AUTH_PW' => 'pa$$',
            'QUERY_STRING' => 'foo=bar',
            'CONTENT_TYPE' => 'application/json',
        ));
        $this->assertEquals('example.com', $request->getHost());
        $this->assertEquals(443, $request->getPort());
        $this->assertTrue($request->isSecure());
        $this->assertEquals('fabien', $request->getUser());
        $this->assertEquals('pa$$', $request->getPassword());
        $this->assertEquals('', $request->getQueryString());
        $this->assertEquals('application/json', $request->headers->get('CONTENT_TYPE'));

        // URI has precedence over server
        $request = Request::create('http://thomas:pokemon@example.net:8080/?foo=bar', 'GET', array(), array(), array(), array(
            'HTTP_HOST' => 'example.com',
            'HTTPS' => 'on',
            'SERVER_PORT' => 443,
        ));
        $this->assertEquals('example.net', $request->getHost());
        $this->assertEquals(8080, $request->getPort());
        $this->assertFalse($request->isSecure());
        $this->assertEquals('thomas', $request->getUser());
        $this->assertEquals('pokemon', $request->getPassword());
        $this->assertEquals('foo=bar', $request->getQueryString());
    }

    public function testDuplicate()
    {
        $request = new Request(array('foo' => 'bar'), array('foo' => 'bar'), array('foo' => 'bar'), array(), array(), array('HTTP_FOO' => 'bar'));
        $dup = $request->duplicate();

        $this->assertEquals($request->query->all(), $dup->query->all(), '->duplicate() duplicates a request an copy the current query parameters');
        $this->assertEquals($request->request->all(), $dup->request->all(), '->duplicate() duplicates a request an copy the current request parameters');
        $this->assertEquals($request->attributes->all(), $dup->attributes->all(), '->duplicate() duplicates a request an copy the current attributes');
        $this->assertEquals($request->headers->all(), $dup->headers->all(), '->duplicate() duplicates a request an copy the current HTTP headers');

        $dup = $request->duplicate(array('foo' => 'foobar'), array('foo' => 'foobar'), array('foo' => 'foobar'), array(), array(), array('HTTP_FOO' => 'foobar'));

        $this->assertEquals(array('foo' => 'foobar'), $dup->query->all(), '->duplicate() overrides the query parameters if provided');
        $this->assertEquals(array('foo' => 'foobar'), $dup->request->all(), '->duplicate() overrides the request parameters if provided');
        $this->assertEquals(array('foo' => 'foobar'), $dup->attributes->all(), '->duplicate() overrides the attributes if provided');
        $this->assertEquals(array('foo' => array('foobar')), $dup->headers->all(), '->duplicate() overrides the HTTP header if provided');
    }

    public function testDuplicateWithFormat()
    {
        $request = new Request(array(), array(), array('_format' => 'json'));
        $dup = $request->duplicate();

        $this->assertEquals('json', $dup->getRequestFormat());
        $this->assertEquals('json', $dup->attributes->get('_format'));

        $request = new Request();
        $request->setRequestFormat('xml');
        $dup = $request->duplicate();

        $this->assertEquals('xml', $dup->getRequestFormat());
    }

    /**
     * @dataProvider getFormatToMimeTypeMapProvider
     */
    public function testGetFormatFromMimeType($format, $mimeTypes)
    {
        $request = new Request();
        foreach ($mimeTypes as $mime) {
            $this->assertEquals($format, $request->getFormat($mime));
        }
        $request->setFormat($format, $mimeTypes);
        foreach ($mimeTypes as $mime) {
            $this->assertEquals($format, $request->getFormat($mime));

            if (null !== $format) {
                $this->assertEquals($mimeTypes[0], $request->getMimeType($format));
            }
        }
    }

    public function testGetFormatFromMimeTypeWithParameters()
    {
        $request = new Request();
        $this->assertEquals('json', $request->getFormat('application/json; charset=utf-8'));
    }

    /**
     * @dataProvider getFormatToMimeTypeMapProvider
     */
    public function testGetMimeTypeFromFormat($format, $mimeTypes)
    {
        if (null !== $format) {
            $request = new Request();
            $this->assertEquals($mimeTypes[0], $request->getMimeType($format));
        }
    }

    /**
     * @dataProvider getFormatToMimeTypeMapProvider
     */
    public function testGetMimeTypesFromFormat($format, $mimeTypes)
    {
        if (null !== $format) {
            $this->assertEquals($mimeTypes, Request::getMimeTypes($format));
        }
    }

    public function testGetMimeTypesFromInexistentFormat()
    {
        $request = new Request();
        $this->assertNull($request->getMimeType('foo'));
        $this->assertEquals(array(), Request::getMimeTypes('foo'));
    }

    public function testGetFormatWithCustomMimeType()
    {
        $request = new Request();
        $request->setFormat('custom', 'application/vnd.foo.api;myversion=2.3');
        $this->assertEquals('custom', $request->getFormat('application/vnd.foo.api;myversion=2.3'));
    }

    public function getFormatToMimeTypeMapProvider()
    {
        return array(
            array(null, array(null, 'unexistent-mime-type')),
            array('txt', array('text/plain')),
            array('js', array('application/javascript', 'application/x-javascript', 'text/javascript')),
            array('css', array('text/css')),
            array('json', array('application/json', 'application/x-json')),
            array('xml', array('text/xml', 'application/xml', 'application/x-xml')),
            array('rdf', array('application/rdf+xml')),
            array('atom', array('application/atom+xml')),
        );
    }

    public function testGetUri()
    {
        $server = array();

        // Standard Request on non default PORT
        // http://host:8080/index.php/path/info?query=string

        $server['HTTP_HOST'] = 'host:8080';
        $server['SERVER_NAME'] = 'servername';
        $server['SERVER_PORT'] = '8080';

        $server['QUERY_STRING'] = 'query=string';
        $server['REQUEST_URI'] = '/index.php/path/info?query=string';
        $server['SCRIPT_NAME'] = '/index.php';
        $server['PATH_INFO'] = '/path/info';
        $server['PATH_TRANSLATED'] = 'redirect:/index.php/path/info';
        $server['PHP_SELF'] = '/index_dev.php/path/info';
        $server['SCRIPT_FILENAME'] = '/some/where/index.php';

        $request = new Request();

        $request->initialize(array(), array(), array(), array(), array(), $server);

        $this->assertEquals('http://host:8080/index.php/path/info?query=string', $request->getUri(), '->getUri() with non default port');

        // Use std port number
        $server['HTTP_HOST'] = 'host';
        $server['SERVER_NAME'] = 'servername';
        $server['SERVER_PORT'] = '80';

        $request->initialize(array(), array(), array(), array(), array(), $server);

        $this->assertEquals('http://host/index.php/path/info?query=string', $request->getUri(), '->getUri() with default port');

        // Without HOST HEADER
        unset($server['HTTP_HOST']);
        $server['SERVER_NAME'] = 'servername';
        $server['SERVER_PORT'] = '80';

        $request->initialize(array(), array(), array(), array(), array(), $server);

        $this->assertEquals('http://servername/index.php/path/info?query=string', $request->getUri(), '->getUri() with default port without HOST_HEADER');

        // Request with URL REWRITING (hide index.php)
        //   RewriteCond %{REQUEST_FILENAME} !-f
        //   RewriteRule ^(.*)$ index.php [QSA,L]
        // http://host:8080/path/info?query=string
        $server = array();
        $server['HTTP_HOST'] = 'host:8080';
        $server['SERVER_NAME'] = 'servername';
        $server['SERVER_PORT'] = '8080';

        $server['REDIRECT_QUERY_STRING'] = 'query=string';
        $server['REDIRECT_URL'] = '/path/info';
        $server['SCRIPT_NAME'] = '/index.php';
        $server['QUERY_STRING'] = 'query=string';
        $server['REQUEST_URI'] = '/path/info?toto=test&1=1';
        $server['SCRIPT_NAME'] = '/index.php';
        $server['PHP_SELF'] = '/index.php';
        $server['SCRIPT_FILENAME'] = '/some/where/index.php';

        $request->initialize(array(), array(), array(), array(), array(), $server);
        $this->assertEquals('http://host:8080/path/info?query=string', $request->getUri(), '->getUri() with rewrite');

        // Use std port number
        //  http://host/path/info?query=string
        $server['HTTP_HOST'] = 'host';
        $server['SERVER_NAME'] = 'servername';
        $server['SERVER_PORT'] = '80';

        $request->initialize(array(), array(), array(), array(), array(), $server);

        $this->assertEquals('http://host/path/info?query=string', $request->getUri(), '->getUri() with rewrite and default port');

        // Without HOST HEADER
        unset($server['HTTP_HOST']);
        $server['SERVER_NAME'] = 'servername';
        $server['SERVER_PORT'] = '80';

        $request->initialize(array(), array(), array(), array(), array(), $server);

        $this->assertEquals('http://servername/path/info?query=string', $request->getUri(), '->getUri() with rewrite, default port without HOST_HEADER');

        // With encoded characters

        $server = array(
            'HTTP_HOST' => 'host:8080',
            'SERVER_NAME' => 'servername',
            'SERVER_PORT' => '8080',
            'QUERY_STRING' => 'query=string',
            'REQUEST_URI' => '/ba%20se/index_dev.php/foo%20bar/in+fo?query=string',
            'SCRIPT_NAME' => '/ba se/index_dev.php',
            'PATH_TRANSLATED' => 'redirect:/index.php/foo bar/in+fo',
            'PHP_SELF' => '/ba se/index_dev.php/path/info',
            'SCRIPT_FILENAME' => '/some/where/ba se/index_dev.php',
        );

        $request->initialize(array(), array(), array(), array(), array(), $server);

        $this->assertEquals(
            'http://host:8080/ba%20se/index_dev.php/foo%20bar/in+fo?query=string',
            $request->getUri()
        );

        // with user info

        $server['PHP_AUTH_USER'] = 'fabien';
        $request->initialize(array(), array(), array(), array(), array(), $server);
        $this->assertEquals('http://host:8080/ba%20se/index_dev.php/foo%20bar/in+fo?query=string', $request->getUri());

        $server['PHP_AUTH_PW'] = 'symfony';
        $request->initialize(array(), array(), array(), array(), array(), $server);
        $this->assertEquals('http://host:8080/ba%20se/index_dev.php/foo%20bar/in+fo?query=string', $request->getUri());
    }

    public function testGetUriForPath()
    {
        $request = Request::create('http://test.com/foo?bar=baz');
        $this->assertEquals('http://test.com/some/path', $request->getUriForPath('/some/path'));

        $request = Request::create('http://test.com:90/foo?bar=baz');
        $this->assertEquals('http://test.com:90/some/path', $request->getUriForPath('/some/path'));

        $request = Request::create('https://test.com/foo?bar=baz');
        $this->assertEquals('https://test.com/some/path', $request->getUriForPath('/some/path'));

        $request = Request::create('https://test.com:90/foo?bar=baz');
        $this->assertEquals('https://test.com:90/some/path', $request->getUriForPath('/some/path'));

        $server = array();

        // Standard Request on non default PORT
        // http://host:8080/index.php/path/info?query=string

        $server['HTTP_HOST'] = 'host:8080';
        $server['SERVER_NAME'] = 'servername';
        $server['SERVER_PORT'] = '8080';

        $server['QUERY_STRING'] = 'query=string';
        $server['REQUEST_URI'] = '/index.php/path/info?query=string';
        $server['SCRIPT_NAME'] = '/index.php';
        $server['PATH_INFO'] = '/path/info';
        $server['PATH_TRANSLATED'] = 'redirect:/index.php/path/info';
        $server['PHP_SELF'] = '/index_dev.php/path/info';
        $server['SCRIPT_FILENAME'] = '/some/where/index.php';

        $request = new Request();

        $request->initialize(array(), array(), array(), array(), array(), $server);

        $this->assertEquals('http://host:8080/index.php/some/path', $request->getUriForPath('/some/path'), '->getUriForPath() with non default port');

        // Use std port number
        $server['HTTP_HOST'] = 'host';
        $server['SERVER_NAME'] = 'servername';
        $server['SERVER_PORT'] = '80';

        $request->initialize(array(), array(), array(), array(), array(), $server);

        $this->assertEquals('http://host/index.php/some/path', $request->getUriForPath('/some/path'), '->getUriForPath() with default port');

        // Without HOST HEADER
        unset($server['HTTP_HOST']);
        $server['SERVER_NAME'] = 'servername';
        $server['SERVER_PORT'] = '80';

        $request->initialize(array(), array(), array(), array(), array(), $server);

        $this->assertEquals('http://servername/index.php/some/path', $request->getUriForPath('/some/path'), '->getUriForPath() with default port without HOST_HEADER');

        // Request with URL REWRITING (hide index.php)
        //   RewriteCond %{REQUEST_FILENAME} !-f
        //   RewriteRule ^(.*)$ index.php [QSA,L]
        // http://host:8080/path/info?query=string
        $server = array();
        $server['HTTP_HOST'] = 'host:8080';
        $server['SERVER_NAME'] = 'servername';
        $server['SERVER_PORT'] = '8080';

        $server['REDIRECT_QUERY_STRING'] = 'query=string';
        $server['REDIRECT_URL'] = '/path/info';
        $server['SCRIPT_NAME'] = '/index.php';
        $server['QUERY_STRING'] = 'query=string';
        $server['REQUEST_URI'] = '/path/info?toto=test&1=1';
        $server['SCRIPT_NAME'] = '/index.php';
        $server['PHP_SELF'] = '/index.php';
        $server['SCRIPT_FILENAME'] = '/some/where/index.php';

        $request->initialize(array(), array(), array(), array(), array(), $server);
        $this->assertEquals('http://host:8080/some/path', $request->getUriForPath('/some/path'), '->getUri() with rewrite');

        // Use std port number
        //  http://host/path/info?query=string
        $server['HTTP_HOST'] = 'host';
        $server['SERVER_NAME'] = 'servername';
        $server['SERVER_PORT'] = '80';

        $request->initialize(array(), array(), array(), array(), array(), $server);

        $this->assertEquals('http://host/some/path', $request->getUriForPath('/some/path'), '->getUriForPath() with rewrite and default port');

        // Without HOST HEADER
        unset($server['HTTP_HOST']);
        $server['SERVER_NAME'] = 'servername';
        $server['SERVER_PORT'] = '80';

        $request->initialize(array(), array(), array(), array(), array(), $server);

        $this->assertEquals('http://servername/some/path', $request->getUriForPath('/some/path'), '->getUriForPath() with rewrite, default port without HOST_HEADER');
        $this->assertEquals('servername', $request->getHttpHost());

        // with user info

        $server['PHP_AUTH_USER'] = 'fabien';
        $request->initialize(array(), array(), array(), array(), array(), $server);
        $this->assertEquals('http://servername/some/path', $request->getUriForPath('/some/path'));

        $server['PHP_AUTH_PW'] = 'symfony';
        $request->initialize(array(), array(), array(), array(), array(), $server);
        $this->assertEquals('http://servername/some/path', $request->getUriForPath('/some/path'));
    }

    /**
     * @dataProvider getRelativeUriForPathData()
     */
    public function testGetRelativeUriForPath($expected, $pathinfo, $path)
    {
        $this->assertEquals($expected, Request::create($pathinfo)->getRelativeUriForPath($path));
    }

    public function getRelativeUriForPathData()
    {
        return array(
            array('me.png', '/foo', '/me.png'),
            array('../me.png', '/foo/bar', '/me.png'),
            array('me.png', '/foo/bar', '/foo/me.png'),
            array('../baz/me.png', '/foo/bar/b', '/foo/baz/me.png'),
            array('../../fooz/baz/me.png', '/foo/bar/b', '/fooz/baz/me.png'),
            array('baz/me.png', '/foo/bar/b', 'baz/me.png'),
        );
    }

    public function testGetUserInfo()
    {
        $request = new Request();

        $server = array('PHP_AUTH_USER' => 'fabien');
        $request->initialize(array(), array(), array(), array(), array(), $server);
        $this->assertEquals('fabien', $request->getUserInfo());

        $server['PHP_AUTH_USER'] = '0';
        $request->initialize(array(), array(), array(), array(), array(), $server);
        $this->assertEquals('0', $request->getUserInfo());

        $server['PHP_AUTH_PW'] = '0';
        $request->initialize(array(), array(), array(), array(), array(), $server);
        $this->assertEquals('0:0', $request->getUserInfo());
    }

    public function testGetSchemeAndHttpHost()
    {
        $request = new Request();

        $server = array();
        $server['SERVER_NAME'] = 'servername';
        $server['SERVER_PORT'] = '90';
        $request->initialize(array(), array(), array(), array(), array(), $server);
        $this->assertEquals('http://servername:90', $request->getSchemeAndHttpHost());

        $server['PHP_AUTH_USER'] = 'fabien';
        $request->initialize(array(), array(), array(), array(), array(), $server);
        $this->assertEquals('http://servername:90', $request->getSchemeAndHttpHost());

        $server['PHP_AUTH_USER'] = '0';
        $request->initialize(array(), array(), array(), array(), array(), $server);
        $this->assertEquals('http://servername:90', $request->getSchemeAndHttpHost());

        $server['PHP_AUTH_PW'] = '0';
        $request->initialize(array(), array(), array(), array(), array(), $server);
        $this->assertEquals('http://servername:90', $request->getSchemeAndHttpHost());
    }

    /**
     * @dataProvider getQueryStringNormalizationData
     */
    public function testGetQueryString($query, $expectedQuery, $msg)
    {
        $request = new Request();

        $request->server->set('QUERY_STRING', $query);
        $this->assertSame($expectedQuery, $request->getQueryString(), $msg);
    }

    public function getQueryStringNormalizationData()
    {
        return array(
            array('foo', 'foo', 'works with valueless parameters'),
            array('foo=', 'foo=', 'includes a dangling equal sign'),
            array('bar=&foo=bar', 'bar=&foo=bar', '->works with empty parameters'),
            array('foo=bar&bar=', 'bar=&foo=bar', 'sorts keys alphabetically'),

            // GET parameters, that are submitted from a HTML form, encode spaces as "+" by default (as defined in enctype application/x-www-form-urlencoded).
            // PHP also converts "+" to spaces when filling the global _GET or when using the function parse_str.
            array('him=John%20Doe&her=Jane+Doe', 'her=Jane%20Doe&him=John%20Doe', 'normalizes spaces in both encodings "%20" and "+"'),

            array('foo[]=1&foo[]=2', 'foo%5B%5D=1&foo%5B%5D=2', 'allows array notation'),
            array('foo=1&foo=2', 'foo=1&foo=2', 'allows repeated parameters'),
            array('pa%3Dram=foo%26bar%3Dbaz&test=test', 'pa%3Dram=foo%26bar%3Dbaz&test=test', 'works with encoded delimiters'),
            array('0', '0', 'allows "0"'),
            array('Jane Doe&John%20Doe', 'Jane%20Doe&John%20Doe', 'normalizes encoding in keys'),
            array('her=Jane Doe&him=John%20Doe', 'her=Jane%20Doe&him=John%20Doe', 'normalizes encoding in values'),
            array('foo=bar&&&test&&', 'foo=bar&test', 'removes unneeded delimiters'),
            array('formula=e=m*c^2', 'formula=e%3Dm%2Ac%5E2', 'correctly treats only the first "=" as delimiter and the next as value'),

            // Ignore pairs with empty key, even if there was a value, e.g. "=value", as such nameless values cannot be retrieved anyway.
            // PHP also does not include them when building _GET.
            array('foo=bar&=a=b&=x=y', 'foo=bar', 'removes params with empty key'),
        );
    }

    public function testGetQueryStringReturnsNull()
    {
        $request = new Request();

        $this->assertNull($request->getQueryString(), '->getQueryString() returns null for non-existent query string');

        $request->server->set('QUERY_STRING', '');
        $this->assertNull($request->getQueryString(), '->getQueryString() returns null for empty query string');
    }

    public function testGetHost()
    {
        $request = new Request();

        $request->initialize(array('foo' => 'bar'));
        $this->assertEquals('', $request->getHost(), '->getHost() return empty string if not initialized');

        $request->initialize(array(), array(), array(), array(), array(), array('HTTP_HOST' => 'www.example.com'));
        $this->assertEquals('www.example.com', $request->getHost(), '->getHost() from Host Header');

        // Host header with port number
        $request->initialize(array(), array(), array(), array(), array(), array('HTTP_HOST' => 'www.example.com:8080'));
        $this->assertEquals('www.example.com', $request->getHost(), '->getHost() from Host Header with port number');

        // Server values
        $request->initialize(array(), array(), array(), array(), array(), array('SERVER_NAME' => 'www.example.com'));
        $this->assertEquals('www.example.com', $request->getHost(), '->getHost() from server name');

        $request->initialize(array(), array(), array(), array(), array(), array('SERVER_NAME' => 'www.example.com', 'HTTP_HOST' => 'www.host.com'));
        $this->assertEquals('www.host.com', $request->getHost(), '->getHost() value from Host header has priority over SERVER_NAME ');
    }

    public function testGetPort()
    {
        $request = Request::create('http://example.com', 'GET', array(), array(), array(), array(
            'HTTP_X_FORWARDED_PROTO' => 'https',
            'HTTP_X_FORWARDED_PORT' => '443',
        ));
        $port = $request->getPort();

        $this->assertEquals(80, $port, 'Without trusted proxies FORWARDED_PROTO and FORWARDED_PORT are ignored.');

        Request::setTrustedProxies(array('1.1.1.1'), Request::HEADER_X_FORWARDED_ALL);
        $request = Request::create('http://example.com', 'GET', array(), array(), array(), array(
            'HTTP_X_FORWARDED_PROTO' => 'https',
            'HTTP_X_FORWARDED_PORT' => '8443',
        ));
        $this->assertEquals(80, $request->getPort(), 'With PROTO and PORT on untrusted connection server value takes precedence.');
        $request->server->set('REMOTE_ADDR', '1.1.1.1');
        $this->assertEquals(8443, $request->getPort(), 'With PROTO and PORT set PORT takes precedence.');

        $request = Request::create('http://example.com', 'GET', array(), array(), array(), array(
            'HTTP_X_FORWARDED_PROTO' => 'https',
        ));
        $this->assertEquals(80, $request->getPort(), 'With only PROTO set getPort() ignores trusted headers on untrusted connection.');
        $request->server->set('REMOTE_ADDR', '1.1.1.1');
        $this->assertEquals(443, $request->getPort(), 'With only PROTO set getPort() defaults to 443.');

        $request = Request::create('http://example.com', 'GET', array(), array(), array(), array(
            'HTTP_X_FORWARDED_PROTO' => 'http',
        ));
        $this->assertEquals(80, $request->getPort(), 'If X_FORWARDED_PROTO is set to HTTP getPort() ignores trusted headers on untrusted connection.');
        $request->server->set('REMOTE_ADDR', '1.1.1.1');
        $this->assertEquals(80, $request->getPort(), 'If X_FORWARDED_PROTO is set to HTTP getPort() returns port of the original request.');

        $request = Request::create('http://example.com', 'GET', array(), array(), array(), array(
            'HTTP_X_FORWARDED_PROTO' => 'On',
        ));
        $this->assertEquals(80, $request->getPort(), 'With only PROTO set and value is On, getPort() ignores trusted headers on untrusted connection.');
        $request->server->set('REMOTE_ADDR', '1.1.1.1');
        $this->assertEquals(443, $request->getPort(), 'With only PROTO set and value is On, getPort() defaults to 443.');

        $request = Request::create('http://example.com', 'GET', array(), array(), array(), array(
            'HTTP_X_FORWARDED_PROTO' => '1',
        ));
        $this->assertEquals(80, $request->getPort(), 'With only PROTO set and value is 1, getPort() ignores trusted headers on untrusted connection.');
        $request->server->set('REMOTE_ADDR', '1.1.1.1');
        $this->assertEquals(443, $request->getPort(), 'With only PROTO set and value is 1, getPort() defaults to 443.');

        $request = Request::create('http://example.com', 'GET', array(), array(), array(), array(
            'HTTP_X_FORWARDED_PROTO' => 'something-else',
        ));
        $port = $request->getPort();
        $this->assertEquals(80, $port, 'With only PROTO set and value is not recognized, getPort() defaults to 80.');
    }

    /**
     * @expectedException \RuntimeException
     */
    public function testGetHostWithFakeHttpHostValue()
    {
        $request = new Request();
        $request->initialize(array(), array(), array(), array(), array(), array('HTTP_HOST' => 'www.host.com?query=string'));
        $request->getHost();
    }

    public function testGetSetMethod()
    {
        $request = new Request();

        $this->assertEquals('GET', $request->getMethod(), '->getMethod() returns GET if no method is defined');

        $request->setMethod('get');
        $this->assertEquals('GET', $request->getMethod(), '->getMethod() returns an uppercased string');

        $request->setMethod('PURGE');
        $this->assertEquals('PURGE', $request->getMethod(), '->getMethod() returns the method even if it is not a standard one');

        $request->setMethod('POST');
        $this->assertEquals('POST', $request->getMethod(), '->getMethod() returns the method POST if no _method is defined');

        $request->setMethod('POST');
        $request->request->set('_method', 'purge');
        $this->assertEquals('POST', $request->getMethod(), '->getMethod() does not return the method from _method if defined and POST but support not enabled');

        $request = new Request();
        $request->setMethod('POST');
        $request->request->set('_method', 'purge');

        $this->assertFalse(Request::getHttpMethodParameterOverride(), 'httpMethodParameterOverride should be disabled by default');

        Request::enableHttpMethodParameterOverride();

        $this->assertTrue(Request::getHttpMethodParameterOverride(), 'httpMethodParameterOverride should be enabled now but it is not');

        $this->assertEquals('PURGE', $request->getMethod(), '->getMethod() returns the method from _method if defined and POST');
        $this->disableHttpMethodParameterOverride();

        $request = new Request();
        $request->setMethod('POST');
        $request->query->set('_method', 'purge');
        $this->assertEquals('POST', $request->getMethod(), '->getMethod() does not return the method from _method if defined and POST but support not enabled');

        $request = new Request();
        $request->setMethod('POST');
        $request->query->set('_method', 'purge');
        Request::enableHttpMethodParameterOverride();
        $this->assertEquals('PURGE', $request->getMethod(), '->getMethod() returns the method from _method if defined and POST');
        $this->disableHttpMethodParameterOverride();

        $request = new Request();
        $request->setMethod('POST');
        $request->headers->set('X-HTTP-METHOD-OVERRIDE', 'delete');
        $this->assertEquals('DELETE', $request->getMethod(), '->getMethod() returns the method from X-HTTP-Method-Override even though _method is set if defined and POST');

        $request = new Request();
        $request->setMethod('POST');
        $request->headers->set('X-HTTP-METHOD-OVERRIDE', 'delete');
        $this->assertEquals('DELETE', $request->getMethod(), '->getMethod() returns the method from X-HTTP-Method-Override if defined and POST');
    }

    /**
     * @dataProvider getClientIpsProvider
     */
    public function testGetClientIp($expected, $remoteAddr, $httpForwardedFor, $trustedProxies)
    {
        $request = $this->getRequestInstanceForClientIpTests($remoteAddr, $httpForwardedFor, $trustedProxies);

        $this->assertEquals($expected[0], $request->getClientIp());
    }

    /**
     * @dataProvider getClientIpsProvider
     */
    public function testGetClientIps($expected, $remoteAddr, $httpForwardedFor, $trustedProxies)
    {
        $request = $this->getRequestInstanceForClientIpTests($remoteAddr, $httpForwardedFor, $trustedProxies);

        $this->assertEquals($expected, $request->getClientIps());
    }

    /**
     * @dataProvider getClientIpsForwardedProvider
     */
    public function testGetClientIpsForwarded($expected, $remoteAddr, $httpForwarded, $trustedProxies)
    {
        $request = $this->getRequestInstanceForClientIpsForwardedTests($remoteAddr, $httpForwarded, $trustedProxies);

        $this->assertEquals($expected, $request->getClientIps());
    }

    public function getClientIpsForwardedProvider()
    {
        //              $expected                                  $remoteAddr  $httpForwarded                                       $trustedProxies
        return array(
            array(array('127.0.0.1'),                              '127.0.0.1', 'for="_gazonk"',                                      null),
            array(array('127.0.0.1'),                              '127.0.0.1', 'for="_gazonk"',                                      array('127.0.0.1')),
            array(array('88.88.88.88'),                            '127.0.0.1', 'for="88.88.88.88:80"',                               array('127.0.0.1')),
            array(array('192.0.2.60'),                             '::1',       'for=192.0.2.60;proto=http;by=203.0.113.43',          array('::1')),
            array(array('2620:0:1cfe:face:b00c::3', '192.0.2.43'), '::1',       'for=192.0.2.43, for=2620:0:1cfe:face:b00c::3',       array('::1')),
            array(array('2001:db8:cafe::17'),                      '::1',       'for="[2001:db8:cafe::17]:4711',                      array('::1')),
        );
    }

    public function getClientIpsProvider()
    {
        //        $expected                   $remoteAddr                $httpForwardedFor            $trustedProxies
        return array(
            // simple IPv4
            array(array('88.88.88.88'),              '88.88.88.88',              null,                        null),
            // trust the IPv4 remote addr
            array(array('88.88.88.88'),              '88.88.88.88',              null,                        array('88.88.88.88')),

            // simple IPv6
            array(array('::1'),                      '::1',                      null,                        null),
            // trust the IPv6 remote addr
            array(array('::1'),                      '::1',                      null,                        array('::1')),

            // forwarded for with remote IPv4 addr not trusted
            array(array('127.0.0.1'),                '127.0.0.1',                '88.88.88.88',               null),
            // forwarded for with remote IPv4 addr trusted
            array(array('88.88.88.88'),              '127.0.0.1',                '88.88.88.88',               array('127.0.0.1')),
            // forwarded for with remote IPv4 and all FF addrs trusted
            array(array('88.88.88.88'),              '127.0.0.1',                '88.88.88.88',               array('127.0.0.1', '88.88.88.88')),
            // forwarded for with remote IPv4 range trusted
            array(array('88.88.88.88'),              '123.45.67.89',             '88.88.88.88',               array('123.45.67.0/24')),

            // forwarded for with remote IPv6 addr not trusted
            array(array('1620:0:1cfe:face:b00c::3'), '1620:0:1cfe:face:b00c::3', '2620:0:1cfe:face:b00c::3',  null),
            // forwarded for with remote IPv6 addr trusted
            array(array('2620:0:1cfe:face:b00c::3'), '1620:0:1cfe:face:b00c::3', '2620:0:1cfe:face:b00c::3',  array('1620:0:1cfe:face:b00c::3')),
            // forwarded for with remote IPv6 range trusted
            array(array('88.88.88.88'),              '2a01:198:603:0:396e:4789:8e99:890f', '88.88.88.88',     array('2a01:198:603:0::/65')),

            // multiple forwarded for with remote IPv4 addr trusted
            array(array('88.88.88.88', '87.65.43.21', '127.0.0.1'), '123.45.67.89', '127.0.0.1, 87.65.43.21, 88.88.88.88', array('123.45.67.89')),
            // multiple forwarded for with remote IPv4 addr and some reverse proxies trusted
            array(array('87.65.43.21', '127.0.0.1'), '123.45.67.89',             '127.0.0.1, 87.65.43.21, 88.88.88.88', array('123.45.67.89', '88.88.88.88')),
            // multiple forwarded for with remote IPv4 addr and some reverse proxies trusted but in the middle
            array(array('88.88.88.88', '127.0.0.1'), '123.45.67.89',             '127.0.0.1, 87.65.43.21, 88.88.88.88', array('123.45.67.89', '87.65.43.21')),
            // multiple forwarded for with remote IPv4 addr and all reverse proxies trusted
            array(array('127.0.0.1'),                '123.45.67.89',             '127.0.0.1, 87.65.43.21, 88.88.88.88', array('123.45.67.89', '87.65.43.21', '88.88.88.88', '127.0.0.1')),

            // multiple forwarded for with remote IPv6 addr trusted
            array(array('2620:0:1cfe:face:b00c::3', '3620:0:1cfe:face:b00c::3'), '1620:0:1cfe:face:b00c::3', '3620:0:1cfe:face:b00c::3,2620:0:1cfe:face:b00c::3', array('1620:0:1cfe:face:b00c::3')),
            // multiple forwarded for with remote IPv6 addr and some reverse proxies trusted
            array(array('3620:0:1cfe:face:b00c::3'), '1620:0:1cfe:face:b00c::3', '3620:0:1cfe:face:b00c::3,2620:0:1cfe:face:b00c::3', array('1620:0:1cfe:face:b00c::3', '2620:0:1cfe:face:b00c::3')),
            // multiple forwarded for with remote IPv4 addr and some reverse proxies trusted but in the middle
            array(array('2620:0:1cfe:face:b00c::3', '4620:0:1cfe:face:b00c::3'), '1620:0:1cfe:face:b00c::3', '4620:0:1cfe:face:b00c::3,3620:0:1cfe:face:b00c::3,2620:0:1cfe:face:b00c::3', array('1620:0:1cfe:face:b00c::3', '3620:0:1cfe:face:b00c::3')),

            // client IP with port
            array(array('88.88.88.88'), '127.0.0.1', '88.88.88.88:12345, 127.0.0.1', array('127.0.0.1')),

            // invalid forwarded IP is ignored
            array(array('88.88.88.88'), '127.0.0.1', 'unknown,88.88.88.88', array('127.0.0.1')),
            array(array('88.88.88.88'), '127.0.0.1', '}__test|O:21:&quot;JDatabaseDriverMysqli&quot;:3:{s:2,88.88.88.88', array('127.0.0.1')),
        );
    }

    /**
     * @expectedException \Symfony\Component\HttpFoundation\Exception\ConflictingHeadersException
     * @dataProvider getClientIpsWithConflictingHeadersProvider
     */
    public function testGetClientIpsWithConflictingHeaders($httpForwarded, $httpXForwardedFor)
    {
        $request = new Request();

        $server = array(
            'REMOTE_ADDR' => '88.88.88.88',
            'HTTP_FORWARDED' => $httpForwarded,
            'HTTP_X_FORWARDED_FOR' => $httpXForwardedFor,
        );

        Request::setTrustedProxies(array('88.88.88.88'), Request::HEADER_X_FORWARDED_ALL | Request::HEADER_FORWARDED);

        $request->initialize(array(), array(), array(), array(), array(), $server);

        $request->getClientIps();
    }

    public function getClientIpsWithConflictingHeadersProvider()
    {
        //        $httpForwarded                   $httpXForwardedFor
        return array(
            array('for=87.65.43.21',                 '192.0.2.60'),
            array('for=87.65.43.21, for=192.0.2.60', '192.0.2.60'),
            array('for=192.0.2.60',                  '192.0.2.60,87.65.43.21'),
            array('for="::face", for=192.0.2.60',    '192.0.2.60,192.0.2.43'),
            array('for=87.65.43.21, for=192.0.2.60', '192.0.2.60,87.65.43.21'),
        );
    }

    /**
     * @dataProvider getClientIpsWithAgreeingHeadersProvider
     */
    public function testGetClientIpsWithAgreeingHeaders($httpForwarded, $httpXForwardedFor, $expectedIps)
    {
        $request = new Request();

        $server = array(
            'REMOTE_ADDR' => '88.88.88.88',
            'HTTP_FORWARDED' => $httpForwarded,
            'HTTP_X_FORWARDED_FOR' => $httpXForwardedFor,
        );

        Request::setTrustedProxies(array('88.88.88.88'), Request::HEADER_X_FORWARDED_ALL);

        $request->initialize(array(), array(), array(), array(), array(), $server);

<<<<<<< HEAD
        $request->getClientIps();
=======
        $clientIps = $request->getClientIps();

        Request::setTrustedProxies(array());

        $this->assertSame($expectedIps, $clientIps);
>>>>>>> aa46df19
    }

    public function getClientIpsWithAgreeingHeadersProvider()
    {
        //        $httpForwarded                               $httpXForwardedFor
        return array(
            array('for="192.0.2.60"',                          '192.0.2.60',             array('192.0.2.60')),
            array('for=192.0.2.60, for=87.65.43.21',           '192.0.2.60,87.65.43.21', array('87.65.43.21', '192.0.2.60')),
            array('for="[::face]", for=192.0.2.60',            '::face,192.0.2.60',      array('192.0.2.60', '::face')),
            array('for="192.0.2.60:80"',                       '192.0.2.60',             array('192.0.2.60')),
            array('for=192.0.2.60;proto=http;by=203.0.113.43', '192.0.2.60',             array('192.0.2.60')),
            array('for="[2001:db8:cafe::17]:4711"',            '2001:db8:cafe::17',      array('2001:db8:cafe::17')),
        );
    }

    public function testGetContentWorksTwiceInDefaultMode()
    {
        $req = new Request();
        $this->assertEquals('', $req->getContent());
        $this->assertEquals('', $req->getContent());
    }

    public function testGetContentReturnsResource()
    {
        $req = new Request();
        $retval = $req->getContent(true);
        $this->assertInternalType('resource', $retval);
        $this->assertEquals('', fread($retval, 1));
        $this->assertTrue(feof($retval));
    }

    public function testGetContentReturnsResourceWhenContentSetInConstructor()
    {
        $req = new Request(array(), array(), array(), array(), array(), array(), 'MyContent');
        $resource = $req->getContent(true);

        $this->assertTrue(is_resource($resource));
        $this->assertEquals('MyContent', stream_get_contents($resource));
    }

    public function testContentAsResource()
    {
        $resource = fopen('php://memory', 'r+');
        fwrite($resource, 'My other content');
        rewind($resource);

        $req = new Request(array(), array(), array(), array(), array(), array(), $resource);
        $this->assertEquals('My other content', stream_get_contents($req->getContent(true)));
        $this->assertEquals('My other content', $req->getContent());
    }

    /**
     * @expectedException \LogicException
     * @dataProvider getContentCantBeCalledTwiceWithResourcesProvider
     */
    public function testGetContentCantBeCalledTwiceWithResources($first, $second)
    {
        if (PHP_VERSION_ID >= 50600) {
            $this->markTestSkipped('PHP >= 5.6 allows to open php://input several times.');
        }

        $req = new Request();
        $req->getContent($first);
        $req->getContent($second);
    }

    public function getContentCantBeCalledTwiceWithResourcesProvider()
    {
        return array(
            'Resource then fetch' => array(true, false),
            'Resource then resource' => array(true, true),
        );
    }

    /**
     * @dataProvider getContentCanBeCalledTwiceWithResourcesProvider
     * @requires PHP 5.6
     */
    public function testGetContentCanBeCalledTwiceWithResources($first, $second)
    {
        $req = new Request();
        $a = $req->getContent($first);
        $b = $req->getContent($second);

        if ($first) {
            $a = stream_get_contents($a);
        }

        if ($second) {
            $b = stream_get_contents($b);
        }

        $this->assertSame($a, $b);
    }

    public function getContentCanBeCalledTwiceWithResourcesProvider()
    {
        return array(
            'Fetch then fetch' => array(false, false),
            'Fetch then resource' => array(false, true),
            'Resource then fetch' => array(true, false),
            'Resource then resource' => array(true, true),
        );
    }

    public function provideOverloadedMethods()
    {
        return array(
            array('PUT'),
            array('DELETE'),
            array('PATCH'),
            array('put'),
            array('delete'),
            array('patch'),
        );
    }

    /**
     * @dataProvider provideOverloadedMethods
     */
    public function testCreateFromGlobals($method)
    {
        $normalizedMethod = strtoupper($method);

        $_GET['foo1'] = 'bar1';
        $_POST['foo2'] = 'bar2';
        $_COOKIE['foo3'] = 'bar3';
        $_FILES['foo4'] = array('bar4');
        $_SERVER['foo5'] = 'bar5';

        $request = Request::createFromGlobals();
        $this->assertEquals('bar1', $request->query->get('foo1'), '::fromGlobals() uses values from $_GET');
        $this->assertEquals('bar2', $request->request->get('foo2'), '::fromGlobals() uses values from $_POST');
        $this->assertEquals('bar3', $request->cookies->get('foo3'), '::fromGlobals() uses values from $_COOKIE');
        $this->assertEquals(array('bar4'), $request->files->get('foo4'), '::fromGlobals() uses values from $_FILES');
        $this->assertEquals('bar5', $request->server->get('foo5'), '::fromGlobals() uses values from $_SERVER');

        unset($_GET['foo1'], $_POST['foo2'], $_COOKIE['foo3'], $_FILES['foo4'], $_SERVER['foo5']);

        $_SERVER['REQUEST_METHOD'] = $method;
        $_SERVER['CONTENT_TYPE'] = 'application/x-www-form-urlencoded';
        $request = RequestContentProxy::createFromGlobals();
        $this->assertEquals($normalizedMethod, $request->getMethod());
        $this->assertEquals('mycontent', $request->request->get('content'));

        unset($_SERVER['REQUEST_METHOD'], $_SERVER['CONTENT_TYPE']);

        Request::createFromGlobals();
        Request::enableHttpMethodParameterOverride();
        $_POST['_method'] = $method;
        $_POST['foo6'] = 'bar6';
        $_SERVER['REQUEST_METHOD'] = 'PoSt';
        $request = Request::createFromGlobals();
        $this->assertEquals($normalizedMethod, $request->getMethod());
        $this->assertEquals('POST', $request->getRealMethod());
        $this->assertEquals('bar6', $request->request->get('foo6'));

        unset($_POST['_method'], $_POST['foo6'], $_SERVER['REQUEST_METHOD']);
        $this->disableHttpMethodParameterOverride();
    }

    public function testOverrideGlobals()
    {
        $request = new Request();
        $request->initialize(array('foo' => 'bar'));

        // as the Request::overrideGlobals really work, it erase $_SERVER, so we must backup it
        $server = $_SERVER;

        $request->overrideGlobals();

        $this->assertEquals(array('foo' => 'bar'), $_GET);

        $request->initialize(array(), array('foo' => 'bar'));
        $request->overrideGlobals();

        $this->assertEquals(array('foo' => 'bar'), $_POST);

        $this->assertArrayNotHasKey('HTTP_X_FORWARDED_PROTO', $_SERVER);

        $request->headers->set('X_FORWARDED_PROTO', 'https');

        Request::setTrustedProxies(array('1.1.1.1'), Request::HEADER_X_FORWARDED_ALL);
        $this->assertFalse($request->isSecure());
        $request->server->set('REMOTE_ADDR', '1.1.1.1');
        $this->assertTrue($request->isSecure());

        $request->overrideGlobals();

        $this->assertArrayHasKey('HTTP_X_FORWARDED_PROTO', $_SERVER);

        $request->headers->set('CONTENT_TYPE', 'multipart/form-data');
        $request->headers->set('CONTENT_LENGTH', 12345);

        $request->overrideGlobals();

        $this->assertArrayHasKey('CONTENT_TYPE', $_SERVER);
        $this->assertArrayHasKey('CONTENT_LENGTH', $_SERVER);

        $request->initialize(array('foo' => 'bar', 'baz' => 'foo'));
        $request->query->remove('baz');

        $request->overrideGlobals();

        $this->assertEquals(array('foo' => 'bar'), $_GET);
        $this->assertEquals('foo=bar', $_SERVER['QUERY_STRING']);
        $this->assertEquals('foo=bar', $request->server->get('QUERY_STRING'));

        // restore initial $_SERVER array
        $_SERVER = $server;
    }

    public function testGetScriptName()
    {
        $request = new Request();
        $this->assertEquals('', $request->getScriptName());

        $server = array();
        $server['SCRIPT_NAME'] = '/index.php';

        $request->initialize(array(), array(), array(), array(), array(), $server);

        $this->assertEquals('/index.php', $request->getScriptName());

        $server = array();
        $server['ORIG_SCRIPT_NAME'] = '/frontend.php';
        $request->initialize(array(), array(), array(), array(), array(), $server);

        $this->assertEquals('/frontend.php', $request->getScriptName());

        $server = array();
        $server['SCRIPT_NAME'] = '/index.php';
        $server['ORIG_SCRIPT_NAME'] = '/frontend.php';
        $request->initialize(array(), array(), array(), array(), array(), $server);

        $this->assertEquals('/index.php', $request->getScriptName());
    }

    public function testGetBasePath()
    {
        $request = new Request();
        $this->assertEquals('', $request->getBasePath());

        $server = array();
        $server['SCRIPT_FILENAME'] = '/some/where/index.php';
        $request->initialize(array(), array(), array(), array(), array(), $server);
        $this->assertEquals('', $request->getBasePath());

        $server = array();
        $server['SCRIPT_FILENAME'] = '/some/where/index.php';
        $server['SCRIPT_NAME'] = '/index.php';
        $request->initialize(array(), array(), array(), array(), array(), $server);

        $this->assertEquals('', $request->getBasePath());

        $server = array();
        $server['SCRIPT_FILENAME'] = '/some/where/index.php';
        $server['PHP_SELF'] = '/index.php';
        $request->initialize(array(), array(), array(), array(), array(), $server);

        $this->assertEquals('', $request->getBasePath());

        $server = array();
        $server['SCRIPT_FILENAME'] = '/some/where/index.php';
        $server['ORIG_SCRIPT_NAME'] = '/index.php';
        $request->initialize(array(), array(), array(), array(), array(), $server);

        $this->assertEquals('', $request->getBasePath());
    }

    public function testGetPathInfo()
    {
        $request = new Request();
        $this->assertEquals('/', $request->getPathInfo());

        $server = array();
        $server['REQUEST_URI'] = '/path/info';
        $request->initialize(array(), array(), array(), array(), array(), $server);

        $this->assertEquals('/path/info', $request->getPathInfo());

        $server = array();
        $server['REQUEST_URI'] = '/path%20test/info';
        $request->initialize(array(), array(), array(), array(), array(), $server);

        $this->assertEquals('/path%20test/info', $request->getPathInfo());
    }

    public function testGetParameterPrecedence()
    {
        $request = new Request();
        $request->attributes->set('foo', 'attr');
        $request->query->set('foo', 'query');
        $request->request->set('foo', 'body');

        $this->assertSame('attr', $request->get('foo'));

        $request->attributes->remove('foo');
        $this->assertSame('query', $request->get('foo'));

        $request->query->remove('foo');
        $this->assertSame('body', $request->get('foo'));

        $request->request->remove('foo');
        $this->assertNull($request->get('foo'));
    }

    public function testGetPreferredLanguage()
    {
        $request = new Request();
        $this->assertNull($request->getPreferredLanguage());
        $this->assertNull($request->getPreferredLanguage(array()));
        $this->assertEquals('fr', $request->getPreferredLanguage(array('fr')));
        $this->assertEquals('fr', $request->getPreferredLanguage(array('fr', 'en')));
        $this->assertEquals('en', $request->getPreferredLanguage(array('en', 'fr')));
        $this->assertEquals('fr-ch', $request->getPreferredLanguage(array('fr-ch', 'fr-fr')));

        $request = new Request();
        $request->headers->set('Accept-language', 'zh, en-us; q=0.8, en; q=0.6');
        $this->assertEquals('en', $request->getPreferredLanguage(array('en', 'en-us')));

        $request = new Request();
        $request->headers->set('Accept-language', 'zh, en-us; q=0.8, en; q=0.6');
        $this->assertEquals('en', $request->getPreferredLanguage(array('fr', 'en')));

        $request = new Request();
        $request->headers->set('Accept-language', 'zh, en-us; q=0.8');
        $this->assertEquals('en', $request->getPreferredLanguage(array('fr', 'en')));

        $request = new Request();
        $request->headers->set('Accept-language', 'zh, en-us; q=0.8, fr-fr; q=0.6, fr; q=0.5');
        $this->assertEquals('en', $request->getPreferredLanguage(array('fr', 'en')));
    }

    public function testIsXmlHttpRequest()
    {
        $request = new Request();
        $this->assertFalse($request->isXmlHttpRequest());

        $request->headers->set('X-Requested-With', 'XMLHttpRequest');
        $this->assertTrue($request->isXmlHttpRequest());

        $request->headers->remove('X-Requested-With');
        $this->assertFalse($request->isXmlHttpRequest());
    }

    /**
     * @requires extension intl
     */
    public function testIntlLocale()
    {
        $request = new Request();

        $request->setDefaultLocale('fr');
        $this->assertEquals('fr', $request->getLocale());
        $this->assertEquals('fr', \Locale::getDefault());

        $request->setLocale('en');
        $this->assertEquals('en', $request->getLocale());
        $this->assertEquals('en', \Locale::getDefault());

        $request->setDefaultLocale('de');
        $this->assertEquals('en', $request->getLocale());
        $this->assertEquals('en', \Locale::getDefault());
    }

    public function testGetCharsets()
    {
        $request = new Request();
        $this->assertEquals(array(), $request->getCharsets());
        $request->headers->set('Accept-Charset', 'ISO-8859-1, US-ASCII, UTF-8; q=0.8, ISO-10646-UCS-2; q=0.6');
        $this->assertEquals(array(), $request->getCharsets()); // testing caching

        $request = new Request();
        $request->headers->set('Accept-Charset', 'ISO-8859-1, US-ASCII, UTF-8; q=0.8, ISO-10646-UCS-2; q=0.6');
        $this->assertEquals(array('ISO-8859-1', 'US-ASCII', 'UTF-8', 'ISO-10646-UCS-2'), $request->getCharsets());

        $request = new Request();
        $request->headers->set('Accept-Charset', 'ISO-8859-1,utf-8;q=0.7,*;q=0.7');
        $this->assertEquals(array('ISO-8859-1', 'utf-8', '*'), $request->getCharsets());
    }

    public function testGetEncodings()
    {
        $request = new Request();
        $this->assertEquals(array(), $request->getEncodings());
        $request->headers->set('Accept-Encoding', 'gzip,deflate,sdch');
        $this->assertEquals(array(), $request->getEncodings()); // testing caching

        $request = new Request();
        $request->headers->set('Accept-Encoding', 'gzip,deflate,sdch');
        $this->assertEquals(array('gzip', 'deflate', 'sdch'), $request->getEncodings());

        $request = new Request();
        $request->headers->set('Accept-Encoding', 'gzip;q=0.4,deflate;q=0.9,compress;q=0.7');
        $this->assertEquals(array('deflate', 'compress', 'gzip'), $request->getEncodings());
    }

    public function testGetAcceptableContentTypes()
    {
        $request = new Request();
        $this->assertEquals(array(), $request->getAcceptableContentTypes());
        $request->headers->set('Accept', 'application/vnd.wap.wmlscriptc, text/vnd.wap.wml, application/vnd.wap.xhtml+xml, application/xhtml+xml, text/html, multipart/mixed, */*');
        $this->assertEquals(array(), $request->getAcceptableContentTypes()); // testing caching

        $request = new Request();
        $request->headers->set('Accept', 'application/vnd.wap.wmlscriptc, text/vnd.wap.wml, application/vnd.wap.xhtml+xml, application/xhtml+xml, text/html, multipart/mixed, */*');
        $this->assertEquals(array('application/vnd.wap.wmlscriptc', 'text/vnd.wap.wml', 'application/vnd.wap.xhtml+xml', 'application/xhtml+xml', 'text/html', 'multipart/mixed', '*/*'), $request->getAcceptableContentTypes());
    }

    public function testGetLanguages()
    {
        $request = new Request();
        $this->assertEquals(array(), $request->getLanguages());

        $request = new Request();
        $request->headers->set('Accept-language', 'zh, en-us; q=0.8, en; q=0.6');
        $this->assertEquals(array('zh', 'en_US', 'en'), $request->getLanguages());
        $this->assertEquals(array('zh', 'en_US', 'en'), $request->getLanguages());

        $request = new Request();
        $request->headers->set('Accept-language', 'zh, en-us; q=0.6, en; q=0.8');
        $this->assertEquals(array('zh', 'en', 'en_US'), $request->getLanguages()); // Test out of order qvalues

        $request = new Request();
        $request->headers->set('Accept-language', 'zh, en, en-us');
        $this->assertEquals(array('zh', 'en', 'en_US'), $request->getLanguages()); // Test equal weighting without qvalues

        $request = new Request();
        $request->headers->set('Accept-language', 'zh; q=0.6, en, en-us; q=0.6');
        $this->assertEquals(array('en', 'zh', 'en_US'), $request->getLanguages()); // Test equal weighting with qvalues

        $request = new Request();
        $request->headers->set('Accept-language', 'zh, i-cherokee; q=0.6');
        $this->assertEquals(array('zh', 'cherokee'), $request->getLanguages());
    }

    public function testGetRequestFormat()
    {
        $request = new Request();
        $this->assertEquals('html', $request->getRequestFormat());

        // Ensure that setting different default values over time is possible,
        // aka. setRequestFormat determines the state.
        $this->assertEquals('json', $request->getRequestFormat('json'));
        $this->assertEquals('html', $request->getRequestFormat('html'));

        $request = new Request();
        $this->assertNull($request->getRequestFormat(null));

        $request = new Request();
        $this->assertNull($request->setRequestFormat('foo'));
        $this->assertEquals('foo', $request->getRequestFormat(null));

        $request = new Request(array('_format' => 'foo'));
        $this->assertEquals('html', $request->getRequestFormat());
    }

    public function testHasSession()
    {
        $request = new Request();

        $this->assertFalse($request->hasSession());
        $request->setSession(new Session(new MockArraySessionStorage()));
        $this->assertTrue($request->hasSession());
    }

    public function testGetSession()
    {
        $request = new Request();

        $request->setSession(new Session(new MockArraySessionStorage()));
        $this->assertTrue($request->hasSession());

        $session = $request->getSession();
        $this->assertObjectHasAttribute('storage', $session);
        $this->assertObjectHasAttribute('flashName', $session);
        $this->assertObjectHasAttribute('attributeName', $session);
    }

    public function testHasPreviousSession()
    {
        $request = new Request();

        $this->assertFalse($request->hasPreviousSession());
        $request->cookies->set('MOCKSESSID', 'foo');
        $this->assertFalse($request->hasPreviousSession());
        $request->setSession(new Session(new MockArraySessionStorage()));
        $this->assertTrue($request->hasPreviousSession());
    }

    public function testToString()
    {
        $request = new Request();

        $request->headers->set('Accept-language', 'zh, en-us; q=0.8, en; q=0.6');

        $this->assertContains('Accept-Language: zh, en-us; q=0.8, en; q=0.6', $request->__toString());
    }

    public function testIsMethod()
    {
        $request = new Request();
        $request->setMethod('POST');
        $this->assertTrue($request->isMethod('POST'));
        $this->assertTrue($request->isMethod('post'));
        $this->assertFalse($request->isMethod('GET'));
        $this->assertFalse($request->isMethod('get'));

        $request->setMethod('GET');
        $this->assertTrue($request->isMethod('GET'));
        $this->assertTrue($request->isMethod('get'));
        $this->assertFalse($request->isMethod('POST'));
        $this->assertFalse($request->isMethod('post'));
    }

    /**
     * @dataProvider getBaseUrlData
     */
    public function testGetBaseUrl($uri, $server, $expectedBaseUrl, $expectedPathInfo)
    {
        $request = Request::create($uri, 'GET', array(), array(), array(), $server);

        $this->assertSame($expectedBaseUrl, $request->getBaseUrl(), 'baseUrl');
        $this->assertSame($expectedPathInfo, $request->getPathInfo(), 'pathInfo');
    }

    public function getBaseUrlData()
    {
        return array(
            array(
                '/fruit/strawberry/1234index.php/blah',
                array(
                    'SCRIPT_FILENAME' => 'E:/Sites/cc-new/public_html/fruit/index.php',
                    'SCRIPT_NAME' => '/fruit/index.php',
                    'PHP_SELF' => '/fruit/index.php',
                ),
                '/fruit',
                '/strawberry/1234index.php/blah',
            ),
            array(
                '/fruit/strawberry/1234index.php/blah',
                array(
                    'SCRIPT_FILENAME' => 'E:/Sites/cc-new/public_html/index.php',
                    'SCRIPT_NAME' => '/index.php',
                    'PHP_SELF' => '/index.php',
                ),
                '',
                '/fruit/strawberry/1234index.php/blah',
            ),
            array(
                '/foo%20bar/',
                array(
                    'SCRIPT_FILENAME' => '/home/John Doe/public_html/foo bar/app.php',
                    'SCRIPT_NAME' => '/foo bar/app.php',
                    'PHP_SELF' => '/foo bar/app.php',
                ),
                '/foo%20bar',
                '/',
            ),
            array(
                '/foo%20bar/home',
                array(
                    'SCRIPT_FILENAME' => '/home/John Doe/public_html/foo bar/app.php',
                    'SCRIPT_NAME' => '/foo bar/app.php',
                    'PHP_SELF' => '/foo bar/app.php',
                ),
                '/foo%20bar',
                '/home',
            ),
            array(
                '/foo%20bar/app.php/home',
                array(
                    'SCRIPT_FILENAME' => '/home/John Doe/public_html/foo bar/app.php',
                    'SCRIPT_NAME' => '/foo bar/app.php',
                    'PHP_SELF' => '/foo bar/app.php',
                ),
                '/foo%20bar/app.php',
                '/home',
            ),
            array(
                '/foo%20bar/app.php/home%3Dbaz',
                array(
                    'SCRIPT_FILENAME' => '/home/John Doe/public_html/foo bar/app.php',
                    'SCRIPT_NAME' => '/foo bar/app.php',
                    'PHP_SELF' => '/foo bar/app.php',
                ),
                '/foo%20bar/app.php',
                '/home%3Dbaz',
            ),
            array(
                '/foo/bar+baz',
                array(
                    'SCRIPT_FILENAME' => '/home/John Doe/public_html/foo/app.php',
                    'SCRIPT_NAME' => '/foo/app.php',
                    'PHP_SELF' => '/foo/app.php',
                ),
                '/foo',
                '/bar+baz',
            ),
        );
    }

    /**
     * @dataProvider urlencodedStringPrefixData
     */
    public function testUrlencodedStringPrefix($string, $prefix, $expect)
    {
        $request = new Request();

        $me = new \ReflectionMethod($request, 'getUrlencodedPrefix');
        $me->setAccessible(true);

        $this->assertSame($expect, $me->invoke($request, $string, $prefix));
    }

    public function urlencodedStringPrefixData()
    {
        return array(
            array('foo', 'foo', 'foo'),
            array('fo%6f', 'foo', 'fo%6f'),
            array('foo/bar', 'foo', 'foo'),
            array('fo%6f/bar', 'foo', 'fo%6f'),
            array('f%6f%6f/bar', 'foo', 'f%6f%6f'),
            array('%66%6F%6F/bar', 'foo', '%66%6F%6F'),
            array('fo+o/bar', 'fo+o', 'fo+o'),
            array('fo%2Bo/bar', 'fo+o', 'fo%2Bo'),
        );
    }

    private function disableHttpMethodParameterOverride()
    {
        $class = new \ReflectionClass('Symfony\\Component\\HttpFoundation\\Request');
        $property = $class->getProperty('httpMethodParameterOverride');
        $property->setAccessible(true);
        $property->setValue(false);
    }

    private function getRequestInstanceForClientIpTests($remoteAddr, $httpForwardedFor, $trustedProxies)
    {
        $request = new Request();

        $server = array('REMOTE_ADDR' => $remoteAddr);
        if (null !== $httpForwardedFor) {
            $server['HTTP_X_FORWARDED_FOR'] = $httpForwardedFor;
        }

        if ($trustedProxies) {
            Request::setTrustedProxies($trustedProxies, Request::HEADER_X_FORWARDED_ALL);
        }

        $request->initialize(array(), array(), array(), array(), array(), $server);

        return $request;
    }

    private function getRequestInstanceForClientIpsForwardedTests($remoteAddr, $httpForwarded, $trustedProxies)
    {
        $request = new Request();

        $server = array('REMOTE_ADDR' => $remoteAddr);

        if (null !== $httpForwarded) {
            $server['HTTP_FORWARDED'] = $httpForwarded;
        }

        if ($trustedProxies) {
            Request::setTrustedProxies($trustedProxies, Request::HEADER_FORWARDED);
        }

        $request->initialize(array(), array(), array(), array(), array(), $server);

        return $request;
    }

    public function testTrustedProxiesXForwardedFor()
    {
        $request = Request::create('http://example.com/');
        $request->server->set('REMOTE_ADDR', '3.3.3.3');
        $request->headers->set('X_FORWARDED_FOR', '1.1.1.1, 2.2.2.2');
        $request->headers->set('X_FORWARDED_HOST', 'foo.example.com:1234, real.example.com:8080');
        $request->headers->set('X_FORWARDED_PROTO', 'https');
        $request->headers->set('X_FORWARDED_PORT', 443);

        // no trusted proxies
        $this->assertEquals('3.3.3.3', $request->getClientIp());
        $this->assertEquals('example.com', $request->getHost());
        $this->assertEquals(80, $request->getPort());
        $this->assertFalse($request->isSecure());

        // disabling proxy trusting
        Request::setTrustedProxies(array(), Request::HEADER_X_FORWARDED_ALL);
        $this->assertEquals('3.3.3.3', $request->getClientIp());
        $this->assertEquals('example.com', $request->getHost());
        $this->assertEquals(80, $request->getPort());
        $this->assertFalse($request->isSecure());

        // request is forwarded by a non-trusted proxy
        Request::setTrustedProxies(array('2.2.2.2'), Request::HEADER_X_FORWARDED_ALL);
        $this->assertEquals('3.3.3.3', $request->getClientIp());
        $this->assertEquals('example.com', $request->getHost());
        $this->assertEquals(80, $request->getPort());
        $this->assertFalse($request->isSecure());

        // trusted proxy via setTrustedProxies()
        Request::setTrustedProxies(array('3.3.3.3', '2.2.2.2'), Request::HEADER_X_FORWARDED_ALL);
        $this->assertEquals('1.1.1.1', $request->getClientIp());
        $this->assertEquals('foo.example.com', $request->getHost());
        $this->assertEquals(443, $request->getPort());
        $this->assertTrue($request->isSecure());

        // trusted proxy via setTrustedProxies()
        Request::setTrustedProxies(array('3.3.3.4', '2.2.2.2'), Request::HEADER_X_FORWARDED_ALL);
        $this->assertEquals('3.3.3.3', $request->getClientIp());
        $this->assertEquals('example.com', $request->getHost());
        $this->assertEquals(80, $request->getPort());
        $this->assertFalse($request->isSecure());

        // check various X_FORWARDED_PROTO header values
        Request::setTrustedProxies(array('3.3.3.3', '2.2.2.2'), Request::HEADER_X_FORWARDED_ALL);
        $request->headers->set('X_FORWARDED_PROTO', 'ssl');
        $this->assertTrue($request->isSecure());

        $request->headers->set('X_FORWARDED_PROTO', 'https, http');
        $this->assertTrue($request->isSecure());
    }

    /**
     * @group legacy
     * @expectedDeprecation The "Symfony\Component\HttpFoundation\Request::setTrustedHeaderName()" method is deprecated since version 3.3 and will be removed in 4.0. Use "X-Forwarded-*" headers or the "Forwarded" header defined in RFC7239, and the $trustedHeaderSet argument of the Request::setTrustedProxies() method instead.
     */
    public function testLegacyTrustedProxies()
    {
        $request = Request::create('http://example.com/');
        $request->server->set('REMOTE_ADDR', '3.3.3.3');
        $request->headers->set('X_FORWARDED_FOR', '1.1.1.1, 2.2.2.2');
        $request->headers->set('X_FORWARDED_HOST', 'foo.example.com, real.example.com:8080');
        $request->headers->set('X_FORWARDED_PROTO', 'https');
        $request->headers->set('X_FORWARDED_PORT', 443);
        $request->headers->set('X_MY_FOR', '3.3.3.3, 4.4.4.4');
        $request->headers->set('X_MY_HOST', 'my.example.com');
        $request->headers->set('X_MY_PROTO', 'http');
        $request->headers->set('X_MY_PORT', 81);

        Request::setTrustedProxies(array('3.3.3.3', '2.2.2.2'), Request::HEADER_X_FORWARDED_ALL);

        // custom header names
        Request::setTrustedHeaderName(Request::HEADER_CLIENT_IP, 'X_MY_FOR');
        Request::setTrustedHeaderName(Request::HEADER_CLIENT_HOST, 'X_MY_HOST');
        Request::setTrustedHeaderName(Request::HEADER_CLIENT_PORT, 'X_MY_PORT');
        Request::setTrustedHeaderName(Request::HEADER_CLIENT_PROTO, 'X_MY_PROTO');
        $this->assertEquals('4.4.4.4', $request->getClientIp());
        $this->assertEquals('my.example.com', $request->getHost());
        $this->assertEquals(81, $request->getPort());
        $this->assertFalse($request->isSecure());

        // disabling via empty header names
        Request::setTrustedHeaderName(Request::HEADER_CLIENT_IP, null);
        Request::setTrustedHeaderName(Request::HEADER_CLIENT_HOST, null);
        Request::setTrustedHeaderName(Request::HEADER_CLIENT_PORT, null);
        Request::setTrustedHeaderName(Request::HEADER_CLIENT_PROTO, null);
        $this->assertEquals('3.3.3.3', $request->getClientIp());
        $this->assertEquals('example.com', $request->getHost());
        $this->assertEquals(80, $request->getPort());
        $this->assertFalse($request->isSecure());

        //reset
        Request::setTrustedHeaderName(Request::HEADER_FORWARDED, 'FORWARDED');
        Request::setTrustedHeaderName(Request::HEADER_CLIENT_IP, 'X_FORWARDED_FOR');
        Request::setTrustedHeaderName(Request::HEADER_CLIENT_HOST, 'X_FORWARDED_HOST');
        Request::setTrustedHeaderName(Request::HEADER_CLIENT_PORT, 'X_FORWARDED_PORT');
        Request::setTrustedHeaderName(Request::HEADER_CLIENT_PROTO, 'X_FORWARDED_PROTO');
    }

    public function testTrustedProxiesForwarded()
    {
        $request = Request::create('http://example.com/');
        $request->server->set('REMOTE_ADDR', '3.3.3.3');
        $request->headers->set('FORWARDED', 'for=1.1.1.1, host=foo.example.com:8080, proto=https, for=2.2.2.2, host=real.example.com:8080');

        // no trusted proxies
        $this->assertEquals('3.3.3.3', $request->getClientIp());
        $this->assertEquals('example.com', $request->getHost());
        $this->assertEquals(80, $request->getPort());
        $this->assertFalse($request->isSecure());

        // disabling proxy trusting
        Request::setTrustedProxies(array(), Request::HEADER_FORWARDED);
        $this->assertEquals('3.3.3.3', $request->getClientIp());
        $this->assertEquals('example.com', $request->getHost());
        $this->assertEquals(80, $request->getPort());
        $this->assertFalse($request->isSecure());

        // request is forwarded by a non-trusted proxy
        Request::setTrustedProxies(array('2.2.2.2'), Request::HEADER_FORWARDED);
        $this->assertEquals('3.3.3.3', $request->getClientIp());
        $this->assertEquals('example.com', $request->getHost());
        $this->assertEquals(80, $request->getPort());
        $this->assertFalse($request->isSecure());

        // trusted proxy via setTrustedProxies()
        Request::setTrustedProxies(array('3.3.3.3', '2.2.2.2'), Request::HEADER_FORWARDED);
        $this->assertEquals('1.1.1.1', $request->getClientIp());
        $this->assertEquals('foo.example.com', $request->getHost());
        $this->assertEquals(8080, $request->getPort());
        $this->assertTrue($request->isSecure());

        // trusted proxy via setTrustedProxies()
        Request::setTrustedProxies(array('3.3.3.4', '2.2.2.2'), Request::HEADER_FORWARDED);
        $this->assertEquals('3.3.3.3', $request->getClientIp());
        $this->assertEquals('example.com', $request->getHost());
        $this->assertEquals(80, $request->getPort());
        $this->assertFalse($request->isSecure());

        // check various X_FORWARDED_PROTO header values
        Request::setTrustedProxies(array('3.3.3.3', '2.2.2.2'), Request::HEADER_FORWARDED);
        $request->headers->set('FORWARDED', 'proto=ssl');
        $this->assertTrue($request->isSecure());

        $request->headers->set('FORWARDED', 'proto=https, proto=http');
        $this->assertTrue($request->isSecure());
    }

    /**
     * @group legacy
     * @expectedException \InvalidArgumentException
     */
    public function testSetTrustedProxiesInvalidHeaderName()
    {
        Request::create('http://example.com/');
        Request::setTrustedHeaderName('bogus name', 'X_MY_FOR');
    }

    /**
     * @group legacy
     * @expectedException \InvalidArgumentException
     */
    public function testGetTrustedProxiesInvalidHeaderName()
    {
        Request::create('http://example.com/');
        Request::getTrustedHeaderName('bogus name');
    }

    /**
     * @dataProvider iisRequestUriProvider
     */
    public function testIISRequestUri($headers, $server, $expectedRequestUri)
    {
        $request = new Request();
        $request->headers->replace($headers);
        $request->server->replace($server);

        $this->assertEquals($expectedRequestUri, $request->getRequestUri(), '->getRequestUri() is correct');

        $subRequestUri = '/bar/foo';
        $subRequest = Request::create($subRequestUri, 'get', array(), array(), array(), $request->server->all());
        $this->assertEquals($subRequestUri, $subRequest->getRequestUri(), '->getRequestUri() is correct in sub request');
    }

    public function iisRequestUriProvider()
    {
        return array(
            array(
                array(
                    'X_ORIGINAL_URL' => '/foo/bar',
                ),
                array(),
                '/foo/bar',
            ),
            array(
                array(
                    'X_REWRITE_URL' => '/foo/bar',
                ),
                array(),
                '/foo/bar',
            ),
            array(
                array(),
                array(
                    'IIS_WasUrlRewritten' => '1',
                    'UNENCODED_URL' => '/foo/bar',
                ),
                '/foo/bar',
            ),
            array(
                array(
                    'X_ORIGINAL_URL' => '/foo/bar',
                ),
                array(
                    'HTTP_X_ORIGINAL_URL' => '/foo/bar',
                ),
                '/foo/bar',
            ),
            array(
                array(
                    'X_ORIGINAL_URL' => '/foo/bar',
                ),
                array(
                    'IIS_WasUrlRewritten' => '1',
                    'UNENCODED_URL' => '/foo/bar',
                ),
                '/foo/bar',
            ),
            array(
                array(
                    'X_ORIGINAL_URL' => '/foo/bar',
                ),
                array(
                    'HTTP_X_ORIGINAL_URL' => '/foo/bar',
                    'IIS_WasUrlRewritten' => '1',
                    'UNENCODED_URL' => '/foo/bar',
                ),
                '/foo/bar',
            ),
            array(
                array(),
                array(
                    'ORIG_PATH_INFO' => '/foo/bar',
                ),
                '/foo/bar',
            ),
            array(
                array(),
                array(
                    'ORIG_PATH_INFO' => '/foo/bar',
                    'QUERY_STRING' => 'foo=bar',
                ),
                '/foo/bar?foo=bar',
            ),
        );
    }

    public function testTrustedHosts()
    {
        // create a request
        $request = Request::create('/');

        // no trusted host set -> no host check
        $request->headers->set('host', 'evil.com');
        $this->assertEquals('evil.com', $request->getHost());

        // add a trusted domain and all its subdomains
        Request::setTrustedHosts(array('^([a-z]{9}\.)?trusted\.com$'));

        // untrusted host
        $request->headers->set('host', 'evil.com');
        try {
            $request->getHost();
            $this->fail('Request::getHost() should throw an exception when host is not trusted.');
        } catch (SuspiciousOperationException $e) {
            $this->assertEquals('Untrusted Host "evil.com".', $e->getMessage());
        }

        // trusted hosts
        $request->headers->set('host', 'trusted.com');
        $this->assertEquals('trusted.com', $request->getHost());
        $this->assertEquals(80, $request->getPort());

        $request->server->set('HTTPS', true);
        $request->headers->set('host', 'trusted.com');
        $this->assertEquals('trusted.com', $request->getHost());
        $this->assertEquals(443, $request->getPort());
        $request->server->set('HTTPS', false);

        $request->headers->set('host', 'trusted.com:8000');
        $this->assertEquals('trusted.com', $request->getHost());
        $this->assertEquals(8000, $request->getPort());

        $request->headers->set('host', 'subdomain.trusted.com');
        $this->assertEquals('subdomain.trusted.com', $request->getHost());

        // reset request for following tests
        Request::setTrustedHosts(array());
    }

    public function testFactory()
    {
        Request::setFactory(function (array $query = array(), array $request = array(), array $attributes = array(), array $cookies = array(), array $files = array(), array $server = array(), $content = null) {
            return new NewRequest();
        });

        $this->assertEquals('foo', Request::create('/')->getFoo());

        Request::setFactory(null);
    }

    /**
     * @dataProvider getLongHostNames
     */
    public function testVeryLongHosts($host)
    {
        $start = microtime(true);

        $request = Request::create('/');
        $request->headers->set('host', $host);
        $this->assertEquals($host, $request->getHost());
        $this->assertLessThan(5, microtime(true) - $start);
    }

    /**
     * @dataProvider getHostValidities
     */
    public function testHostValidity($host, $isValid, $expectedHost = null, $expectedPort = null)
    {
        $request = Request::create('/');
        $request->headers->set('host', $host);

        if ($isValid) {
            $this->assertSame($expectedHost ?: $host, $request->getHost());
            if ($expectedPort) {
                $this->assertSame($expectedPort, $request->getPort());
            }
        } else {
            if (method_exists($this, 'expectException')) {
                $this->expectException(SuspiciousOperationException::class);
                $this->expectExceptionMessage('Invalid Host');
            } else {
                $this->setExpectedException(SuspiciousOperationException::class, 'Invalid Host');
            }

            $request->getHost();
        }
    }

    public function getHostValidities()
    {
        return array(
            array('.a', false),
            array('a..', false),
            array('a.', true),
            array("\xE9", false),
            array('[::1]', true),
            array('[::1]:80', true, '[::1]', 80),
            array(str_repeat('.', 101), false),
        );
    }

    public function getLongHostNames()
    {
        return array(
            array('a'.str_repeat('.a', 40000)),
            array(str_repeat(':', 101)),
        );
    }

    /**
     * @dataProvider methodIdempotentProvider
     */
    public function testMethodIdempotent($method, $idempotent)
    {
        $request = new Request();
        $request->setMethod($method);
        $this->assertEquals($idempotent, $request->isMethodIdempotent());
    }

    public function methodIdempotentProvider()
    {
        return array(
            array('HEAD', true),
            array('GET', true),
            array('POST', false),
            array('PUT', true),
            array('PATCH', false),
            array('DELETE', true),
            array('PURGE', true),
            array('OPTIONS', true),
            array('TRACE', true),
            array('CONNECT', false),
        );
    }

    /**
     * @dataProvider methodSafeProvider
     */
    public function testMethodSafe($method, $safe)
    {
        $request = new Request();
        $request->setMethod($method);
        $this->assertEquals($safe, $request->isMethodSafe(false));
    }

    public function methodSafeProvider()
    {
        return array(
            array('HEAD', true),
            array('GET', true),
            array('POST', false),
            array('PUT', false),
            array('PATCH', false),
            array('DELETE', false),
            array('PURGE', false),
            array('OPTIONS', true),
            array('TRACE', true),
            array('CONNECT', false),
        );
    }

    /**
     * @group legacy
     * @expectedDeprecation Checking only for cacheable HTTP methods with Symfony\Component\HttpFoundation\Request::isMethodSafe() is deprecated since version 3.2 and will throw an exception in 4.0. Disable checking only for cacheable methods by calling the method with `false` as first argument or use the Request::isMethodCacheable() instead.
     */
    public function testMethodSafeChecksCacheable()
    {
        $request = new Request();
        $request->setMethod('OPTIONS');
        $this->assertFalse($request->isMethodSafe());
    }

    /**
     * @dataProvider methodCacheableProvider
     */
    public function testMethodCacheable($method, $chacheable)
    {
        $request = new Request();
        $request->setMethod($method);
        $this->assertEquals($chacheable, $request->isMethodCacheable());
    }

    public function methodCacheableProvider()
    {
        return array(
            array('HEAD', true),
            array('GET', true),
            array('POST', false),
            array('PUT', false),
            array('PATCH', false),
            array('DELETE', false),
            array('PURGE', false),
            array('OPTIONS', false),
            array('TRACE', false),
            array('CONNECT', false),
        );
    }

    /**
     * @group legacy
     */
    public function testGetTrustedHeaderName()
    {
        Request::setTrustedProxies(array('8.8.8.8'), Request::HEADER_X_FORWARDED_ALL);

        $this->assertNull(Request::getTrustedHeaderName(Request::HEADER_FORWARDED));
        $this->assertSame('X_FORWARDED_FOR', Request::getTrustedHeaderName(Request::HEADER_CLIENT_IP));
        $this->assertSame('X_FORWARDED_HOST', Request::getTrustedHeaderName(Request::HEADER_CLIENT_HOST));
        $this->assertSame('X_FORWARDED_PORT', Request::getTrustedHeaderName(Request::HEADER_CLIENT_PORT));
        $this->assertSame('X_FORWARDED_PROTO', Request::getTrustedHeaderName(Request::HEADER_CLIENT_PROTO));

        Request::setTrustedProxies(array('8.8.8.8'), Request::HEADER_FORWARDED);

        $this->assertSame('FORWARDED', Request::getTrustedHeaderName(Request::HEADER_FORWARDED));
        $this->assertNull(Request::getTrustedHeaderName(Request::HEADER_CLIENT_IP));
        $this->assertNull(Request::getTrustedHeaderName(Request::HEADER_CLIENT_HOST));
        $this->assertNull(Request::getTrustedHeaderName(Request::HEADER_CLIENT_PORT));
        $this->assertNull(Request::getTrustedHeaderName(Request::HEADER_CLIENT_PROTO));

        Request::setTrustedHeaderName(Request::HEADER_FORWARDED, 'A');
        Request::setTrustedHeaderName(Request::HEADER_CLIENT_IP, 'B');
        Request::setTrustedHeaderName(Request::HEADER_CLIENT_HOST, 'C');
        Request::setTrustedHeaderName(Request::HEADER_CLIENT_PORT, 'D');
        Request::setTrustedHeaderName(Request::HEADER_CLIENT_PROTO, 'E');

        Request::setTrustedProxies(array('8.8.8.8'), Request::HEADER_FORWARDED);

        $this->assertSame('A', Request::getTrustedHeaderName(Request::HEADER_FORWARDED));
        $this->assertNull(Request::getTrustedHeaderName(Request::HEADER_CLIENT_IP));
        $this->assertNull(Request::getTrustedHeaderName(Request::HEADER_CLIENT_HOST));
        $this->assertNull(Request::getTrustedHeaderName(Request::HEADER_CLIENT_PORT));
        $this->assertNull(Request::getTrustedHeaderName(Request::HEADER_CLIENT_PROTO));

        Request::setTrustedProxies(array('8.8.8.8'), Request::HEADER_X_FORWARDED_ALL);

        $this->assertNull(Request::getTrustedHeaderName(Request::HEADER_FORWARDED));
        $this->assertSame('B', Request::getTrustedHeaderName(Request::HEADER_CLIENT_IP));
        $this->assertSame('C', Request::getTrustedHeaderName(Request::HEADER_CLIENT_HOST));
        $this->assertSame('D', Request::getTrustedHeaderName(Request::HEADER_CLIENT_PORT));
        $this->assertSame('E', Request::getTrustedHeaderName(Request::HEADER_CLIENT_PROTO));

        Request::setTrustedProxies(array('8.8.8.8'), Request::HEADER_FORWARDED);

        $this->assertSame('A', Request::getTrustedHeaderName(Request::HEADER_FORWARDED));

        //reset
        Request::setTrustedHeaderName(Request::HEADER_FORWARDED, 'FORWARDED');
        Request::setTrustedHeaderName(Request::HEADER_CLIENT_IP, 'X_FORWARDED_FOR');
        Request::setTrustedHeaderName(Request::HEADER_CLIENT_HOST, 'X_FORWARDED_HOST');
        Request::setTrustedHeaderName(Request::HEADER_CLIENT_PORT, 'X_FORWARDED_PORT');
        Request::setTrustedHeaderName(Request::HEADER_CLIENT_PROTO, 'X_FORWARDED_PROTO');
    }
}

class RequestContentProxy extends Request
{
    public function getContent($asResource = false)
    {
        return http_build_query(array('_method' => 'PUT', 'content' => 'mycontent'));
    }
}

class NewRequest extends Request
{
    public function getFoo()
    {
        return 'foo';
    }
}<|MERGE_RESOLUTION|>--- conflicted
+++ resolved
@@ -994,15 +994,9 @@
 
         $request->initialize(array(), array(), array(), array(), array(), $server);
 
-<<<<<<< HEAD
-        $request->getClientIps();
-=======
         $clientIps = $request->getClientIps();
 
-        Request::setTrustedProxies(array());
-
         $this->assertSame($expectedIps, $clientIps);
->>>>>>> aa46df19
     }
 
     public function getClientIpsWithAgreeingHeadersProvider()
