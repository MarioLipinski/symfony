<?php

/*
 * This file is part of the Symfony package.
 *
 * (c) Fabien Potencier <fabien@symfony.com>
 *
 * For the full copyright and license information, please view the LICENSE
 * file that was distributed with this source code.
 */

namespace Symfony\Component\Asset;

use Symfony\Component\Asset\Context\ContextInterface;
use Symfony\Component\Asset\Context\NullContext;
use Symfony\Component\Asset\VersionStrategy\VersionStrategyInterface;

/**
 * Basic package that adds a version to asset URLs.
 *
 * @author Kris Wallsmith <kris@symfony.com>
 * @author Fabien Potencier <fabien@symfony.com>
 */
class Package implements PackageInterface
{
    private $versionStrategy;
    private $context;

    public function __construct(VersionStrategyInterface $versionStrategy, ContextInterface $context = null)
    {
        $this->versionStrategy = $versionStrategy;
        $this->context = $context ?: new NullContext();
    }

    /**
     * {@inheritdoc}
     */
    public function getVersion(string $path)
    {
        return $this->versionStrategy->getVersion($path);
    }

    /**
     * {@inheritdoc}
     */
    public function getUrl(string $path)
    {
        if ($this->isAbsoluteUrl($path)) {
            return $path;
        }

        return $this->versionStrategy->applyVersion($path);
    }

    /**
     * @return ContextInterface
     */
    protected function getContext()
    {
        return $this->context;
    }

    /**
     * @return VersionStrategyInterface
     */
    protected function getVersionStrategy()
    {
        return $this->versionStrategy;
    }

<<<<<<< HEAD
    protected function isAbsoluteUrl(string $url)
=======
    /**
     * @return bool
     */
    protected function isAbsoluteUrl($url)
>>>>>>> 4acef47a
    {
        return false !== strpos($url, '://') || '//' === substr($url, 0, 2);
    }
}<|MERGE_RESOLUTION|>--- conflicted
+++ resolved
@@ -68,14 +68,10 @@
         return $this->versionStrategy;
     }
 
-<<<<<<< HEAD
-    protected function isAbsoluteUrl(string $url)
-=======
     /**
      * @return bool
      */
-    protected function isAbsoluteUrl($url)
->>>>>>> 4acef47a
+    protected function isAbsoluteUrl(string $url)
     {
         return false !== strpos($url, '://') || '//' === substr($url, 0, 2);
     }
