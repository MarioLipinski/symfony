--- conflicted
+++ resolved
@@ -42,15 +42,6 @@
         $this->defaultPackage = $defaultPackage;
     }
 
-    /**
-<<<<<<< HEAD
-     * Adds a package.
-=======
-     * Adds a  package.
-     *
-     * @param string $name The package name
->>>>>>> 53b2c439
-     */
     public function addPackage(string $name, PackageInterface $package)
     {
         $this->packages[$name] = $package;
