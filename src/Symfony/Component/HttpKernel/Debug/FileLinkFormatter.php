--- conflicted
+++ resolved
@@ -28,14 +28,10 @@
     private $baseDir;
     private $urlFormat;
 
-<<<<<<< HEAD
-    public function __construct($fileLinkFormat = null, RequestStack $requestStack = null, string $baseDir = null, string $urlFormat = null)
-=======
     /**
      * @param string|\Closure $urlFormat the URL format, or a closure that returns it on-demand
      */
-    public function __construct($fileLinkFormat = null, RequestStack $requestStack = null, $baseDir = null, $urlFormat = null)
->>>>>>> c362622c
+    public function __construct($fileLinkFormat = null, RequestStack $requestStack = null, string $baseDir = null, $urlFormat = null)
     {
         $fileLinkFormat = $fileLinkFormat ?: ini_get('xdebug.file_link_format') ?: get_cfg_var('xdebug.file_link_format');
         if ($fileLinkFormat && !is_array($fileLinkFormat)) {
