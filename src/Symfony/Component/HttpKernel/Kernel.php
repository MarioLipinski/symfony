--- conflicted
+++ resolved
@@ -243,12 +243,7 @@
             list($bundleName, $path) = explode('/', $bundleName, 2);
         }
 
-<<<<<<< HEAD
-        $overridePath = substr($path, 9);
-=======
->>>>>>> 9ffa2e3a
         $bundle = $this->getBundle($bundleName);
-
         if (file_exists($file = $bundle->getPath().'/'.$path)) {
             return $file;
         }
