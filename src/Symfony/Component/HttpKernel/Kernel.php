--- conflicted
+++ resolved
@@ -68,17 +68,10 @@
 
     private static $freshCache = [];
 
-<<<<<<< HEAD
     const VERSION = '5.0.4-DEV';
     const VERSION_ID = 50004;
     const MAJOR_VERSION = 5;
     const MINOR_VERSION = 0;
-=======
-    const VERSION = '4.4.4-DEV';
-    const VERSION_ID = 40404;
-    const MAJOR_VERSION = 4;
-    const MINOR_VERSION = 4;
->>>>>>> 2fd34ce7
     const RELEASE_VERSION = 4;
     const EXTRA_VERSION = 'DEV';
 
