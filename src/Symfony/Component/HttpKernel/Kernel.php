<?php

/*
 * This file is part of the Symfony package.
 *
 * (c) Fabien Potencier <fabien@symfony.com>
 *
 * For the full copyright and license information, please view the LICENSE
 * file that was distributed with this source code.
 */

namespace Symfony\Component\HttpKernel;

use Symfony\Bridge\ProxyManager\LazyProxy\Instantiator\RuntimeInstantiator;
use Symfony\Bridge\ProxyManager\LazyProxy\PhpDumper\ProxyDumper;
use Symfony\Component\DependencyInjection\ContainerInterface;
use Symfony\Component\DependencyInjection\ContainerBuilder;
use Symfony\Component\DependencyInjection\Dumper\PhpDumper;
use Symfony\Component\DependencyInjection\ParameterBag\ParameterBag;
use Symfony\Component\DependencyInjection\Loader\XmlFileLoader;
use Symfony\Component\DependencyInjection\Loader\YamlFileLoader;
use Symfony\Component\DependencyInjection\Loader\IniFileLoader;
use Symfony\Component\DependencyInjection\Loader\PhpFileLoader;
use Symfony\Component\DependencyInjection\Loader\DirectoryLoader;
use Symfony\Component\DependencyInjection\Loader\ClosureLoader;
use Symfony\Component\HttpFoundation\Request;
use Symfony\Component\HttpFoundation\Response;
use Symfony\Component\HttpKernel\Bundle\BundleInterface;
use Symfony\Component\HttpKernel\Config\EnvParametersResource;
use Symfony\Component\HttpKernel\Config\FileLocator;
use Symfony\Component\HttpKernel\DependencyInjection\MergeExtensionConfigurationPass;
use Symfony\Component\HttpKernel\DependencyInjection\AddClassesToCachePass;
use Symfony\Component\Config\Loader\LoaderResolver;
use Symfony\Component\Config\Loader\DelegatingLoader;
use Symfony\Component\Config\ConfigCache;
use Symfony\Component\ClassLoader\ClassCollectionLoader;

/**
 * The Kernel is the heart of the Symfony system.
 *
 * It manages an environment made of bundles.
 *
 * @author Fabien Potencier <fabien@symfony.com>
 */
abstract class Kernel implements KernelInterface, TerminableInterface
{
    /**
     * @var BundleInterface[]
     */
    protected $bundles = array();

    protected $bundleMap;
    protected $container;
    protected $rootDir;
    protected $environment;
    protected $debug;
    protected $booted = false;
    protected $name;
    protected $startTime;
    protected $loadClassCache;

<<<<<<< HEAD
    const VERSION = '3.0.2-DEV';
    const VERSION_ID = 30002;
    const MAJOR_VERSION = 3;
    const MINOR_VERSION = 0;
    const RELEASE_VERSION = 2;
=======
    const VERSION = '2.8.3-DEV';
    const VERSION_ID = 20803;
    const MAJOR_VERSION = 2;
    const MINOR_VERSION = 8;
    const RELEASE_VERSION = 3;
>>>>>>> fd50be95
    const EXTRA_VERSION = 'DEV';

    const END_OF_MAINTENANCE = '07/2016';
    const END_OF_LIFE = '01/2017';

    /**
     * Constructor.
     *
     * @param string $environment The environment
     * @param bool   $debug       Whether to enable debugging or not
     */
    public function __construct($environment, $debug)
    {
        $this->environment = $environment;
        $this->debug = (bool) $debug;
        $this->rootDir = $this->getRootDir();
        $this->name = $this->getName();

        if ($this->debug) {
            $this->startTime = microtime(true);
        }
    }

    public function __clone()
    {
        if ($this->debug) {
            $this->startTime = microtime(true);
        }

        $this->booted = false;
        $this->container = null;
    }

    /**
     * Boots the current kernel.
     */
    public function boot()
    {
        if (true === $this->booted) {
            return;
        }

        if ($this->loadClassCache) {
            $this->doLoadClassCache($this->loadClassCache[0], $this->loadClassCache[1]);
        }

        // init bundles
        $this->initializeBundles();

        // init container
        $this->initializeContainer();

        foreach ($this->getBundles() as $bundle) {
            $bundle->setContainer($this->container);
            $bundle->boot();
        }

        $this->booted = true;
    }

    /**
     * {@inheritdoc}
     */
    public function terminate(Request $request, Response $response)
    {
        if (false === $this->booted) {
            return;
        }

        if ($this->getHttpKernel() instanceof TerminableInterface) {
            $this->getHttpKernel()->terminate($request, $response);
        }
    }

    /**
     * {@inheritdoc}
     */
    public function shutdown()
    {
        if (false === $this->booted) {
            return;
        }

        $this->booted = false;

        foreach ($this->getBundles() as $bundle) {
            $bundle->shutdown();
            $bundle->setContainer(null);
        }

        $this->container = null;
    }

    /**
     * {@inheritdoc}
     */
    public function handle(Request $request, $type = HttpKernelInterface::MASTER_REQUEST, $catch = true)
    {
        if (false === $this->booted) {
            $this->boot();
        }

        return $this->getHttpKernel()->handle($request, $type, $catch);
    }

    /**
     * Gets a HTTP kernel from the container.
     *
     * @return HttpKernel
     */
    protected function getHttpKernel()
    {
        return $this->container->get('http_kernel');
    }

    /**
     * {@inheritdoc}
     */
    public function getBundles()
    {
        return $this->bundles;
    }

    /**
     * {@inheritdoc}
     */
    public function getBundle($name, $first = true)
    {
        if (!isset($this->bundleMap[$name])) {
            throw new \InvalidArgumentException(sprintf('Bundle "%s" does not exist or it is not enabled. Maybe you forgot to add it in the registerBundles() method of your %s.php file?', $name, get_class($this)));
        }

        if (true === $first) {
            return $this->bundleMap[$name][0];
        }

        return $this->bundleMap[$name];
    }

    /**
     * {@inheritdoc}
     *
     * @throws \RuntimeException if a custom resource is hidden by a resource in a derived bundle
     */
    public function locateResource($name, $dir = null, $first = true)
    {
        if ('@' !== $name[0]) {
            throw new \InvalidArgumentException(sprintf('A resource name must start with @ ("%s" given).', $name));
        }

        if (false !== strpos($name, '..')) {
            throw new \RuntimeException(sprintf('File name "%s" contains invalid characters (..).', $name));
        }

        $bundleName = substr($name, 1);
        $path = '';
        if (false !== strpos($bundleName, '/')) {
            list($bundleName, $path) = explode('/', $bundleName, 2);
        }

        $isResource = 0 === strpos($path, 'Resources') && null !== $dir;
        $overridePath = substr($path, 9);
        $resourceBundle = null;
        $bundles = $this->getBundle($bundleName, false);
        $files = array();

        foreach ($bundles as $bundle) {
            if ($isResource && file_exists($file = $dir.'/'.$bundle->getName().$overridePath)) {
                if (null !== $resourceBundle) {
                    throw new \RuntimeException(sprintf('"%s" resource is hidden by a resource from the "%s" derived bundle. Create a "%s" file to override the bundle resource.',
                        $file,
                        $resourceBundle,
                        $dir.'/'.$bundles[0]->getName().$overridePath
                    ));
                }

                if ($first) {
                    return $file;
                }
                $files[] = $file;
            }

            if (file_exists($file = $bundle->getPath().'/'.$path)) {
                if ($first && !$isResource) {
                    return $file;
                }
                $files[] = $file;
                $resourceBundle = $bundle->getName();
            }
        }

        if (count($files) > 0) {
            return $first && $isResource ? $files[0] : $files;
        }

        throw new \InvalidArgumentException(sprintf('Unable to find file "%s".', $name));
    }

    /**
     * {@inheritdoc}
     */
    public function getName()
    {
        if (null === $this->name) {
            $this->name = preg_replace('/[^a-zA-Z0-9_]+/', '', basename($this->rootDir));
        }

        return $this->name;
    }

    /**
     * {@inheritdoc}
     */
    public function getEnvironment()
    {
        return $this->environment;
    }

    /**
     * {@inheritdoc}
     */
    public function isDebug()
    {
        return $this->debug;
    }

    /**
     * {@inheritdoc}
     */
    public function getRootDir()
    {
        if (null === $this->rootDir) {
            $r = new \ReflectionObject($this);
            $this->rootDir = dirname($r->getFileName());
        }

        return $this->rootDir;
    }

    /**
     * {@inheritdoc}
     */
    public function getContainer()
    {
        return $this->container;
    }

    /**
     * Loads the PHP class cache.
     *
     * This methods only registers the fact that you want to load the cache classes.
     * The cache will actually only be loaded when the Kernel is booted.
     *
     * That optimization is mainly useful when using the HttpCache class in which
     * case the class cache is not loaded if the Response is in the cache.
     *
     * @param string $name      The cache name prefix
     * @param string $extension File extension of the resulting file
     */
    public function loadClassCache($name = 'classes', $extension = '.php')
    {
        $this->loadClassCache = array($name, $extension);
    }

    /**
     * Used internally.
     */
    public function setClassCache(array $classes)
    {
        file_put_contents($this->getCacheDir().'/classes.map', sprintf('<?php return %s;', var_export($classes, true)));
    }

    /**
     * {@inheritdoc}
     */
    public function getStartTime()
    {
        return $this->debug ? $this->startTime : -INF;
    }

    /**
     * {@inheritdoc}
     */
    public function getCacheDir()
    {
        return $this->rootDir.'/cache/'.$this->environment;
    }

    /**
     * {@inheritdoc}
     */
    public function getLogDir()
    {
        return $this->rootDir.'/logs';
    }

    /**
     * {@inheritdoc}
     */
    public function getCharset()
    {
        return 'UTF-8';
    }

    protected function doLoadClassCache($name, $extension)
    {
        if (!$this->booted && is_file($this->getCacheDir().'/classes.map')) {
            ClassCollectionLoader::load(include($this->getCacheDir().'/classes.map'), $this->getCacheDir(), $name, $this->debug, false, $extension);
        }
    }

    /**
     * Initializes the data structures related to the bundle management.
     *
     *  - the bundles property maps a bundle name to the bundle instance,
     *  - the bundleMap property maps a bundle name to the bundle inheritance hierarchy (most derived bundle first).
     *
     * @throws \LogicException if two bundles share a common name
     * @throws \LogicException if a bundle tries to extend a non-registered bundle
     * @throws \LogicException if a bundle tries to extend itself
     * @throws \LogicException if two bundles extend the same ancestor
     */
    protected function initializeBundles()
    {
        // init bundles
        $this->bundles = array();
        $topMostBundles = array();
        $directChildren = array();

        foreach ($this->registerBundles() as $bundle) {
            $name = $bundle->getName();
            if (isset($this->bundles[$name])) {
                throw new \LogicException(sprintf('Trying to register two bundles with the same name "%s"', $name));
            }
            $this->bundles[$name] = $bundle;

            if ($parentName = $bundle->getParent()) {
                if (isset($directChildren[$parentName])) {
                    throw new \LogicException(sprintf('Bundle "%s" is directly extended by two bundles "%s" and "%s".', $parentName, $name, $directChildren[$parentName]));
                }
                if ($parentName == $name) {
                    throw new \LogicException(sprintf('Bundle "%s" can not extend itself.', $name));
                }
                $directChildren[$parentName] = $name;
            } else {
                $topMostBundles[$name] = $bundle;
            }
        }

        // look for orphans
        if (!empty($directChildren) && count($diff = array_diff_key($directChildren, $this->bundles))) {
            $diff = array_keys($diff);

            throw new \LogicException(sprintf('Bundle "%s" extends bundle "%s", which is not registered.', $directChildren[$diff[0]], $diff[0]));
        }

        // inheritance
        $this->bundleMap = array();
        foreach ($topMostBundles as $name => $bundle) {
            $bundleMap = array($bundle);
            $hierarchy = array($name);

            while (isset($directChildren[$name])) {
                $name = $directChildren[$name];
                array_unshift($bundleMap, $this->bundles[$name]);
                $hierarchy[] = $name;
            }

            foreach ($hierarchy as $bundle) {
                $this->bundleMap[$bundle] = $bundleMap;
                array_pop($bundleMap);
            }
        }
    }

    /**
     * Gets the container class.
     *
     * @return string The container class
     */
    protected function getContainerClass()
    {
        return $this->name.ucfirst($this->environment).($this->debug ? 'Debug' : '').'ProjectContainer';
    }

    /**
     * Gets the container's base class.
     *
     * All names except Container must be fully qualified.
     *
     * @return string
     */
    protected function getContainerBaseClass()
    {
        return 'Container';
    }

    /**
     * Initializes the service container.
     *
     * The cached version of the service container is used when fresh, otherwise the
     * container is built.
     */
    protected function initializeContainer()
    {
        $class = $this->getContainerClass();
        $cache = new ConfigCache($this->getCacheDir().'/'.$class.'.php', $this->debug);
        $fresh = true;
        if (!$cache->isFresh()) {
            $container = $this->buildContainer();
            $container->compile();
            $this->dumpContainer($cache, $container, $class, $this->getContainerBaseClass());

            $fresh = false;
        }

        require_once $cache->getPath();

        $this->container = new $class();
        $this->container->set('kernel', $this);

        if (!$fresh && $this->container->has('cache_warmer')) {
            $this->container->get('cache_warmer')->warmUp($this->container->getParameter('kernel.cache_dir'));
        }
    }

    /**
     * Returns the kernel parameters.
     *
     * @return array An array of kernel parameters
     */
    protected function getKernelParameters()
    {
        $bundles = array();
        foreach ($this->bundles as $name => $bundle) {
            $bundles[$name] = get_class($bundle);
        }

        return array_merge(
            array(
                'kernel.root_dir' => realpath($this->rootDir) ?: $this->rootDir,
                'kernel.environment' => $this->environment,
                'kernel.debug' => $this->debug,
                'kernel.name' => $this->name,
                'kernel.cache_dir' => realpath($this->getCacheDir()) ?: $this->getCacheDir(),
                'kernel.logs_dir' => realpath($this->getLogDir()) ?: $this->getLogDir(),
                'kernel.bundles' => $bundles,
                'kernel.charset' => $this->getCharset(),
                'kernel.container_class' => $this->getContainerClass(),
            ),
            $this->getEnvParameters()
        );
    }

    /**
     * Gets the environment parameters.
     *
     * Only the parameters starting with "SYMFONY__" are considered.
     *
     * @return array An array of parameters
     */
    protected function getEnvParameters()
    {
        $parameters = array();
        foreach ($_SERVER as $key => $value) {
            if (0 === strpos($key, 'SYMFONY__')) {
                $parameters[strtolower(str_replace('__', '.', substr($key, 9)))] = $value;
            }
        }

        return $parameters;
    }

    /**
     * Builds the service container.
     *
     * @return ContainerBuilder The compiled service container
     *
     * @throws \RuntimeException
     */
    protected function buildContainer()
    {
        foreach (array('cache' => $this->getCacheDir(), 'logs' => $this->getLogDir()) as $name => $dir) {
            if (!is_dir($dir)) {
                if (false === @mkdir($dir, 0777, true) && !is_dir($dir)) {
                    throw new \RuntimeException(sprintf("Unable to create the %s directory (%s)\n", $name, $dir));
                }
            } elseif (!is_writable($dir)) {
                throw new \RuntimeException(sprintf("Unable to write in the %s directory (%s)\n", $name, $dir));
            }
        }

        $container = $this->getContainerBuilder();
        $container->addObjectResource($this);
        $this->prepareContainer($container);

        if (null !== $cont = $this->registerContainerConfiguration($this->getContainerLoader($container))) {
            $container->merge($cont);
        }

        $container->addCompilerPass(new AddClassesToCachePass($this));
        $container->addResource(new EnvParametersResource('SYMFONY__'));

        return $container;
    }

    /**
     * Prepares the ContainerBuilder before it is compiled.
     *
     * @param ContainerBuilder $container A ContainerBuilder instance
     */
    protected function prepareContainer(ContainerBuilder $container)
    {
        $extensions = array();
        foreach ($this->bundles as $bundle) {
            if ($extension = $bundle->getContainerExtension()) {
                $container->registerExtension($extension);
                $extensions[] = $extension->getAlias();
            }

            if ($this->debug) {
                $container->addObjectResource($bundle);
            }
        }
        foreach ($this->bundles as $bundle) {
            $bundle->build($container);
        }

        // ensure these extensions are implicitly loaded
        $container->getCompilerPassConfig()->setMergePass(new MergeExtensionConfigurationPass($extensions));
    }

    /**
     * Gets a new ContainerBuilder instance used to build the service container.
     *
     * @return ContainerBuilder
     */
    protected function getContainerBuilder()
    {
        $container = new ContainerBuilder(new ParameterBag($this->getKernelParameters()));

        if (class_exists('ProxyManager\Configuration') && class_exists('Symfony\Bridge\ProxyManager\LazyProxy\Instantiator\RuntimeInstantiator')) {
            $container->setProxyInstantiator(new RuntimeInstantiator());
        }

        return $container;
    }

    /**
     * Dumps the service container to PHP code in the cache.
     *
     * @param ConfigCache      $cache     The config cache
     * @param ContainerBuilder $container The service container
     * @param string           $class     The name of the class to generate
     * @param string           $baseClass The name of the container's base class
     */
    protected function dumpContainer(ConfigCache $cache, ContainerBuilder $container, $class, $baseClass)
    {
        // cache the container
        $dumper = new PhpDumper($container);

        if (class_exists('ProxyManager\Configuration') && class_exists('Symfony\Bridge\ProxyManager\LazyProxy\PhpDumper\ProxyDumper')) {
            $dumper->setProxyDumper(new ProxyDumper(md5($cache->getPath())));
        }

        $content = $dumper->dump(array('class' => $class, 'base_class' => $baseClass, 'file' => $cache->getPath()));
        if (!$this->debug) {
            $content = static::stripComments($content);
        }

        $cache->write($content, $container->getResources());
    }

    /**
     * Returns a loader for the container.
     *
     * @param ContainerInterface $container The service container
     *
     * @return DelegatingLoader The loader
     */
    protected function getContainerLoader(ContainerInterface $container)
    {
        $locator = new FileLocator($this);
        $resolver = new LoaderResolver(array(
            new XmlFileLoader($container, $locator),
            new YamlFileLoader($container, $locator),
            new IniFileLoader($container, $locator),
            new PhpFileLoader($container, $locator),
            new DirectoryLoader($container, $locator),
            new ClosureLoader($container),
        ));

        return new DelegatingLoader($resolver);
    }

    /**
     * Removes comments from a PHP source string.
     *
     * We don't use the PHP php_strip_whitespace() function
     * as we want the content to be readable and well-formatted.
     *
     * @param string $source A PHP string
     *
     * @return string The PHP string with the comments removed
     */
    public static function stripComments($source)
    {
        if (!function_exists('token_get_all')) {
            return $source;
        }

        $rawChunk = '';
        $output = '';
        $tokens = token_get_all($source);
        $ignoreSpace = false;
        for ($i = 0; isset($tokens[$i]); ++$i) {
            $token = $tokens[$i];
            if (!isset($token[1]) || 'b"' === $token) {
                $rawChunk .= $token;
            } elseif (T_START_HEREDOC === $token[0]) {
                $output .= $rawChunk.$token[1];
                do {
                    $token = $tokens[++$i];
                    $output .= isset($token[1]) && 'b"' !== $token ? $token[1] : $token;
                } while ($token[0] !== T_END_HEREDOC);
                $rawChunk = '';
            } elseif (T_WHITESPACE === $token[0]) {
                if ($ignoreSpace) {
                    $ignoreSpace = false;

                    continue;
                }

                // replace multiple new lines with a single newline
                $rawChunk .= preg_replace(array('/\n{2,}/S'), "\n", $token[1]);
            } elseif (in_array($token[0], array(T_COMMENT, T_DOC_COMMENT))) {
                $ignoreSpace = true;
            } else {
                $rawChunk .= $token[1];

                // The PHP-open tag already has a new-line
                if (T_OPEN_TAG === $token[0]) {
                    $ignoreSpace = true;
                }
            }
        }

        $output .= $rawChunk;

        if (PHP_VERSION_ID >= 70000) {
            // PHP 7 memory manager will not release after token_get_all(), see https://bugs.php.net/70098
            unset($tokens, $rawChunk);
            gc_mem_caches();
        }

        return $output;
    }

    public function serialize()
    {
        return serialize(array($this->environment, $this->debug));
    }

    public function unserialize($data)
    {
        list($environment, $debug) = unserialize($data);

        $this->__construct($environment, $debug);
    }
}<|MERGE_RESOLUTION|>--- conflicted
+++ resolved
@@ -59,19 +59,11 @@
     protected $startTime;
     protected $loadClassCache;
 
-<<<<<<< HEAD
     const VERSION = '3.0.2-DEV';
     const VERSION_ID = 30002;
     const MAJOR_VERSION = 3;
     const MINOR_VERSION = 0;
     const RELEASE_VERSION = 2;
-=======
-    const VERSION = '2.8.3-DEV';
-    const VERSION_ID = 20803;
-    const MAJOR_VERSION = 2;
-    const MINOR_VERSION = 8;
-    const RELEASE_VERSION = 3;
->>>>>>> fd50be95
     const EXTRA_VERSION = 'DEV';
 
     const END_OF_MAINTENANCE = '07/2016';
