<?php

/*
 * This file is part of the Symfony package.
 *
 * (c) Fabien Potencier <fabien@symfony.com>
 *
 * For the full copyright and license information, please view the LICENSE
 * file that was distributed with this source code.
 */

namespace Symfony\Component\HttpKernel\Tests\DataCollector;

use Symfony\Component\HttpKernel\DataCollector\DumpDataCollector;
use Symfony\Component\HttpFoundation\Request;
use Symfony\Component\HttpFoundation\Response;
use Symfony\Component\VarDumper\Cloner\Data;

/**
 * @author Nicolas Grekas <p@tchwork.com>
 */
class DumpDataCollectorTest extends \PHPUnit_Framework_TestCase
{
    public function testDump()
    {
        $data = new Data(array(array(123)));

        $collector = new DumpDataCollector();

        $this->assertSame('dump', $collector->getName());

        $collector->dump($data);
        $line = __LINE__ - 1;
        $this->assertSame(1, $collector->getDumpsCount());

        $dump = $collector->getDumps('html');
        $this->assertTrue(isset($dump[0]['data']));
        $dump[0]['data'] = preg_replace('/^.*?<pre/', '<pre', $dump[0]['data']);
        $dump[0]['data'] = preg_replace('/sf-dump-\d+/', 'sf-dump', $dump[0]['data']);

        $xDump = array(
            array(
                'data' => "<pre class=sf-dump id=sf-dump data-indent-pad=\"  \"><span class=sf-dump-num>123</span>\n</pre><script>Sfdump(\"sf-dump\")</script>\n",
                'name' => 'DumpDataCollectorTest.php',
                'file' => __FILE__,
                'line' => $line,
                'fileExcerpt' => false,
            ),
        );
        $this->assertEquals($xDump, $dump);

        $this->assertStringMatchesFormat(
            'a:1:{i:0;a:5:{s:4:"data";O:39:"Symfony\Component\VarDumper\Cloner\Data":4:{s:45:"Symfony\Component\VarDumper\Cloner\Datadata";a:1:{i:0;a:1:{i:0;i:123;}}s:49:"Symfony\Component\VarDumper\Cloner\DatamaxDepth";i:%i;s:57:"Symfony\Component\VarDumper\Cloner\DatamaxItemsPerDepth";i:%i;s:54:"Symfony\Component\VarDumper\Cloner\DatauseRefHandles";i:%i;}s:4:"name";s:25:"DumpDataCollectorTest.php";s:4:"file";s:%a',
            str_replace("\0", '', $collector->serialize())
        );

        $this->assertSame(0, $collector->getDumpsCount());
        $this->assertSame('a:0:{}', $collector->serialize());
    }

    public function testCollectDefault()
    {
        $data = new Data(array(array(123)));

        $collector = new DumpDataCollector();

        $collector->dump($data);
        $line = __LINE__ - 1;

        ob_start();
        $collector->collect(new Request(), new Response());
        $output = ob_get_clean();

        $this->assertSame("DumpDataCollectorTest.php on line {$line}:\n123\n", $output);
        $this->assertSame(1, $collector->getDumpsCount());
        $collector->serialize();
    }

    public function testCollectHtml()
    {
        $data = new Data(array(array(123)));

        $collector = new DumpDataCollector(null, 'test://%f:%l');

        $collector->dump($data);
        $line = __LINE__ - 1;
        $file = __FILE__;
        $xOutput = <<<EOTXT
 <pre class=sf-dump id=sf-dump data-indent-pad="  "><a href="test://{$file}:{$line}" title="{$file}"><span class=sf-dump-meta>DumpDataCollectorTest.php</span></a> on line <span class=sf-dump-meta>{$line}</span>:
<span class=sf-dump-num>123</span>
</pre>

EOTXT;

        ob_start();
        $response = new Response();
        $response->headers->set('Content-Type', 'text/html');
        $collector->collect(new Request(), $response);
        $output = ob_get_clean();
        $output = preg_replace('#<(script|style).*?</\1>#s', '', $output);
        $output = preg_replace('/sf-dump-\d+/', 'sf-dump', $output);

        $this->assertSame($xOutput, $output);
        $this->assertSame(1, $collector->getDumpsCount());
        $collector->serialize();
    }

    public function testFlush()
    {
        $data = new Data(array(array(456)));
        $collector = new DumpDataCollector();
        $collector->dump($data);
        $line = __LINE__ - 1;

        ob_start();
<<<<<<< HEAD
        $collector = null;
        $this->assertSame("DumpDataCollectorTest.php on line {$line}:\n456\n", ob_get_clean());
=======
        $collector->__destruct();
        if (PHP_VERSION_ID >= 50400) {
            $this->assertSame("DumpDataCollectorTest.php on line {$line}:\n456\n", ob_get_clean());
        } else {
            $this->assertSame("\"DumpDataCollectorTest.php on line {$line}:\"\n456\n", ob_get_clean());
        }
>>>>>>> 5a560f1d
    }
}<|MERGE_RESOLUTION|>--- conflicted
+++ resolved
@@ -113,16 +113,7 @@
         $line = __LINE__ - 1;
 
         ob_start();
-<<<<<<< HEAD
-        $collector = null;
+        $collector->__destruct();
         $this->assertSame("DumpDataCollectorTest.php on line {$line}:\n456\n", ob_get_clean());
-=======
-        $collector->__destruct();
-        if (PHP_VERSION_ID >= 50400) {
-            $this->assertSame("DumpDataCollectorTest.php on line {$line}:\n456\n", ob_get_clean());
-        } else {
-            $this->assertSame("\"DumpDataCollectorTest.php on line {$line}:\"\n456\n", ob_get_clean());
-        }
->>>>>>> 5a560f1d
     }
 }