--- conflicted
+++ resolved
@@ -183,7 +183,38 @@
         $this->assertLessThanOrEqual((new \DateTime('now', new \DateTimeZone('UTC'))), (new \DateTime($response->headers->get('Expires'))));
     }
 
-<<<<<<< HEAD
+    public function testGetSessionIsCalledOnce()
+    {
+        $session = $this->getMockBuilder(Session::class)->disableOriginalConstructor()->getMock();
+        $sessionStorage = $this->getMockBuilder(NativeSessionStorage::class)->getMock();
+        $kernel = $this->getMockBuilder(KernelInterface::class)->getMock();
+
+        $sessionStorage->expects($this->once())
+            ->method('setOptions')
+            ->with(['cookie_secure' => true]);
+
+        $requestStack = new RequestStack();
+        $requestStack->push($masterRequest = new Request([], [], [], [], [], ['HTTPS' => 'on']));
+
+        $container = new Container();
+        $container->set('session_storage', $sessionStorage);
+        $container->set('session', $session);
+        $container->set('request_stack', $requestStack);
+
+        $event = new GetResponseEvent($kernel, $masterRequest, HttpKernelInterface::MASTER_REQUEST);
+
+        $listener = new SessionListener($container);
+        $listener->onKernelRequest($event);
+
+        $subRequest = $masterRequest->duplicate();
+        // at this point both master and subrequest have a closure to build the session
+
+        $masterRequest->getSession();
+
+        // calling the factory on the subRequest should not trigger a second call to storage->sesOptions()
+        $subRequest->getSession();
+    }
+
     public function testSessionUsageExceptionIfStatelessAndSessionUsed()
     {
         $session = $this->getMockBuilder(Session::class)->disableOriginalConstructor()->getMock();
@@ -305,37 +336,5 @@
         $container->set('request_stack', $requestStack);
 
         (new SessionListener($container, true))->onSessionUsage();
-=======
-    public function testGetSessionIsCalledOnce()
-    {
-        $session = $this->getMockBuilder(Session::class)->disableOriginalConstructor()->getMock();
-        $sessionStorage = $this->getMockBuilder(NativeSessionStorage::class)->getMock();
-        $kernel = $this->getMockBuilder(KernelInterface::class)->getMock();
-
-        $sessionStorage->expects($this->once())
-            ->method('setOptions')
-            ->with(['cookie_secure' => true]);
-
-        $requestStack = new RequestStack();
-        $requestStack->push($masterRequest = new Request([], [], [], [], [], ['HTTPS' => 'on']));
-
-        $container = new Container();
-        $container->set('session_storage', $sessionStorage);
-        $container->set('session', $session);
-        $container->set('request_stack', $requestStack);
-
-        $event = new GetResponseEvent($kernel, $masterRequest, HttpKernelInterface::MASTER_REQUEST);
-
-        $listener = new SessionListener($container);
-        $listener->onKernelRequest($event);
-
-        $subRequest = $masterRequest->duplicate();
-        // at this point both master and subrequest have a closure to build the session
-
-        $masterRequest->getSession();
-
-        // calling the factory on the subRequest should not trigger a second call to storage->sesOptions()
-        $subRequest->getSession();
->>>>>>> 5831ab2b
     }
 }