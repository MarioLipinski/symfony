--- conflicted
+++ resolved
@@ -41,11 +41,7 @@
         "symfony/translation-contracts": "^1.1|^2",
         "symfony/var-dumper": "^4.4|^5.0",
         "psr/cache": "~1.0",
-<<<<<<< HEAD
-        "twig/twig": "^2.4|^3"
-=======
-        "twig/twig": "^1.34|^2.4|^3.0"
->>>>>>> 51a2cb6e
+        "twig/twig": "^2.4|^3.0"
     },
     "provide": {
         "psr/log-implementation": "1.0"
