--- conflicted
+++ resolved
@@ -44,14 +44,10 @@
 
         $stringValue = (string) $value;
 
-<<<<<<< HEAD
         if (null !== $constraint->normalizer) {
             $stringValue = ($constraint->normalizer)($stringValue);
         }
 
-        if (!$invalidCharset = !@mb_check_encoding($stringValue, $constraint->charset)) {
-            $length = mb_strlen($stringValue, $constraint->charset);
-=======
         try {
             $invalidCharset = !@mb_check_encoding($stringValue, $constraint->charset);
         } catch (\ValueError $e) {
@@ -60,7 +56,6 @@
             }
 
             $invalidCharset = true;
->>>>>>> 2799d559
         }
 
         if ($invalidCharset) {
