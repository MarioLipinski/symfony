--- conflicted
+++ resolved
@@ -174,13 +174,7 @@
      */
     public function addConstraint(Constraint $constraint)
     {
-<<<<<<< HEAD
-        if (!\in_array(Constraint::CLASS_CONSTRAINT, (array) $constraint->getTargets())) {
-            throw new ConstraintDefinitionException(sprintf('The constraint "%s" cannot be put on classes.', get_debug_type($constraint)));
-        }
-=======
         $this->checkConstraint($constraint);
->>>>>>> a379051c
 
         if ($constraint instanceof Traverse) {
             if ($constraint->traverse) {
@@ -483,7 +477,7 @@
     private function checkConstraint(Constraint $constraint)
     {
         if (!\in_array(Constraint::CLASS_CONSTRAINT, (array) $constraint->getTargets(), true)) {
-            throw new ConstraintDefinitionException(sprintf('The constraint "%s" cannot be put on classes.', \get_class($constraint)));
+            throw new ConstraintDefinitionException(sprintf('The constraint "%s" cannot be put on classes.', get_debug_type($constraint)));
         }
 
         if ($constraint instanceof Composite) {
