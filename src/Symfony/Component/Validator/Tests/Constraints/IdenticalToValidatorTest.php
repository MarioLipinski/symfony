--- conflicted
+++ resolved
@@ -52,20 +52,12 @@
     public function provideInvalidComparisons()
     {
         return array(
-<<<<<<< HEAD
-            array(1, 2, '2', 'integer'),
-            array(2, '2', "'2'", 'string'),
-            array('22', '333', "'333'", 'string'),
-            array(new \DateTime('2001-01-01'), new \DateTime('2001-01-01'), '2001-01-01 00:00:00', 'DateTime'),
-            array(new \DateTime('2001-01-01'), new \DateTime('1999-01-01'), '1999-01-01 00:00:00', 'DateTime'),
-            array(new ComparisonTest_Class(4), new ComparisonTest_Class(5), '5', __NAMESPACE__.'\ComparisonTest_Class'),
-=======
             array(1, '1', 2, '2', 'integer'),
             array(2, '2', '2', '"2"', 'string'),
             array('22', '"22"', '333', '"333"', 'string'),
             array(new \DateTime('2001-01-01'), 'Jan 1, 2001, 12:00 AM', new \DateTime('2001-01-01'), 'Jan 1, 2001, 12:00 AM', 'DateTime'),
-            array(new \DateTime('2001-01-01'), 'Jan 1, 2001, 12:00 AM', new \DateTime('1999-01-01'), 'Jan 1, 1999, 12:00 AM', 'DateTime')
->>>>>>> d754467d
+            array(new \DateTime('2001-01-01'), 'Jan 1, 2001, 12:00 AM', new \DateTime('1999-01-01'), 'Jan 1, 1999, 12:00 AM', 'DateTime'),
+            array(new ComparisonTest_Class(4), 'object', new ComparisonTest_Class(5), 'object', __NAMESPACE__.'\ComparisonTest_Class'),
         );
     }
 }