<?php

/*
 * This file is part of the Symfony package.
 *
 * (c) Fabien Potencier <fabien@symfony.com>
 *
 * For the full copyright and license information, please view the LICENSE
 * file that was distributed with this source code.
 */

namespace Symfony\Component\Validator\Tests;

use Symfony\Component\Validator\Constraints\Collection;
use Symfony\Component\Validator\Constraints\All;
use Symfony\Component\Validator\ConstraintValidatorFactory;
use Symfony\Component\Validator\ConstraintViolation;
use Symfony\Component\Validator\ConstraintViolationList;
use Symfony\Component\Validator\ExecutionContext;
use Symfony\Component\Validator\Tests\Fixtures\ConstraintA;
use Symfony\Component\Validator\ValidationVisitor;

class ExecutionContextTest extends \PHPUnit_Framework_TestCase
{
    const TRANS_DOMAIN = 'trans_domain';

    private $visitor;
    private $violations;
    private $metadata;
    private $metadataFactory;
    private $globalContext;
    private $translator;

    /**
     * @var ExecutionContext
     */
    private $context;

    protected function setUp()
    {
        $this->visitor = $this->getMockBuilder('Symfony\Component\Validator\ValidationVisitor')
            ->disableOriginalConstructor()
            ->getMock();
        $this->violations = new ConstraintViolationList();
        $this->metadata = $this->getMock('Symfony\Component\Validator\MetadataInterface');
        $this->metadataFactory = $this->getMock('Symfony\Component\Validator\MetadataFactoryInterface');
        $this->globalContext = $this->getMock('Symfony\Component\Validator\GlobalExecutionContextInterface');
        $this->globalContext->expects($this->any())
            ->method('getRoot')
            ->will($this->returnValue('Root'));
        $this->globalContext->expects($this->any())
            ->method('getViolations')
            ->will($this->returnValue($this->violations));
        $this->globalContext->expects($this->any())
            ->method('getVisitor')
            ->will($this->returnValue($this->visitor));
        $this->globalContext->expects($this->any())
            ->method('getMetadataFactory')
            ->will($this->returnValue($this->metadataFactory));
        $this->translator = $this->getMock('Symfony\Component\Translation\TranslatorInterface');
        $this->context = new ExecutionContext($this->globalContext, $this->translator, self::TRANS_DOMAIN, $this->metadata, 'currentValue', 'Group', 'foo.bar');
    }

    protected function tearDown()
    {
        $this->globalContext = null;
        $this->context = null;
    }

    public function testInit()
    {
        $this->assertCount(0, $this->context->getViolations());
        $this->assertSame('Root', $this->context->getRoot());
        $this->assertSame('foo.bar', $this->context->getPropertyPath());
        $this->assertSame('Group', $this->context->getGroup());
    }

    public function testClone()
    {
        $clone = clone $this->context;

        // Cloning the context keeps the reference to the original violation
        // list. This way we can efficiently duplicate context instances during
        // the validation run and only modify the properties that need to be
        // changed.
        $this->assertSame($this->context->getViolations(), $clone->getViolations());
    }

    public function testAddViolation()
    {
        $this->translator->expects($this->once())
            ->method('trans')
            ->with('Error', array('foo' => 'bar'))
            ->will($this->returnValue('Translated error'));

        $this->context->addViolation('Error', array('foo' => 'bar'), 'invalid');

        $this->assertEquals(new ConstraintViolationList(array(
            new ConstraintViolation(
                'Translated error',
                'Error',
                array('foo' => 'bar'),
                'Root',
                'foo.bar',
                'invalid'
            ),
        )), $this->context->getViolations());
    }

    public function testAddViolationUsesPreconfiguredValueIfNotPassed()
    {
        $this->translator->expects($this->once())
            ->method('trans')
            ->with('Error', array())
            ->will($this->returnValue('Translated error'));

        $this->context->addViolation('Error');

        $this->assertEquals(new ConstraintViolationList(array(
            new ConstraintViolation(
                'Translated error',
                'Error',
                array(),
                'Root',
                'foo.bar',
                'currentValue'
            ),
        )), $this->context->getViolations());
    }

    public function testAddViolationUsesPassedNullValue()
    {
        $this->translator->expects($this->once())
            ->method('trans')
            ->with('Error', array('foo1' => 'bar1'))
            ->will($this->returnValue('Translated error'));
        $this->translator->expects($this->once())
            ->method('transChoice')
            ->with('Choice error', 1, array('foo2' => 'bar2'))
            ->will($this->returnValue('Translated choice error'));

        // passed null value should override preconfigured value "invalid"
        $this->context->addViolation('Error', array('foo1' => 'bar1'), null);
        $this->context->addViolation('Choice error', array('foo2' => 'bar2'), null, 1);

        $this->assertEquals(new ConstraintViolationList(array(
            new ConstraintViolation(
                'Translated error',
                'Error',
                array('foo1' => 'bar1'),
                'Root',
                'foo.bar',
                null
            ),
            new ConstraintViolation(
                'Translated choice error',
                'Choice error',
                array('foo2' => 'bar2'),
                'Root',
                'foo.bar',
                null,
                1
            ),
        )), $this->context->getViolations());
    }

    public function testAddViolationAt()
    {
        $this->translator->expects($this->once())
            ->method('trans')
            ->with('Error', array('foo' => 'bar'))
            ->will($this->returnValue('Translated error'));

        // override preconfigured property path
        $this->context->addViolationAt('bam.baz', 'Error', array('foo' => 'bar'), 'invalid');

        $this->assertEquals(new ConstraintViolationList(array(
            new ConstraintViolation(
                'Translated error',
                'Error',
                array('foo' => 'bar'),
                'Root',
                'foo.bar.bam.baz',
                'invalid'
            ),
        )), $this->context->getViolations());
    }

    public function testAddViolationAtUsesPreconfiguredValueIfNotPassed()
    {
        $this->translator->expects($this->once())
            ->method('trans')
            ->with('Error', array())
            ->will($this->returnValue('Translated error'));

        $this->context->addViolationAt('bam.baz', 'Error');

        $this->assertEquals(new ConstraintViolationList(array(
            new ConstraintViolation(
                'Translated error',
                'Error',
                array(),
                'Root',
                'foo.bar.bam.baz',
                'currentValue'
            ),
        )), $this->context->getViolations());
    }

    public function testAddViolationAtUsesPassedNullValue()
    {
        $this->translator->expects($this->once())
            ->method('trans')
            ->with('Error', array('foo' => 'bar'))
            ->will($this->returnValue('Translated error'));
        $this->translator->expects($this->once())
            ->method('transChoice')
            ->with('Choice error', 2, array('foo' => 'bar'))
            ->will($this->returnValue('Translated choice error'));

        // passed null value should override preconfigured value "invalid"
        $this->context->addViolationAt('bam.baz', 'Error', array('foo' => 'bar'), null);
        $this->context->addViolationAt('bam.baz', 'Choice error', array('foo' => 'bar'), null, 2);

        $this->assertEquals(new ConstraintViolationList(array(
            new ConstraintViolation(
                'Translated error',
                'Error',
                array('foo' => 'bar'),
                'Root',
                'foo.bar.bam.baz',
                null
            ),
            new ConstraintViolation(
                'Translated choice error',
                'Choice error',
                array('foo' => 'bar'),
                'Root',
                'foo.bar.bam.baz',
                null,
                2
            ),
        )), $this->context->getViolations());
    }

    public function testAddViolationPluralTranslationError()
    {
        $this->translator->expects($this->once())
            ->method('transChoice')
            ->with('foo')
            ->will($this->throwException(new \InvalidArgumentException()));
        $this->translator->expects($this->once())
            ->method('trans')
            ->with('foo');

        $this->context->addViolation('foo', array(), null, 2);
    }

    public function testGetPropertyPath()
    {
        $this->assertEquals('foo.bar', $this->context->getPropertyPath());
    }

    public function testGetPropertyPathWithIndexPath()
    {
        $this->assertEquals('foo.bar[bam]', $this->context->getPropertyPath('[bam]'));
    }

    public function testGetPropertyPathWithEmptyPath()
    {
        $this->assertEquals('foo.bar', $this->context->getPropertyPath(''));
    }

    public function testGetPropertyPathWithEmptyCurrentPropertyPath()
    {
        $this->context = new ExecutionContext($this->globalContext, $this->translator, self::TRANS_DOMAIN, $this->metadata, 'currentValue', 'Group', '');

        $this->assertEquals('bam.baz', $this->context->getPropertyPath('bam.baz'));
    }

    public function testGetPropertyPathWithNestedCollectionsAndAllMixed()
    {
        $constraints = new Collection(array(
<<<<<<< HEAD
            'shelves' => new All(array('constraints' => array(
                new Collection(array(
                    'name'  => new ConstraintA(),
                    'books' => new All(array('constraints' => array(
                        new ConstraintA()
                    )))
                ))
            ))),
            'name' => new ConstraintA()
=======
            'foo' => new Collection(array(
                'foo' => new ConstraintA(),
                'bar' => new ConstraintA(),
             )),
            'name' => new ConstraintA(),
>>>>>>> 369aebf4
        ));
        $data = array(
            'shelves' => array(
                array(
                    'name' => 'Research',
                    'books' => array('foo', 'bar'),
                ),
                array(
                    'name' => 'VALID',
                    'books' => array('foozy', 'VALID', 'bazzy'),
                ),
            ),
            'name' => 'Library',
        );
        $expectedViolationPaths = array(
            '[shelves][0][name]',
            '[shelves][0][books][0]',
            '[shelves][0][books][1]',
            '[shelves][1][books][0]',
            '[shelves][1][books][2]',
            '[name]'
        );

        $visitor = new ValidationVisitor('Root', $this->metadataFactory, new ConstraintValidatorFactory(), $this->translator);
        $context = new ExecutionContext($visitor, $this->translator, self::TRANS_DOMAIN);
        $context->validateValue($data, $constraints);

        foreach ($context->getViolations() as $violation) {
            $violationPaths[] = $violation->getPropertyPath();
        }

        $this->assertEquals($expectedViolationPaths, $violationPaths);
    }
}

class ExecutionContextTest_TestClass
{
    public $myProperty;
}<|MERGE_RESOLUTION|>--- conflicted
+++ resolved
@@ -281,23 +281,15 @@
     public function testGetPropertyPathWithNestedCollectionsAndAllMixed()
     {
         $constraints = new Collection(array(
-<<<<<<< HEAD
             'shelves' => new All(array('constraints' => array(
                 new Collection(array(
                     'name'  => new ConstraintA(),
                     'books' => new All(array('constraints' => array(
-                        new ConstraintA()
-                    )))
-                ))
+                        new ConstraintA(),
+                    ))),
+                )),
             ))),
-            'name' => new ConstraintA()
-=======
-            'foo' => new Collection(array(
-                'foo' => new ConstraintA(),
-                'bar' => new ConstraintA(),
-             )),
             'name' => new ConstraintA(),
->>>>>>> 369aebf4
         ));
         $data = array(
             'shelves' => array(
@@ -318,7 +310,7 @@
             '[shelves][0][books][1]',
             '[shelves][1][books][0]',
             '[shelves][1][books][2]',
-            '[name]'
+            '[name]',
         );
 
         $visitor = new ValidationVisitor('Root', $this->metadataFactory, new ConstraintValidatorFactory(), $this->translator);
