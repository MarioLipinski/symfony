--- conflicted
+++ resolved
@@ -49,20 +49,8 @@
      *                                         caused the violation
      * @param mixed           $cause           The cause of the violation
      */
-    public function __construct(string $message, ?string $messageTemplate, array $parameters, $root, ?string $propertyPath, $invalidValue, int $plural = null, $code = null, Constraint $constraint = null, $cause = null)
+    public function __construct(string $message, ?string $messageTemplate, array $parameters, $root, ?string $propertyPath, $invalidValue, int $plural = null, string $code = null, Constraint $constraint = null, $cause = null)
     {
-<<<<<<< HEAD
-=======
-        if (null === $message) {
-            @trigger_error(sprintf('Passing a null message when instantiating a "%s" is deprecated since Symfony 4.4.', __CLASS__), E_USER_DEPRECATED);
-            $message = '';
-        }
-
-        if (null !== $code && !\is_string($code)) {
-            @trigger_error(sprintf('Not using a string as the error code in %s() is deprecated since Symfony 4.4. A type-hint will be added in 5.0.', __METHOD__), E_USER_DEPRECATED);
-        }
-
->>>>>>> b9b03fe1
         $this->message = $message;
         $this->messageTemplate = $messageTemplate;
         $this->parameters = $parameters;
@@ -91,13 +79,12 @@
         }
 
         $propertyPath = (string) $this->propertyPath;
-        $code = (string) $this->code;
 
         if ('' !== $propertyPath && '[' !== $propertyPath[0] && '' !== $class) {
             $class .= '.';
         }
 
-        if ('' !== $code) {
+        if ('' !== $code = $this->code) {
             $code = ' (code '.$code.')';
         }
 
