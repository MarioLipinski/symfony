--- conflicted
+++ resolved
@@ -331,28 +331,6 @@
         $this->assertEquals(3, preg_match_all('/ERROR/', $p->getErrorOutput(), $matches));
     }
 
-    /**
-     * @dataProvider provideIncrementalOutput
-     */
-    public function testIncrementalOutput($getOutput, $getIncrementalOutput, $uri)
-    {
-        $lock = tempnam(sys_get_temp_dir(), __FUNCTION__);
-
-        $p = $this->getProcess(sprintf('%s -r %s', self::$phpBin, escapeshellarg('file_put_contents($s = \''.$uri.'\', \'foo\'); flock(fopen('.var_export($lock, true).', \'r\'), LOCK_EX); file_put_contents($s, \'bar\');')));
-
-<<<<<<< HEAD
-        $p->start();
-        while ($p->isRunning()) {
-            if ('R' === file_get_contents($lock)) {
-                $this->assertLessThanOrEqual(1, preg_match_all('/ERROR/', $p->getIncrementalErrorOutput(), $matches));
-                file_put_contents($lock, 'W');
-            }
-            usleep(100);
-        }
-
-        unlink($lock);
-    }
-
     public function testFlushErrorOutput()
     {
         $p = $this->getProcess(sprintf('%s -r %s', self::$phpBin, escapeshellarg('$n = 0; while ($n < 3) { file_put_contents(\'php://stderr\', \'ERROR\'); $n++; }')));
@@ -362,18 +340,17 @@
         $this->assertEmpty($p->getErrorOutput());
     }
 
-    public function testGetEmptyIncrementalErrorOutput()
-    {
-        // use a lock file to toggle between writing ("W") and reading ("R") the
-        // output stream
-        $lock = tempnam(sys_get_temp_dir(), get_class($this).'Lock');
-        file_put_contents($lock, 'W');
-
-        $p = $this->getProcess(sprintf('%s -r %s', self::$phpBin, escapeshellarg('$n = 0; while ($n < 3) { if (\'W\' === file_get_contents('.var_export($lock, true).')) { file_put_contents(\'php://stderr\', \'ERROR\'); $n++; file_put_contents('.var_export($lock, true).', \'R\'); } usleep(100); }')));
-=======
+    /**
+     * @dataProvider provideIncrementalOutput
+     */
+    public function testIncrementalOutput($getOutput, $getIncrementalOutput, $uri)
+    {
+        $lock = tempnam(sys_get_temp_dir(), __FUNCTION__);
+
+        $p = $this->getProcess(sprintf('%s -r %s', self::$phpBin, escapeshellarg('file_put_contents($s = \''.$uri.'\', \'foo\'); flock(fopen('.var_export($lock, true).', \'r\'), LOCK_EX); file_put_contents($s, \'bar\');')));
+
         $h = fopen($lock, 'w');
         flock($h, LOCK_EX);
->>>>>>> 60cbf0dc
 
         $p->start();
 
@@ -407,28 +384,6 @@
         $this->assertEquals(3, preg_match_all('/foo/', $p->getOutput(), $matches));
     }
 
-<<<<<<< HEAD
-    public function testGetIncrementalOutput()
-    {
-        // use a lock file to toggle between writing ("W") and reading ("R") the
-        // output stream
-        $lock = tempnam(sys_get_temp_dir(), get_class($this).'Lock');
-        file_put_contents($lock, 'W');
-
-        $p = $this->getProcess(sprintf('%s -r %s', self::$phpBin, escapeshellarg('$n = 0; while ($n < 3) { if (\'W\' === file_get_contents('.var_export($lock, true).')) { echo \' foo \'; $n++; file_put_contents('.var_export($lock, true).', \'R\'); } usleep(100); }')));
-
-        $p->start();
-        while ($p->isRunning()) {
-            if ('R' === file_get_contents($lock)) {
-                $this->assertLessThanOrEqual(1, preg_match_all('/foo/', $p->getIncrementalOutput(), $matches));
-                file_put_contents($lock, 'W');
-            }
-            usleep(100);
-        }
-
-        unlink($lock);
-    }
-
     public function testFlushOutput()
     {
         $p = $this->getProcess(sprintf('%s -r %s', self::$phpBin, escapeshellarg('$n=0;while ($n<3) {echo \' foo \';$n++;}')));
@@ -438,39 +393,6 @@
         $this->assertEmpty($p->getOutput());
     }
 
-    public function testGetEmptyIncrementalOutput()
-    {
-        // use a lock file to toggle between writing ("W") and reading ("R") the
-        // output stream
-        $lock = tempnam(sys_get_temp_dir(), get_class($this).'Lock');
-        file_put_contents($lock, 'W');
-
-        $p = $this->getProcess(sprintf('%s -r %s', self::$phpBin, escapeshellarg('$n = 0; while ($n < 3) { if (\'W\' === file_get_contents('.var_export($lock, true).')) { echo \' foo \'; $n++; file_put_contents('.var_export($lock, true).', \'R\'); } usleep(100); }')));
-
-        $p->start();
-
-        $shouldWrite = false;
-
-        while ($p->isRunning()) {
-            if ('R' === file_get_contents($lock)) {
-                if (!$shouldWrite) {
-                    $this->assertLessThanOrEqual(1, preg_match_all('/foo/', $p->getIncrementalOutput(), $matches));
-                    $shouldWrite = true;
-                } else {
-                    $this->assertSame('', $p->getIncrementalOutput());
-
-                    file_put_contents($lock, 'W');
-                    $shouldWrite = false;
-                }
-            }
-            usleep(100);
-        }
-
-        unlink($lock);
-    }
-
-=======
->>>>>>> 60cbf0dc
     public function testZeroAsOutput()
     {
         if ('\\' === DIRECTORY_SEPARATOR) {
