<?php

/*
 * This file is part of the Symfony package.
 *
 * (c) Fabien Potencier <fabien@symfony.com>
 *
 * For the full copyright and license information, please view the LICENSE
 * file that was distributed with this source code.
 */

namespace Symfony\Component\Process\Tests;

use PHPUnit\Framework\TestCase;
use Symfony\Component\Process\ProcessUtils;

<<<<<<< HEAD
/**
 * @group legacy
 */
class ProcessUtilsTest extends \PHPUnit_Framework_TestCase
=======
class ProcessUtilsTest extends TestCase
>>>>>>> 66cad2e4
{
    /**
     * @dataProvider dataArguments
     */
    public function testEscapeArgument($result, $argument)
    {
        $this->assertSame($result, ProcessUtils::escapeArgument($argument));
    }

    public function dataArguments()
    {
        if ('\\' === DIRECTORY_SEPARATOR) {
            return array(
                array('"\"php\" \"-v\""', '"php" "-v"'),
                array('"foo bar"', 'foo bar'),
                array('^%"path"^%', '%path%'),
                array('"<|>\\" \\"\'f"', '<|>" "\'f'),
                array('""', ''),
                array('"with\trailingbs\\\\"', 'with\trailingbs\\'),
            );
        }

        return array(
            array("'\"php\" \"-v\"'", '"php" "-v"'),
            array("'foo bar'", 'foo bar'),
            array("'%path%'", '%path%'),
            array("'<|>\" \"'\\''f'", '<|>" "\'f'),
            array("''", ''),
            array("'with\\trailingbs\\'", 'with\trailingbs\\'),
            array("'withNonAsciiAccentLikeéÉèÈàÀöä'", 'withNonAsciiAccentLikeéÉèÈàÀöä'),
        );
    }
}<|MERGE_RESOLUTION|>--- conflicted
+++ resolved
@@ -14,14 +14,10 @@
 use PHPUnit\Framework\TestCase;
 use Symfony\Component\Process\ProcessUtils;
 
-<<<<<<< HEAD
 /**
  * @group legacy
  */
-class ProcessUtilsTest extends \PHPUnit_Framework_TestCase
-=======
 class ProcessUtilsTest extends TestCase
->>>>>>> 66cad2e4
 {
     /**
      * @dataProvider dataArguments
