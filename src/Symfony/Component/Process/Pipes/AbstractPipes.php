<?php

/*
 * This file is part of the Symfony package.
 *
 * (c) Fabien Potencier <fabien@symfony.com>
 *
 * For the full copyright and license information, please view the LICENSE
 * file that was distributed with this source code.
 */

namespace Symfony\Component\Process\Pipes;

use Symfony\Component\Process\Exception\InvalidArgumentException;

/**
 * @author Romain Neutron <imprec@gmail.com>
 *
 * @internal
 */
abstract class AbstractPipes implements PipesInterface
{
    public $pipes = array();

    private $inputBuffer = '';
    private $input;
    private $blocked = true;
    private $lastError;

    /**
     * @param resource|string|int|float|bool|\Iterator|null $input
     */
    public function __construct($input)
    {
<<<<<<< HEAD
        if (is_resource($input) || $input instanceof \Iterator) {
=======
        if (\is_resource($input)) {
>>>>>>> 82d13dae
            $this->input = $input;
        } elseif (\is_string($input)) {
            $this->inputBuffer = $input;
        } else {
            $this->inputBuffer = (string) $input;
        }
    }

    /**
     * {@inheritdoc}
     */
    public function close()
    {
        foreach ($this->pipes as $pipe) {
            fclose($pipe);
        }
        $this->pipes = array();
    }

    /**
     * Returns true if a system call has been interrupted.
     *
     * @return bool
     */
    protected function hasSystemCallBeenInterrupted()
    {
        $lastError = $this->lastError;
        $this->lastError = null;

        // stream_select returns false when the `select` system call is interrupted by an incoming signal
        return null !== $lastError && false !== stripos($lastError, 'interrupted system call');
    }

    /**
     * Unblocks streams.
     */
    protected function unblock()
    {
        if (!$this->blocked) {
            return;
        }

        foreach ($this->pipes as $pipe) {
            stream_set_blocking($pipe, 0);
        }
        if (is_resource($this->input)) {
            stream_set_blocking($this->input, 0);
        }

        $this->blocked = false;
    }

    /**
     * Writes input to stdin.
     *
     * @throws InvalidArgumentException When an input iterator yields a non supported value
     */
    protected function write()
    {
        if (!isset($this->pipes[0])) {
            return;
        }
        $input = $this->input;

        if ($input instanceof \Iterator) {
            if (!$input->valid()) {
                $input = null;
            } elseif (is_resource($input = $input->current())) {
                stream_set_blocking($input, 0);
            } elseif (!isset($this->inputBuffer[0])) {
                if (!is_string($input)) {
                    if (!is_scalar($input)) {
                        throw new InvalidArgumentException(sprintf('%s yielded a value of type "%s", but only scalars and stream resources are supported', get_class($this->input), gettype($input)));
                    }
                    $input = (string) $input;
                }
                $this->inputBuffer = $input;
                $this->input->next();
                $input = null;
            } else {
                $input = null;
            }
        }

        $r = $e = array();
        $w = array($this->pipes[0]);

        // let's have a look if something changed in streams
        if (false === @stream_select($r, $w, $e, 0, 0)) {
            return;
        }

        foreach ($w as $stdin) {
            if (isset($this->inputBuffer[0])) {
                $written = fwrite($stdin, $this->inputBuffer);
                $this->inputBuffer = substr($this->inputBuffer, $written);
                if (isset($this->inputBuffer[0])) {
                    return array($this->pipes[0]);
                }
            }

            if ($input) {
                for (;;) {
                    $data = fread($input, self::CHUNK_SIZE);
                    if (!isset($data[0])) {
                        break;
                    }
                    $written = fwrite($stdin, $data);
                    $data = substr($data, $written);
                    if (isset($data[0])) {
                        $this->inputBuffer = $data;

                        return array($this->pipes[0]);
                    }
                }
                if (feof($input)) {
                    if ($this->input instanceof \Iterator) {
                        $this->input->next();
                    } else {
                        $this->input = null;
                    }
                }
            }
        }

        // no input to read on resource, buffer is empty
        if (!isset($this->inputBuffer[0]) && !($this->input instanceof \Iterator ? $this->input->valid() : $this->input)) {
            $this->input = null;
            fclose($this->pipes[0]);
            unset($this->pipes[0]);
        } elseif (!$w) {
            return array($this->pipes[0]);
        }
    }

    /**
     * @internal
     */
    public function handleError($type, $msg)
    {
        $this->lastError = $msg;
    }
}<|MERGE_RESOLUTION|>--- conflicted
+++ resolved
@@ -32,11 +32,7 @@
      */
     public function __construct($input)
     {
-<<<<<<< HEAD
-        if (is_resource($input) || $input instanceof \Iterator) {
-=======
-        if (\is_resource($input)) {
->>>>>>> 82d13dae
+        if (\is_resource($input) || $input instanceof \Iterator) {
             $this->input = $input;
         } elseif (\is_string($input)) {
             $this->inputBuffer = $input;
@@ -82,7 +78,7 @@
         foreach ($this->pipes as $pipe) {
             stream_set_blocking($pipe, 0);
         }
-        if (is_resource($this->input)) {
+        if (\is_resource($this->input)) {
             stream_set_blocking($this->input, 0);
         }
 
@@ -104,12 +100,12 @@
         if ($input instanceof \Iterator) {
             if (!$input->valid()) {
                 $input = null;
-            } elseif (is_resource($input = $input->current())) {
+            } elseif (\is_resource($input = $input->current())) {
                 stream_set_blocking($input, 0);
             } elseif (!isset($this->inputBuffer[0])) {
-                if (!is_string($input)) {
+                if (!\is_string($input)) {
                     if (!is_scalar($input)) {
-                        throw new InvalidArgumentException(sprintf('%s yielded a value of type "%s", but only scalars and stream resources are supported', get_class($this->input), gettype($input)));
+                        throw new InvalidArgumentException(sprintf('%s yielded a value of type "%s", but only scalars and stream resources are supported', \get_class($this->input), \gettype($input)));
                     }
                     $input = (string) $input;
                 }
