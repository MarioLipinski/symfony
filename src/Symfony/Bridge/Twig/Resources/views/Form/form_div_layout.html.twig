--- conflicted
+++ resolved
@@ -56,13 +56,8 @@
         {% set required = false %}
     {%- endif -%}
     <select {{ block('widget_attributes') }}{% if multiple %} multiple="multiple"{% endif %}>
-<<<<<<< HEAD
         {%- if placeholder is not none -%}
-            <option value=""{% if required and value is empty %} selected="selected"{% endif %}>{{ placeholder|trans({}, translation_domain) }}</option>
-=======
-        {%- if empty_value is not none -%}
-            <option value=""{% if required and value is empty %} selected="selected"{% endif %}>{{ empty_value != '' ? empty_value|trans({}, translation_domain) }}</option>
->>>>>>> d270bdc9
+            <option value=""{% if required and value is empty %} selected="selected"{% endif %}>{{ placeholder != '' ? placeholder|trans({}, translation_domain) }}</option>
         {%- endif -%}
         {%- if preferred_choices|length > 0 -%}
             {% set options = preferred_choices %}
