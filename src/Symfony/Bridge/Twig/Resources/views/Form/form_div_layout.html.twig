{# Widgets #}

{%- block form_widget -%}
    {% if compound %}
        {{- block('form_widget_compound') -}}
    {% else %}
        {{- block('form_widget_simple') -}}
    {% endif %}
{%- endblock form_widget -%}

{%- block form_widget_simple -%}
    {%- set type = type|default('text') -%}
    <input type="{{ type }}" {{ block('widget_attributes') }} {% if value is not empty %}value="{{ value }}" {% endif %}/>
{%- endblock form_widget_simple -%}

{%- block form_widget_compound -%}
    <div {{ block('widget_container_attributes') }}>
        {%- if form.parent is empty -%}
            {{ form_errors(form) }}
        {%- endif -%}
        {{- block('form_rows') -}}
        {{- form_rest(form) -}}
    </div>
{%- endblock form_widget_compound -%}

{%- block collection_widget -%}
    {% if prototype is defined %}
        {%- set attr = attr|merge({'data-prototype': form_row(prototype) }) -%}
    {% endif %}
    {{- block('form_widget') -}}
{%- endblock collection_widget -%}

{%- block textarea_widget -%}
    <textarea {{ block('widget_attributes') }}>{{ value }}</textarea>
{%- endblock textarea_widget -%}

{%- block choice_widget -%}
    {% if expanded %}
        {{- block('choice_widget_expanded') -}}
    {% else %}
        {{- block('choice_widget_collapsed') -}}
    {% endif %}
{%- endblock choice_widget -%}

{%- block choice_widget_expanded -%}
    <div {{ block('widget_container_attributes') }}>
    {%- for child in form %}
        {{- form_widget(child) -}}
        {{- form_label(child, null, {translation_domain: choice_translation_domain}) -}}
    {% endfor -%}
    </div>
{%- endblock choice_widget_expanded -%}

{%- block choice_widget_collapsed -%}
    {%- if required and placeholder is none and not placeholder_in_choices and not multiple and (attr.size is not defined or attr.size <= 1) -%}
        {% set required = false %}
    {%- endif -%}
    <select {{ block('widget_attributes') }}{% if multiple %} multiple="multiple"{% endif %}>
        {%- if placeholder is not none -%}
            <option value=""{% if required and value is empty %} selected="selected"{% endif %}>{{ placeholder != '' ? (translation_domain is same as(false) ? placeholder : placeholder|trans({}, translation_domain)) }}</option>
        {%- endif -%}
        {%- if preferred_choices|length > 0 -%}
            {% set options = preferred_choices %}
            {{- block('choice_widget_options') -}}
            {%- if choices|length > 0 and separator is not none -%}
                <option disabled="disabled">{{ separator }}</option>
            {%- endif -%}
        {%- endif -%}
        {%- set options = choices -%}
        {{- block('choice_widget_options') -}}
    </select>
{%- endblock choice_widget_collapsed -%}

{%- block choice_widget_options -%}
    {% for group_label, choice in options %}
        {%- if choice is iterable -%}
            <optgroup label="{{ choice_translation_domain is same as(false) ? group_label : group_label|trans({}, choice_translation_domain) }}">
                {% set options = choice %}
                {{- block('choice_widget_options') -}}
            </optgroup>
        {%- else -%}
            {% set attr = choice.attr %}
            <option value="{{ choice.value }}" {{ block('attributes') }}{% if choice is selectedchoice(value) %} selected="selected"{% endif %}>{{ choice_translation_domain is same as(false) ? choice.label : choice.label|trans({}, choice_translation_domain) }}</option>
        {%- endif -%}
    {% endfor %}
{%- endblock choice_widget_options -%}

{%- block checkbox_widget -%}
    <input type="checkbox" {{ block('widget_attributes') }}{% if value is defined %} value="{{ value }}"{% endif %}{% if checked %} checked="checked"{% endif %} />
{%- endblock checkbox_widget -%}

{%- block radio_widget -%}
    <input type="radio" {{ block('widget_attributes') }}{% if value is defined %} value="{{ value }}"{% endif %}{% if checked %} checked="checked"{% endif %} />
{%- endblock radio_widget -%}

{%- block datetime_widget -%}
    {% if widget == 'single_text' %}
        {{- block('form_widget_simple') -}}
    {%- else -%}
        <div {{ block('widget_container_attributes') }}>
            {{- form_errors(form.date) -}}
            {{- form_errors(form.time) -}}
            {{- form_widget(form.date) -}}
            {{- form_widget(form.time) -}}
        </div>
    {%- endif -%}
{%- endblock datetime_widget -%}

{%- block date_widget -%}
    {%- if widget == 'single_text' -%}
        {{ block('form_widget_simple') }}
    {%- else -%}
        <div {{ block('widget_container_attributes') }}>
            {{- date_pattern|replace({
                '{{ year }}':  form_widget(form.year),
                '{{ month }}': form_widget(form.month),
                '{{ day }}':   form_widget(form.day),
            })|raw -}}
        </div>
    {%- endif -%}
{%- endblock date_widget -%}

{%- block time_widget -%}
    {%- if widget == 'single_text' -%}
        {{ block('form_widget_simple') }}
    {%- else -%}
        {%- set vars = widget == 'text' ? { 'attr': { 'size': 1 }} : {} -%}
        <div {{ block('widget_container_attributes') }}>
            {{ form_widget(form.hour, vars) }}{% if with_minutes %}:{{ form_widget(form.minute, vars) }}{% endif %}{% if with_seconds %}:{{ form_widget(form.second, vars) }}{% endif %}
        </div>
    {%- endif -%}
{%- endblock time_widget -%}

{%- block number_widget -%}
    {# type="number" doesn't work with floats #}
    {%- set type = type|default('text') -%}
    {{ block('form_widget_simple') }}
{%- endblock number_widget -%}

{%- block integer_widget -%}
    {%- set type = type|default('number') -%}
    {{ block('form_widget_simple') }}
{%- endblock integer_widget -%}

{%- block money_widget -%}
    {{ money_pattern|replace({ '{{ widget }}': block('form_widget_simple') })|raw }}
{%- endblock money_widget -%}

{%- block url_widget -%}
    {%- set type = type|default('url') -%}
    {{ block('form_widget_simple') }}
{%- endblock url_widget -%}

{%- block search_widget -%}
    {%- set type = type|default('search') -%}
    {{ block('form_widget_simple') }}
{%- endblock search_widget -%}

{%- block percent_widget -%}
    {%- set type = type|default('text') -%}
    {{ block('form_widget_simple') }} %
{%- endblock percent_widget -%}

{%- block password_widget -%}
    {%- set type = type|default('password') -%}
    {{ block('form_widget_simple') }}
{%- endblock password_widget -%}

{%- block hidden_widget -%}
    {%- set type = type|default('hidden') -%}
    {{ block('form_widget_simple') }}
{%- endblock hidden_widget -%}

{%- block email_widget -%}
    {%- set type = type|default('email') -%}
    {{ block('form_widget_simple') }}
{%- endblock email_widget -%}

{%- block range_widget -%}
    {% set type = type|default('range') %}
    {{- block('form_widget_simple') -}}
{%- endblock range_widget %}

{%- block button_widget -%}
    {%- if label is empty -%}
        {%- if label_format is not empty -%}
            {% set label = label_format|replace({
                '%name%': name,
                '%id%': id,
            }) %}
        {%- else -%}
            {% set label = name|humanize %}
        {%- endif -%}
    {%- endif -%}
    <button type="{{ type|default('button') }}" {{ block('button_attributes') }}>{{ translation_domain is same as(false) ? label : label|trans({}, translation_domain) }}</button>
{%- endblock button_widget -%}

{%- block submit_widget -%}
    {%- set type = type|default('submit') -%}
    {{ block('button_widget') }}
{%- endblock submit_widget -%}

{%- block reset_widget -%}
    {%- set type = type|default('reset') -%}
    {{ block('button_widget') }}
{%- endblock reset_widget -%}

{# Labels #}

{%- block form_label -%}
    {% if label is not same as(false) -%}
        {% if not compound -%}
            {% set label_attr = label_attr|merge({'for': id}) %}
        {%- endif -%}
        {% if required -%}
            {% set label_attr = label_attr|merge({'class': (label_attr.class|default('') ~ ' required')|trim}) %}
        {%- endif -%}
        {% if label is empty -%}
            {%- if label_format is not empty -%}
                {% set label = label_format|replace({
                    '%name%': name,
                    '%id%': id,
                }) %}
            {%- else -%}
                {% set label = name|humanize %}
            {%- endif -%}
        {%- endif -%}
        <label{% for attrname, attrvalue in label_attr %} {{ attrname }}="{{ attrvalue }}"{% endfor %}>{{ translation_domain is same as(false) ? label : label|trans({}, translation_domain) }}</label>
    {%- endif -%}
{%- endblock form_label -%}

{%- block button_label -%}{%- endblock -%}

{# Rows #}

{%- block repeated_row -%}
    {#
    No need to render the errors here, as all errors are mapped
    to the first child (see RepeatedTypeValidatorExtension).
    #}
    {{- block('form_rows') -}}
{%- endblock repeated_row -%}

{%- block form_row -%}
    <div>
        {{- form_label(form) -}}
        {{- form_errors(form) -}}
        {{- form_widget(form) -}}
    </div>
{%- endblock form_row -%}

{%- block button_row -%}
    <div>
        {{- form_widget(form) -}}
    </div>
{%- endblock button_row -%}

{%- block hidden_row -%}
    {{ form_widget(form) }}
{%- endblock hidden_row -%}

{# Misc #}

{%- block form -%}
    {{ form_start(form) }}
        {{- form_widget(form) -}}
    {{ form_end(form) }}
{%- endblock form -%}

{%- block form_start -%}
    {% set method = method|upper %}
    {%- if method in ["GET", "POST"] -%}
        {% set form_method = method %}
    {%- else -%}
        {% set form_method = "POST" %}
    {%- endif -%}
    <form name="{{ name }}" method="{{ form_method|lower }}"{% if action != '' %} action="{{ action }}"{% endif %}{% for attrname, attrvalue in attr %} {{ attrname }}="{{ attrvalue }}"{% endfor %}{% if multipart %} enctype="multipart/form-data"{% endif %}>
    {%- if form_method != method -%}
        <input type="hidden" name="_method" value="{{ method }}" />
    {%- endif -%}
{%- endblock form_start -%}

{%- block form_end -%}
    {%- if not render_rest is defined or render_rest -%}
        {{ form_rest(form) }}
    {%- endif -%}
    </form>
{%- endblock form_end -%}

{%- block form_enctype -%}
    {% if multipart %}enctype="multipart/form-data"{% endif %}
{%- endblock form_enctype -%}

{%- block form_errors -%}
    {%- if errors|length > 0 -%}
    <ul>
        {%- for error in errors -%}
            <li>{{ error.message }}</li>
        {%- endfor -%}
    </ul>
    {%- endif -%}
{%- endblock form_errors -%}

{%- block form_rest -%}
    {% for child in form -%}
        {% if not child.rendered %}
            {{- form_row(child) -}}
        {% endif %}
    {%- endfor %}
{% endblock form_rest %}

{# Support #}

{%- block form_rows -%}
    {% for child in form %}
        {{- form_row(child) -}}
    {% endfor %}
{%- endblock form_rows -%}

{%- block widget_attributes -%}
    id="{{ id }}" name="{{ full_name }}"
    {%- if read_only %} readonly="readonly"{% endif -%}
    {%- if disabled %} disabled="disabled"{% endif -%}
    {%- if required %} required="required"{% endif -%}
<<<<<<< HEAD
    {%- for attrname, attrvalue in attr if 'readonly' != attrname -%}
=======
    {%- for attrname, attrvalue in attr if 'readonly' != attrname or not read_only -%}
>>>>>>> 5083a351
        {{- " " -}}
        {%- if attrname in ['placeholder', 'title'] -%}
            {{- attrname }}="{{ translation_domain is same as(false) ? attrvalue : attrvalue|trans({}, translation_domain) }}"
        {%- elseif attrvalue is same as(true) -%}
            {{- attrname }}="{{ attrname }}"
        {%- elseif attrvalue is not same as(false) -%}
            {{- attrname }}="{{ attrvalue }}"
        {%- endif -%}
    {%- endfor -%}
{%- endblock widget_attributes -%}

{%- block widget_container_attributes -%}
    {%- if id is not empty %}id="{{ id }}"{% endif -%}
    {%- for attrname, attrvalue in attr -%}
        {{- " " -}}
        {%- if attrname in ['placeholder', 'title'] -%}
            {{- attrname }}="{{ translation_domain is same as(false) ? attrvalue : attrvalue|trans({}, translation_domain) }}"
        {%- elseif attrvalue is same as(true) -%}
            {{- attrname }}="{{ attrname }}"
        {%- elseif attrvalue is not same as(false) -%}
            {{- attrname }}="{{ attrvalue }}"
        {%- endif -%}
    {%- endfor -%}
{%- endblock widget_container_attributes -%}

{%- block button_attributes -%}
    id="{{ id }}" name="{{ full_name }}"{% if disabled %} disabled="disabled"{% endif -%}
    {%- for attrname, attrvalue in attr -%}
        {{- " " -}}
        {%- if attrname in ['placeholder', 'title'] -%}
            {{- attrname }}="{{ translation_domain is same as(false) ? attrvalue : attrvalue|trans({}, translation_domain) }}"
        {%- elseif attrvalue is same as(true) -%}
            {{- attrname }}="{{ attrname }}"
        {%- elseif attrvalue is not same as(false) -%}
            {{- attrname }}="{{ attrvalue }}"
        {%- endif -%}
    {%- endfor -%}
{%- endblock button_attributes -%}

{% block attributes -%}
    {%- for attrname, attrvalue in attr -%}
        {{- " " -}}
        {%- if attrname in ['placeholder', 'title'] -%}
            {{- attrname }}="{{ translation_domain is same as(false) ? attrvalue : attrvalue|trans({}, translation_domain) }}"
        {%- elseif attrvalue is same as(true) -%}
            {{- attrname }}="{{ attrname }}"
        {%- elseif attrvalue is not same as(false) -%}
            {{- attrname }}="{{ attrvalue }}"
        {%- endif -%}
    {%- endfor -%}
{%- endblock attributes -%}<|MERGE_RESOLUTION|>--- conflicted
+++ resolved
@@ -322,11 +322,7 @@
     {%- if read_only %} readonly="readonly"{% endif -%}
     {%- if disabled %} disabled="disabled"{% endif -%}
     {%- if required %} required="required"{% endif -%}
-<<<<<<< HEAD
-    {%- for attrname, attrvalue in attr if 'readonly' != attrname -%}
-=======
     {%- for attrname, attrvalue in attr if 'readonly' != attrname or not read_only -%}
->>>>>>> 5083a351
         {{- " " -}}
         {%- if attrname in ['placeholder', 'title'] -%}
             {{- attrname }}="{{ translation_domain is same as(false) ? attrvalue : attrvalue|trans({}, translation_domain) }}"
