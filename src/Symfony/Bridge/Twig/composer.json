--- conflicted
+++ resolved
@@ -17,12 +17,8 @@
     ],
     "require": {
         "php": "^7.1.3",
-<<<<<<< HEAD
         "symfony/contracts": "^1.0.2",
-        "twig/twig": "^1.35|^2.4.4"
-=======
         "twig/twig": "^1.36.1|^2.6.1"
->>>>>>> c325155e
     },
     "require-dev": {
         "symfony/asset": "~3.4|~4.0",
