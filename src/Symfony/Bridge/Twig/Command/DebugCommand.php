<?php

/*
 * This file is part of the Symfony package.
 *
 * (c) Fabien Potencier <fabien@symfony.com>
 *
 * For the full copyright and license information, please view the LICENSE
 * file that was distributed with this source code.
 */

namespace Symfony\Bridge\Twig\Command;

use Symfony\Component\Console\Command\Command;
use Symfony\Component\Console\Exception\InvalidArgumentException;
use Symfony\Component\Console\Formatter\OutputFormatter;
use Symfony\Component\Console\Input\InputArgument;
use Symfony\Component\Console\Input\InputInterface;
use Symfony\Component\Console\Input\InputOption;
use Symfony\Component\Console\Output\OutputInterface;
use Symfony\Component\Console\Style\SymfonyStyle;
use Symfony\Component\Finder\Finder;
use Symfony\Component\HttpKernel\Debug\FileLinkFormatter;
use Twig\Environment;
use Twig\Loader\ChainLoader;
use Twig\Loader\FilesystemLoader;

/**
 * Lists twig functions, filters, globals and tests present in the current project.
 *
 * @author Jordi Boggiano <j.boggiano@seld.be>
 */
class DebugCommand extends Command
{
    protected static $defaultName = 'debug:twig';

    private $twig;
    private $projectDir;
    private $bundlesMetadata;
    private $twigDefaultPath;
    private $rootDir;
    private $filesystemLoaders;
    private $fileLinkFormatter;

    /**
     * @param FileLinkFormatter|null $fileLinkFormatter
     * @param string|null            $rootDir
     */
    public function __construct(Environment $twig, string $projectDir = null, array $bundlesMetadata = [], string $twigDefaultPath = null, $fileLinkFormatter = null, $rootDir = null)
    {
<<<<<<< HEAD
=======
        if (!$twig instanceof Environment) {
            @trigger_error(sprintf('Passing a command name as the first argument of "%s()" is deprecated since Symfony 3.4 and support for it will be removed in 4.0. If the command was registered by convention, make it a service instead.', __METHOD__), \E_USER_DEPRECATED);

            parent::__construct($twig);

            return;
        }

>>>>>>> 4351a706
        parent::__construct();

        $this->twig = $twig;
        $this->projectDir = $projectDir;
<<<<<<< HEAD
        $this->bundlesMetadata = $bundlesMetadata;
        $this->twigDefaultPath = $twigDefaultPath;

        if (\is_string($fileLinkFormatter) || $rootDir instanceof FileLinkFormatter) {
            @trigger_error(sprintf('Passing a string as "$fileLinkFormatter" 5th argument or an instance of FileLinkFormatter as "$rootDir" 6th argument of the "%s()" method is deprecated since Symfony 4.4, swap the variables position.', __METHOD__), E_USER_DEPRECATED);
=======
    }

    public function setTwigEnvironment(Environment $twig)
    {
        @trigger_error(sprintf('The "%s()" method is deprecated since Symfony 3.4 and will be removed in 4.0.', __METHOD__), \E_USER_DEPRECATED);

        $this->twig = $twig;
    }

    /**
     * @return Environment $twig
     */
    protected function getTwigEnvironment()
    {
        @trigger_error(sprintf('The "%s()" method is deprecated since Symfony 3.4 and will be removed in 4.0.', __METHOD__), \E_USER_DEPRECATED);
>>>>>>> 4351a706

            $this->rootDir = $fileLinkFormatter;
            $this->fileLinkFormatter = $rootDir;
        } else {
            $this->fileLinkFormatter = $fileLinkFormatter;
            $this->rootDir = $rootDir;
        }
    }

    protected function configure()
    {
        $this
            ->setDefinition([
                new InputArgument('name', InputArgument::OPTIONAL, 'The template name'),
                new InputOption('filter', null, InputOption::VALUE_REQUIRED, 'Show details for all entries matching this filter'),
                new InputOption('format', null, InputOption::VALUE_REQUIRED, 'The output format (text or json)', 'text'),
            ])
            ->setDescription('Shows a list of twig functions, filters, globals and tests')
            ->setHelp(<<<'EOF'
The <info>%command.name%</info> command outputs a list of twig functions,
filters, globals and tests.

  <info>php %command.full_name%</info>

The command lists all functions, filters, etc.

  <info>php %command.full_name% @Twig/Exception/error.html.twig</info>

The command lists all paths that match the given template name.

  <info>php %command.full_name% --filter=date</info>

The command lists everything that contains the word date.

  <info>php %command.full_name% --format=json</info>

The command lists everything in a machine readable json format.
EOF
            )
        ;
    }

    protected function execute(InputInterface $input, OutputInterface $output)
    {
        $io = new SymfonyStyle($input, $output);
        $name = $input->getArgument('name');
        $filter = $input->getOption('filter');

<<<<<<< HEAD
        if (null !== $name && [] === $this->getFilesystemLoaders()) {
            throw new InvalidArgumentException(sprintf('Argument "name" not supported, it requires the Twig loader "%s".', FilesystemLoader::class));
        }
=======
        // BC to be removed in 4.0
        if (__CLASS__ !== static::class) {
            $r = new \ReflectionMethod($this, 'getTwigEnvironment');
            if (__CLASS__ !== $r->getDeclaringClass()->getName()) {
                @trigger_error(sprintf('Usage of method "%s" is deprecated since Symfony 3.4 and will no longer be supported in 4.0. Construct the command with its required arguments instead.', static::class.'::getTwigEnvironment'), \E_USER_DEPRECATED);
>>>>>>> 4351a706

        switch ($input->getOption('format')) {
            case 'text':
                $name ? $this->displayPathsText($io, $name) : $this->displayGeneralText($io, $filter);
                break;
            case 'json':
                $name ? $this->displayPathsJson($io, $name) : $this->displayGeneralJson($io, $filter);
                break;
            default:
                throw new InvalidArgumentException(sprintf('The format "%s" is not supported.', $input->getOption('format')));
        }

        return 0;
    }

    private function displayPathsText(SymfonyStyle $io, string $name)
    {
        $file = new \ArrayIterator($this->findTemplateFiles($name));
        $paths = $this->getLoaderPaths($name);

        $io->section('Matched File');
        if ($file->valid()) {
            if ($fileLink = $this->getFileLink($file->key())) {
                $io->block($file->current(), 'OK', sprintf('fg=black;bg=green;href=%s', $fileLink), ' ', true);
            } else {
                $io->success($file->current());
            }
            $file->next();

            if ($file->valid()) {
                $io->section('Overridden Files');
                do {
                    if ($fileLink = $this->getFileLink($file->key())) {
                        $io->text(sprintf('* <href=%s>%s</>', $fileLink, $file->current()));
                    } else {
                        $io->text(sprintf('* %s', $file->current()));
                    }
                    $file->next();
                } while ($file->valid());
            }
        } else {
            $alternatives = [];

            if ($paths) {
                $shortnames = [];
                $dirs = [];
                foreach (current($paths) as $path) {
                    $dirs[] = $this->isAbsolutePath($path) ? $path : $this->projectDir.'/'.$path;
                }
                foreach (Finder::create()->files()->followLinks()->in($dirs) as $file) {
                    $shortnames[] = str_replace('\\', '/', $file->getRelativePathname());
                }

                list($namespace, $shortname) = $this->parseTemplateName($name);
                $alternatives = $this->findAlternatives($shortname, $shortnames);
                if (FilesystemLoader::MAIN_NAMESPACE !== $namespace) {
                    $alternatives = array_map(function ($shortname) use ($namespace) {
                        return '@'.$namespace.'/'.$shortname;
                    }, $alternatives);
                }
            }

            $this->error($io, sprintf('Template name "%s" not found', $name), $alternatives);
        }

        $io->section('Configured Paths');
        if ($paths) {
            $io->table(['Namespace', 'Paths'], $this->buildTableRows($paths));
        } else {
            $alternatives = [];
            $namespace = $this->parseTemplateName($name)[0];

            if (FilesystemLoader::MAIN_NAMESPACE === $namespace) {
                $message = 'No template paths configured for your application';
            } else {
                $message = sprintf('No template paths configured for "@%s" namespace', $namespace);
                foreach ($this->getFilesystemLoaders() as $loader) {
                    $namespaces = $loader->getNamespaces();
                    foreach ($this->findAlternatives($namespace, $namespaces) as $namespace) {
                        $alternatives[] = '@'.$namespace;
                    }
                }
            }

            $this->error($io, $message, $alternatives);

            if (!$alternatives && $paths = $this->getLoaderPaths()) {
                $io->table(['Namespace', 'Paths'], $this->buildTableRows($paths));
            }
        }
    }

<<<<<<< HEAD
    private function displayPathsJson(SymfonyStyle $io, string $name)
    {
        $files = $this->findTemplateFiles($name);
        $paths = $this->getLoaderPaths($name);
=======
            $data['loader_paths'] = $this->getLoaderPaths();
            $data = json_encode($data, \JSON_PRETTY_PRINT);
            $io->writeln($decorated ? OutputFormatter::escape($data) : $data);
>>>>>>> 4351a706

        if ($files) {
            $data['matched_file'] = array_shift($files);
            if ($files) {
                $data['overridden_files'] = $files;
            }
        } else {
            $data['matched_file'] = sprintf('Template name "%s" not found', $name);
        }
        $data['loader_paths'] = $paths;

        $io->writeln(json_encode($data));
    }

    private function displayGeneralText(SymfonyStyle $io, string $filter = null)
    {
        $decorated = $io->isDecorated();
        $types = ['functions', 'filters', 'tests', 'globals'];
        foreach ($types as $index => $type) {
            $items = [];
            foreach ($this->twig->{'get'.ucfirst($type)}() as $name => $entity) {
                if (!$filter || false !== strpos($name, $filter)) {
                    $items[$name] = $name.$this->getPrettyMetadata($type, $entity, $decorated);
                }
            }

            if (!$items) {
                continue;
            }

            $io->section(ucfirst($type));

            ksort($items);
            $io->listing($items);
        }

        if (!$filter && $paths = $this->getLoaderPaths()) {
            $io->section('Loader Paths');
            $io->table(['Namespace', 'Paths'], $this->buildTableRows($paths));
        }

        if ($wrongBundles = $this->findWrongBundleOverrides()) {
            foreach ($this->buildWarningMessages($wrongBundles) as $message) {
                $io->warning($message);
            }
        }
    }

    private function displayGeneralJson(SymfonyStyle $io, ?string $filter)
    {
        $decorated = $io->isDecorated();
        $types = ['functions', 'filters', 'tests', 'globals'];
        $data = [];
        foreach ($types as $type) {
            foreach ($this->twig->{'get'.ucfirst($type)}() as $name => $entity) {
                if (!$filter || false !== strpos($name, $filter)) {
                    $data[$type][$name] = $this->getMetadata($type, $entity);
                }
            }
        }
        if (isset($data['tests'])) {
            $data['tests'] = array_keys($data['tests']);
        }

        if (!$filter && $paths = $this->getLoaderPaths($filter)) {
            $data['loader_paths'] = $paths;
        }

        if ($wrongBundles = $this->findWrongBundleOverrides()) {
            $data['warnings'] = $this->buildWarningMessages($wrongBundles);
        }

        $data = json_encode($data, JSON_PRETTY_PRINT);
        $io->writeln($decorated ? OutputFormatter::escape($data) : $data);
    }

    private function getLoaderPaths(string $name = null): array
    {
        $loaderPaths = [];
        foreach ($this->getFilesystemLoaders() as $loader) {
            $namespaces = $loader->getNamespaces();
            if (null !== $name) {
                $namespace = $this->parseTemplateName($name)[0];
                $namespaces = array_intersect([$namespace], $namespaces);
            }

            foreach ($namespaces as $namespace) {
                $paths = array_map([$this, 'getRelativePath'], $loader->getPaths($namespace));

                if (FilesystemLoader::MAIN_NAMESPACE === $namespace) {
                    $namespace = '(None)';
                } else {
                    $namespace = '@'.$namespace;
                }

                $loaderPaths[$namespace] = array_merge($loaderPaths[$namespace] ?? [], $paths);
            }
        }

        return $loaderPaths;
    }

    private function getMetadata(string $type, $entity)
    {
        if ('globals' === $type) {
            return $entity;
        }
        if ('tests' === $type) {
            return null;
        }
        if ('functions' === $type || 'filters' === $type) {
            $cb = $entity->getCallable();
            if (null === $cb) {
                return null;
            }
            if (\is_array($cb)) {
                if (!method_exists($cb[0], $cb[1])) {
                    return null;
                }
                $refl = new \ReflectionMethod($cb[0], $cb[1]);
            } elseif (\is_object($cb) && method_exists($cb, '__invoke')) {
                $refl = new \ReflectionMethod($cb, '__invoke');
            } elseif (\function_exists($cb)) {
                $refl = new \ReflectionFunction($cb);
            } elseif (\is_string($cb) && preg_match('{^(.+)::(.+)$}', $cb, $m) && method_exists($m[1], $m[2])) {
                $refl = new \ReflectionMethod($m[1], $m[2]);
            } else {
                throw new \UnexpectedValueException('Unsupported callback type.');
            }

            $args = $refl->getParameters();

            // filter out context/environment args
            if ($entity->needsEnvironment()) {
                array_shift($args);
            }
            if ($entity->needsContext()) {
                array_shift($args);
            }

            if ('filters' === $type) {
                // remove the value the filter is applied on
                array_shift($args);
            }

            // format args
            $args = array_map(function (\ReflectionParameter $param) {
                if ($param->isDefaultValueAvailable()) {
                    return $param->getName().' = '.json_encode($param->getDefaultValue());
                }

                return $param->getName();
            }, $args);

            return $args;
        }

        return null;
    }

    private function getPrettyMetadata(string $type, $entity, bool $decorated): ?string
    {
        if ('tests' === $type) {
            return '';
        }

        try {
            $meta = $this->getMetadata($type, $entity);
            if (null === $meta) {
                return '(unknown?)';
            }
        } catch (\UnexpectedValueException $e) {
            return sprintf(' <error>%s</error>', $decorated ? OutputFormatter::escape($e->getMessage()) : $e->getMessage());
        }

        if ('globals' === $type) {
            if (\is_object($meta)) {
                return ' = object('.\get_class($meta).')';
            }

            $description = substr(@json_encode($meta), 0, 50);

            return sprintf(' = %s', $decorated ? OutputFormatter::escape($description) : $description);
        }

        if ('functions' === $type) {
            return '('.implode(', ', $meta).')';
        }

        if ('filters' === $type) {
            return $meta ? '('.implode(', ', $meta).')' : '';
        }

        return null;
    }

    private function findWrongBundleOverrides(): array
    {
        $alternatives = [];
        $bundleNames = [];

        if ($this->rootDir && $this->projectDir) {
            $folders = glob($this->rootDir.'/Resources/*/views', GLOB_ONLYDIR);
            $relativePath = ltrim(substr($this->rootDir.\DIRECTORY_SEPARATOR.'Resources/', \strlen($this->projectDir)), \DIRECTORY_SEPARATOR);
            $bundleNames = array_reduce($folders, function ($carry, $absolutePath) use ($relativePath) {
                if (0 === strpos($absolutePath, $this->projectDir)) {
                    $name = basename(\dirname($absolutePath));
                    $path = ltrim($relativePath.$name, \DIRECTORY_SEPARATOR);
                    $carry[$name] = $path;

                    @trigger_error(sprintf('Loading Twig templates from the "%s" directory is deprecated since Symfony 4.2, use "%s" instead.', $absolutePath, $this->twigDefaultPath.'/bundles/'.$name), E_USER_DEPRECATED);
                }

                return $carry;
            }, $bundleNames);
        }

        if ($this->twigDefaultPath && $this->projectDir) {
            $folders = glob($this->twigDefaultPath.'/bundles/*', GLOB_ONLYDIR);
            $relativePath = ltrim(substr($this->twigDefaultPath.'/bundles/', \strlen($this->projectDir)), \DIRECTORY_SEPARATOR);
            $bundleNames = array_reduce($folders, function ($carry, $absolutePath) use ($relativePath) {
                if (0 === strpos($absolutePath, $this->projectDir)) {
                    $name = basename($absolutePath);
                    $path = ltrim($relativePath.$name, \DIRECTORY_SEPARATOR);
                    $carry[$name] = $path;
                }

                return $carry;
            }, $bundleNames);
        }

        if ($notFoundBundles = array_diff_key($bundleNames, $this->bundlesMetadata)) {
            $alternatives = [];
            foreach ($notFoundBundles as $notFoundBundle => $path) {
                $alternatives[$path] = $this->findAlternatives($notFoundBundle, array_keys($this->bundlesMetadata));
            }
        }

        return $alternatives;
    }

    private function buildWarningMessages(array $wrongBundles): array
    {
        $messages = [];
        foreach ($wrongBundles as $path => $alternatives) {
            $message = sprintf('Path "%s" not matching any bundle found', $path);
            if ($alternatives) {
                if (1 === \count($alternatives)) {
                    $message .= sprintf(", did you mean \"%s\"?\n", $alternatives[0]);
                } else {
                    $message .= ", did you mean one of these:\n";
                    foreach ($alternatives as $bundle) {
                        $message .= sprintf("  - %s\n", $bundle);
                    }
                }
            }
            $messages[] = trim($message);
        }

        return $messages;
    }

    private function error(SymfonyStyle $io, string $message, array $alternatives = []): void
    {
        if ($alternatives) {
            if (1 === \count($alternatives)) {
                $message .= "\n\nDid you mean this?\n    ";
            } else {
                $message .= "\n\nDid you mean one of these?\n    ";
            }
            $message .= implode("\n    ", $alternatives);
        }

        $io->block($message, null, 'fg=white;bg=red', ' ', true);
    }

    private function findTemplateFiles(string $name): array
    {
        list($namespace, $shortname) = $this->parseTemplateName($name);

        $files = [];
        foreach ($this->getFilesystemLoaders() as $loader) {
            foreach ($loader->getPaths($namespace) as $path) {
                if (!$this->isAbsolutePath($path)) {
                    $path = $this->projectDir.'/'.$path;
                }
                $filename = $path.'/'.$shortname;

                if (is_file($filename)) {
                    if (false !== $realpath = realpath($filename)) {
                        $files[$realpath] = $this->getRelativePath($realpath);
                    } else {
                        $files[$filename] = $this->getRelativePath($filename);
                    }
                }
            }
        }

        return $files;
    }

    private function parseTemplateName(string $name, string $default = FilesystemLoader::MAIN_NAMESPACE): array
    {
        if (isset($name[0]) && '@' === $name[0]) {
            if (false === ($pos = strpos($name, '/')) || $pos === \strlen($name) - 1) {
                throw new InvalidArgumentException(sprintf('Malformed namespaced template name "%s" (expecting "@namespace/template_name").', $name));
            }

            $namespace = substr($name, 1, $pos - 1);
            $shortname = substr($name, $pos + 1);

            return [$namespace, $shortname];
        }

        return [$default, $name];
    }

    private function buildTableRows(array $loaderPaths): array
    {
        $rows = [];
        $firstNamespace = true;
        $prevHasSeparator = false;

        foreach ($loaderPaths as $namespace => $paths) {
            if (!$firstNamespace && !$prevHasSeparator && \count($paths) > 1) {
                $rows[] = ['', ''];
            }
            $firstNamespace = false;
            foreach ($paths as $path) {
                $rows[] = [$namespace, $path.\DIRECTORY_SEPARATOR];
                $namespace = '';
            }
            if (\count($paths) > 1) {
                $rows[] = ['', ''];
                $prevHasSeparator = true;
            } else {
                $prevHasSeparator = false;
            }
        }
        if ($prevHasSeparator) {
            array_pop($rows);
        }

        return $rows;
    }

    private function findAlternatives(string $name, array $collection): array
    {
        $alternatives = [];
        foreach ($collection as $item) {
            $lev = levenshtein($name, $item);
            if ($lev <= \strlen($name) / 3 || false !== strpos($item, $name)) {
                $alternatives[$item] = isset($alternatives[$item]) ? $alternatives[$item] - $lev : $lev;
            }
        }

        $threshold = 1e3;
        $alternatives = array_filter($alternatives, function ($lev) use ($threshold) { return $lev < 2 * $threshold; });
        ksort($alternatives, SORT_NATURAL | SORT_FLAG_CASE);

        return array_keys($alternatives);
    }

    private function getRelativePath(string $path): string
    {
        if (null !== $this->projectDir && 0 === strpos($path, $this->projectDir)) {
            return ltrim(substr($path, \strlen($this->projectDir)), \DIRECTORY_SEPARATOR);
        }

        return $path;
    }

    private function isAbsolutePath(string $file): bool
    {
        return strspn($file, '/\\', 0, 1) || (\strlen($file) > 3 && ctype_alpha($file[0]) && ':' === $file[1] && strspn($file, '/\\', 2, 1)) || null !== parse_url($file, PHP_URL_SCHEME);
    }

    /**
     * @return FilesystemLoader[]
     */
    private function getFilesystemLoaders(): array
    {
        if (null !== $this->filesystemLoaders) {
            return $this->filesystemLoaders;
        }
        $this->filesystemLoaders = [];

        $loader = $this->twig->getLoader();
        if ($loader instanceof FilesystemLoader) {
            $this->filesystemLoaders[] = $loader;
        } elseif ($loader instanceof ChainLoader) {
            foreach ($loader->getLoaders() as $l) {
                if ($l instanceof FilesystemLoader) {
                    $this->filesystemLoaders[] = $l;
                }
            }
        }

        return $this->filesystemLoaders;
    }

    private function getFileLink(string $absolutePath): string
    {
        if (null === $this->fileLinkFormatter) {
            return '';
        }

        return (string) $this->fileLinkFormatter->format($absolutePath, 1);
    }
}<|MERGE_RESOLUTION|>--- conflicted
+++ resolved
@@ -48,44 +48,15 @@
      */
     public function __construct(Environment $twig, string $projectDir = null, array $bundlesMetadata = [], string $twigDefaultPath = null, $fileLinkFormatter = null, $rootDir = null)
     {
-<<<<<<< HEAD
-=======
-        if (!$twig instanceof Environment) {
-            @trigger_error(sprintf('Passing a command name as the first argument of "%s()" is deprecated since Symfony 3.4 and support for it will be removed in 4.0. If the command was registered by convention, make it a service instead.', __METHOD__), \E_USER_DEPRECATED);
-
-            parent::__construct($twig);
-
-            return;
-        }
-
->>>>>>> 4351a706
         parent::__construct();
 
         $this->twig = $twig;
         $this->projectDir = $projectDir;
-<<<<<<< HEAD
         $this->bundlesMetadata = $bundlesMetadata;
         $this->twigDefaultPath = $twigDefaultPath;
 
         if (\is_string($fileLinkFormatter) || $rootDir instanceof FileLinkFormatter) {
-            @trigger_error(sprintf('Passing a string as "$fileLinkFormatter" 5th argument or an instance of FileLinkFormatter as "$rootDir" 6th argument of the "%s()" method is deprecated since Symfony 4.4, swap the variables position.', __METHOD__), E_USER_DEPRECATED);
-=======
-    }
-
-    public function setTwigEnvironment(Environment $twig)
-    {
-        @trigger_error(sprintf('The "%s()" method is deprecated since Symfony 3.4 and will be removed in 4.0.', __METHOD__), \E_USER_DEPRECATED);
-
-        $this->twig = $twig;
-    }
-
-    /**
-     * @return Environment $twig
-     */
-    protected function getTwigEnvironment()
-    {
-        @trigger_error(sprintf('The "%s()" method is deprecated since Symfony 3.4 and will be removed in 4.0.', __METHOD__), \E_USER_DEPRECATED);
->>>>>>> 4351a706
+            @trigger_error(sprintf('Passing a string as "$fileLinkFormatter" 5th argument or an instance of FileLinkFormatter as "$rootDir" 6th argument of the "%s()" method is deprecated since Symfony 4.4, swap the variables position.', __METHOD__), \E_USER_DEPRECATED);
 
             $this->rootDir = $fileLinkFormatter;
             $this->fileLinkFormatter = $rootDir;
@@ -134,17 +105,9 @@
         $name = $input->getArgument('name');
         $filter = $input->getOption('filter');
 
-<<<<<<< HEAD
         if (null !== $name && [] === $this->getFilesystemLoaders()) {
             throw new InvalidArgumentException(sprintf('Argument "name" not supported, it requires the Twig loader "%s".', FilesystemLoader::class));
         }
-=======
-        // BC to be removed in 4.0
-        if (__CLASS__ !== static::class) {
-            $r = new \ReflectionMethod($this, 'getTwigEnvironment');
-            if (__CLASS__ !== $r->getDeclaringClass()->getName()) {
-                @trigger_error(sprintf('Usage of method "%s" is deprecated since Symfony 3.4 and will no longer be supported in 4.0. Construct the command with its required arguments instead.', static::class.'::getTwigEnvironment'), \E_USER_DEPRECATED);
->>>>>>> 4351a706
 
         switch ($input->getOption('format')) {
             case 'text':
@@ -237,16 +200,10 @@
         }
     }
 
-<<<<<<< HEAD
     private function displayPathsJson(SymfonyStyle $io, string $name)
     {
         $files = $this->findTemplateFiles($name);
         $paths = $this->getLoaderPaths($name);
-=======
-            $data['loader_paths'] = $this->getLoaderPaths();
-            $data = json_encode($data, \JSON_PRETTY_PRINT);
-            $io->writeln($decorated ? OutputFormatter::escape($data) : $data);
->>>>>>> 4351a706
 
         if ($files) {
             $data['matched_file'] = array_shift($files);
@@ -319,7 +276,7 @@
             $data['warnings'] = $this->buildWarningMessages($wrongBundles);
         }
 
-        $data = json_encode($data, JSON_PRETTY_PRINT);
+        $data = json_encode($data, \JSON_PRETTY_PRINT);
         $io->writeln($decorated ? OutputFormatter::escape($data) : $data);
     }
 
@@ -449,7 +406,7 @@
         $bundleNames = [];
 
         if ($this->rootDir && $this->projectDir) {
-            $folders = glob($this->rootDir.'/Resources/*/views', GLOB_ONLYDIR);
+            $folders = glob($this->rootDir.'/Resources/*/views', \GLOB_ONLYDIR);
             $relativePath = ltrim(substr($this->rootDir.\DIRECTORY_SEPARATOR.'Resources/', \strlen($this->projectDir)), \DIRECTORY_SEPARATOR);
             $bundleNames = array_reduce($folders, function ($carry, $absolutePath) use ($relativePath) {
                 if (0 === strpos($absolutePath, $this->projectDir)) {
@@ -457,7 +414,7 @@
                     $path = ltrim($relativePath.$name, \DIRECTORY_SEPARATOR);
                     $carry[$name] = $path;
 
-                    @trigger_error(sprintf('Loading Twig templates from the "%s" directory is deprecated since Symfony 4.2, use "%s" instead.', $absolutePath, $this->twigDefaultPath.'/bundles/'.$name), E_USER_DEPRECATED);
+                    @trigger_error(sprintf('Loading Twig templates from the "%s" directory is deprecated since Symfony 4.2, use "%s" instead.', $absolutePath, $this->twigDefaultPath.'/bundles/'.$name), \E_USER_DEPRECATED);
                 }
 
                 return $carry;
@@ -465,7 +422,7 @@
         }
 
         if ($this->twigDefaultPath && $this->projectDir) {
-            $folders = glob($this->twigDefaultPath.'/bundles/*', GLOB_ONLYDIR);
+            $folders = glob($this->twigDefaultPath.'/bundles/*', \GLOB_ONLYDIR);
             $relativePath = ltrim(substr($this->twigDefaultPath.'/bundles/', \strlen($this->projectDir)), \DIRECTORY_SEPARATOR);
             $bundleNames = array_reduce($folders, function ($carry, $absolutePath) use ($relativePath) {
                 if (0 === strpos($absolutePath, $this->projectDir)) {
@@ -605,7 +562,7 @@
 
         $threshold = 1e3;
         $alternatives = array_filter($alternatives, function ($lev) use ($threshold) { return $lev < 2 * $threshold; });
-        ksort($alternatives, SORT_NATURAL | SORT_FLAG_CASE);
+        ksort($alternatives, \SORT_NATURAL | \SORT_FLAG_CASE);
 
         return array_keys($alternatives);
     }
@@ -621,7 +578,7 @@
 
     private function isAbsolutePath(string $file): bool
     {
-        return strspn($file, '/\\', 0, 1) || (\strlen($file) > 3 && ctype_alpha($file[0]) && ':' === $file[1] && strspn($file, '/\\', 2, 1)) || null !== parse_url($file, PHP_URL_SCHEME);
+        return strspn($file, '/\\', 0, 1) || (\strlen($file) > 3 && ctype_alpha($file[0]) && ':' === $file[1] && strspn($file, '/\\', 2, 1)) || null !== parse_url($file, \PHP_URL_SCHEME);
     }
 
     /**
