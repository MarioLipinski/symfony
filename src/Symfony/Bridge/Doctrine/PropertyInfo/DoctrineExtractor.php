--- conflicted
+++ resolved
@@ -176,12 +176,8 @@
                     break;
                 case Type::BUILTIN_TYPE_ARRAY:
                     switch ($typeOfField) {
-<<<<<<< HEAD
                         case self::$useDeprecatedConstants ? DBALType::TARRAY : Types::ARRAY:
-=======
-                        case self::$useDeprecatedConstants ? DBALType::TARRAY : 'array':
                         // no break
->>>>>>> ba042b1a
                         case 'json_array':
                             return [new Type(Type::BUILTIN_TYPE_ARRAY, $nullable, null, true)];
 
@@ -305,12 +301,8 @@
             case 'dateinterval':
                 return Type::BUILTIN_TYPE_OBJECT;
 
-<<<<<<< HEAD
             case self::$useDeprecatedConstants ? DBALType::TARRAY : Types::ARRAY:
-=======
-            case self::$useDeprecatedConstants ? DBALType::TARRAY : 'array':
-            // no break
->>>>>>> ba042b1a
+            // no break
             case self::$useDeprecatedConstants ? DBALType::SIMPLE_ARRAY : Types::SIMPLE_ARRAY:
             // no break
             case 'json_array':
