{
    "name": "symfony/doctrine-bridge",
    "type": "symfony-bridge",
    "description": "Symfony Doctrine Bridge",
    "keywords": [],
    "homepage": "http://symfony.com",
    "license": "MIT",
    "authors": [
        {
            "name": "Fabien Potencier",
            "email": "fabien@symfony.com"
        },
        {
            "name": "Symfony Community",
            "homepage": "http://symfony.com/contributors"
        }
    ],
    "require": {
        "php": ">=5.3.3",
        "doctrine/common": "~2.2"
    },
    "require-dev": {
        "symfony/stopwatch": "~2.2",
        "symfony/dependency-injection": "~2.0",
        "symfony/form": "~2.2",
        "symfony/http-kernel": "~2.2",
        "symfony/security": "~2.2",
<<<<<<< HEAD
        "symfony/expression-language": "~2.2",
        "symfony/validator": "~2.2",
=======
        "symfony/validator": "~2.3.0",
>>>>>>> 4ac8adde
        "doctrine/data-fixtures": "1.0.*",
        "doctrine/dbal": "~2.2",
        "doctrine/orm": "~2.2,>=2.2.3"
    },
    "suggest": {
        "symfony/form": "",
        "symfony/validator": "",
        "doctrine/data-fixtures": "",
        "doctrine/dbal": "",
        "doctrine/orm": ""
    },
    "autoload": {
        "psr-0": { "Symfony\\Bridge\\Doctrine\\": "" }
    },
    "target-dir": "Symfony/Bridge/Doctrine",
    "minimum-stability": "dev",
    "extra": {
        "branch-alias": {
            "dev-master": "2.4-dev"
        }
    }
}<|MERGE_RESOLUTION|>--- conflicted
+++ resolved
@@ -25,12 +25,8 @@
         "symfony/form": "~2.2",
         "symfony/http-kernel": "~2.2",
         "symfony/security": "~2.2",
-<<<<<<< HEAD
         "symfony/expression-language": "~2.2",
-        "symfony/validator": "~2.2",
-=======
         "symfony/validator": "~2.3.0",
->>>>>>> 4ac8adde
         "doctrine/data-fixtures": "1.0.*",
         "doctrine/dbal": "~2.2",
         "doctrine/orm": "~2.2,>=2.2.3"
