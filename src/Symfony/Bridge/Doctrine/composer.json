--- conflicted
+++ resolved
@@ -40,24 +40,9 @@
         "symfony/var-dumper": "^3.4|^4.0|^5.0",
         "symfony/translation": "^3.4|^4.0|^5.0",
         "doctrine/annotations": "~1.7",
-<<<<<<< HEAD
         "doctrine/cache": "~1.6",
         "doctrine/collections": "~1.0",
-        "doctrine/data-fixtures": "1.0.*",
-=======
-        "symfony/stopwatch": "~2.8|~3.0|~4.0",
-        "symfony/dependency-injection": "~3.4|~4.0",
-        "symfony/form": "^3.3.10|~4.0",
-        "symfony/http-kernel": "~2.8|~3.0|~4.0",
-        "symfony/property-access": "~2.8|~3.0|~4.0",
-        "symfony/property-info": "~2.8|3.0|~4.0",
-        "symfony/proxy-manager-bridge": "~2.8|~3.0|~4.0",
-        "symfony/security": "^2.8.31|^3.3.13|~4.0",
-        "symfony/expression-language": "~2.8|~3.0|~4.0",
-        "symfony/validator": "^3.2.5|~4.0",
-        "symfony/translation": "~2.8|~3.0|~4.0",
         "doctrine/data-fixtures": "^1.1",
->>>>>>> 700f68f9
         "doctrine/dbal": "~2.4",
         "doctrine/orm": "^2.6.3",
         "doctrine/reflection": "~1.0"
