<?php

/*
 * This file is part of the Symfony package.
 *
 * (c) Fabien Potencier <fabien@symfony.com>
 *
 * For the full copyright and license information, please view the LICENSE
 * file that was distributed with this source code.
 */

namespace Symfony\Bridge\ProxyManager\Tests\LazyProxy\Dumper;

use PHPUnit\Framework\TestCase;
use ProxyManager\ProxyGenerator\LazyLoading\MethodGenerator\StaticProxyConstructor;
use Symfony\Bridge\ProxyManager\LazyProxy\PhpDumper\ProxyDumper;
use Symfony\Component\DependencyInjection\ContainerBuilder;
use Symfony\Component\DependencyInjection\Dumper\PhpDumper;

/**
 * Integration tests for {@see \Symfony\Component\DependencyInjection\Dumper\PhpDumper} combined
 * with the ProxyManager bridge.
 *
 * @author Marco Pivetta <ocramius@gmail.com>
 */
class PhpDumperTest extends TestCase
{
    public function testDumpContainerWithProxyService()
    {
        $this->assertStringMatchesFormatFile(
            __DIR__.'/../Fixtures/php/lazy_service_structure.txt',
            $this->dumpLazyServiceProjectServiceContainer(),
            '->dump() does generate proxy lazy loading logic.'
        );
    }

    /**
     * Verifies that the generated container retrieves the same proxy instance on multiple subsequent requests.
     */
    public function testDumpContainerWithProxyServiceWillShareProxies()
    {
<<<<<<< HEAD
        if (class_exists(StaticProxyConstructor::class)) { // detecting ProxyManager v2
            require_once __DIR__.'/../Fixtures/php/lazy_service_with_hints.php';
        } else {
            require_once __DIR__.'/../Fixtures/php/lazy_service.php';
=======
        if (!class_exists('LazyServiceProjectServiceContainer', false)) {
            eval('?>'.$this->dumpLazyServiceProjectServiceContainer());
>>>>>>> 4fe88890
        }

        $container = new \LazyServiceProjectServiceContainer();

        $proxy = $container->get('foo');
        $this->assertInstanceOf('stdClass', $proxy);
        $this->assertInstanceOf('ProxyManager\Proxy\LazyLoadingInterface', $proxy);
        $this->assertSame($proxy, $container->get('foo'));

        $this->assertFalse($proxy->isProxyInitialized());

        $proxy->initializeProxy();

        $this->assertTrue($proxy->isProxyInitialized());
        $this->assertSame($proxy, $container->get('foo'));
    }

    private function dumpLazyServiceProjectServiceContainer()
    {
        $container = new ContainerBuilder();

        $container->register('foo', 'stdClass');
        $container->getDefinition('foo')->setLazy(true);
        $container->compile();

        $dumper = new PhpDumper($container);

        $dumper->setProxyDumper(new ProxyDumper());

        return $dumper->dump(array('class' => 'LazyServiceProjectServiceContainer'));
    }
}<|MERGE_RESOLUTION|>--- conflicted
+++ resolved
@@ -39,15 +39,8 @@
      */
     public function testDumpContainerWithProxyServiceWillShareProxies()
     {
-<<<<<<< HEAD
-        if (class_exists(StaticProxyConstructor::class)) { // detecting ProxyManager v2
-            require_once __DIR__.'/../Fixtures/php/lazy_service_with_hints.php';
-        } else {
-            require_once __DIR__.'/../Fixtures/php/lazy_service.php';
-=======
         if (!class_exists('LazyServiceProjectServiceContainer', false)) {
             eval('?>'.$this->dumpLazyServiceProjectServiceContainer());
->>>>>>> 4fe88890
         }
 
         $container = new \LazyServiceProjectServiceContainer();
