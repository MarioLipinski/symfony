<?php

/*
 * This file is part of the Symfony package.
 *
 * (c) Fabien Potencier <fabien@symfony.com>
 *
 * For the full copyright and license information, please view the LICENSE
 * file that was distributed with this source code.
 */

namespace Symfony\Bridge\Monolog\Tests\Processor;

use Monolog\Logger;
use PHPUnit\Framework\TestCase;
use Symfony\Bridge\Monolog\Processor\DebugProcessor;
use Symfony\Component\HttpFoundation\Request;
use Symfony\Component\HttpFoundation\RequestStack;

class DebugProcessorTest extends TestCase
{
    public function testDebugProcessor()
    {
        $processor = new DebugProcessor();
        $processor($this->getRecord());
        $processor($this->getRecord(Logger::ERROR));

        $this->assertCount(2, $processor->getLogs());
        $this->assertSame(1, $processor->countErrors());
    }

    public function testDebugProcessorWithoutLogs()
    {
        $processor = new DebugProcessor();

        $this->assertCount(0, $processor->getLogs());
        $this->assertSame(0, $processor->countErrors());
    }

    public function testWithRequestStack()
    {
        $stack = new RequestStack();
        $processor = new DebugProcessor($stack);
        $processor($this->getRecord());
        $processor($this->getRecord(Logger::ERROR));

        $this->assertCount(2, $processor->getLogs());
        $this->assertSame(1, $processor->countErrors());

        $request = new Request();
        $stack->push($request);

        $processor($this->getRecord());
        $processor($this->getRecord(Logger::ERROR));

        $this->assertCount(4, $processor->getLogs());
        $this->assertSame(2, $processor->countErrors());

        $this->assertCount(2, $processor->getLogs($request));
        $this->assertSame(1, $processor->countErrors($request));

        $this->assertCount(0, $processor->getLogs(new Request()));
        $this->assertSame(0, $processor->countErrors(new Request()));
    }

<<<<<<< HEAD
    public function testInheritedClassCallGetLogsWithoutArgument()
    {
        $debugProcessorChild = new ClassThatInheritDebugProcessor();
        $this->assertSame([], $debugProcessorChild->getLogs());
    }

    public function testInheritedClassCallCountErrorsWithoutArgument()
    {
        $debugProcessorChild = new ClassThatInheritDebugProcessor();
        $this->assertEquals(0, $debugProcessorChild->countErrors());
=======
    /**
     * @group legacy
     * @expectedDeprecation The "Symfony\Bridge\Monolog\Processor\DebugProcessor::getLogs()" method will have a new "Request $request = null" argument in version 5.0, not defining it is deprecated since Symfony 4.2.
     * @expectedDeprecation The "Symfony\Bridge\Monolog\Processor\DebugProcessor::countErrors()" method will have a new "Request $request = null" argument in version 5.0, not defining it is deprecated since Symfony 4.2.
     */
    public function testInheritedClassWithoutArgument()
    {
        $debugProcessorChild = new ClassThatInheritDebugProcessor();
        $debugProcessorChild->getLogs();
        $debugProcessorChild->countErrors();
>>>>>>> 7a1545cc
    }

    private function getRecord($level = Logger::WARNING, $message = 'test')
    {
        return [
            'message' => $message,
            'context' => [],
            'level' => $level,
            'level_name' => Logger::getLevelName($level),
            'channel' => 'test',
            'datetime' => new \DateTime(),
            'extra' => [],
        ];
    }
<<<<<<< HEAD
}

class ClassThatInheritDebugProcessor extends DebugProcessor
{
    public function getLogs(Request $request = null): array
    {
        return parent::getLogs($request);
    }

    public function countErrors(Request $request = null): int
    {
        return parent::countErrors($request);
    }
=======
>>>>>>> 7a1545cc
}<|MERGE_RESOLUTION|>--- conflicted
+++ resolved
@@ -63,7 +63,6 @@
         $this->assertSame(0, $processor->countErrors(new Request()));
     }
 
-<<<<<<< HEAD
     public function testInheritedClassCallGetLogsWithoutArgument()
     {
         $debugProcessorChild = new ClassThatInheritDebugProcessor();
@@ -74,18 +73,6 @@
     {
         $debugProcessorChild = new ClassThatInheritDebugProcessor();
         $this->assertEquals(0, $debugProcessorChild->countErrors());
-=======
-    /**
-     * @group legacy
-     * @expectedDeprecation The "Symfony\Bridge\Monolog\Processor\DebugProcessor::getLogs()" method will have a new "Request $request = null" argument in version 5.0, not defining it is deprecated since Symfony 4.2.
-     * @expectedDeprecation The "Symfony\Bridge\Monolog\Processor\DebugProcessor::countErrors()" method will have a new "Request $request = null" argument in version 5.0, not defining it is deprecated since Symfony 4.2.
-     */
-    public function testInheritedClassWithoutArgument()
-    {
-        $debugProcessorChild = new ClassThatInheritDebugProcessor();
-        $debugProcessorChild->getLogs();
-        $debugProcessorChild->countErrors();
->>>>>>> 7a1545cc
     }
 
     private function getRecord($level = Logger::WARNING, $message = 'test')
@@ -100,20 +87,4 @@
             'extra' => [],
         ];
     }
-<<<<<<< HEAD
-}
-
-class ClassThatInheritDebugProcessor extends DebugProcessor
-{
-    public function getLogs(Request $request = null): array
-    {
-        return parent::getLogs($request);
-    }
-
-    public function countErrors(Request $request = null): int
-    {
-        return parent::countErrors($request);
-    }
-=======
->>>>>>> 7a1545cc
 }