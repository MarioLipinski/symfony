--- conflicted
+++ resolved
@@ -20,22 +20,10 @@
 
 matrix:
     include:
-<<<<<<< HEAD
         - php: 7.1.3
         - php: 7.1
           env: deps=high
-        - php: 7.1
-=======
-        - php: hhvm-3.18
-          sudo: required
-          group: edge
-        - php: 5.5
-        - php: 5.6
-        - php: 7.0
-        - php: 7.1
-          env: deps=high
         - php: 7.2
->>>>>>> d3bc436c
           env: deps=low
     fast_finish: true
 
