--- conflicted
+++ resolved
@@ -168,9 +168,6 @@
           tfold ext.apcu tpecl apcu-5.1.19 apcu.so $INI
           tfold ext.igbinary tpecl igbinary-3.1.6 igbinary.so $INI
       done
-    - |
-      # List all php extensions with versions
-      php -r 'foreach (get_loaded_extensions() as $extension) echo $extension . " " . phpversion($extension) . PHP_EOL;'
 
     - |
       # Load fixtures
@@ -258,9 +255,6 @@
       export COMPOSER_ROOT_VERSION=$SYMFONY_VERSION.x-dev
       if [[ $deps ]]; then mv composer.json.phpunit composer.json; fi
 
-<<<<<<< HEAD
-    - php -i
-=======
     - |
       # phpinfo
       phpinfo() {
@@ -273,7 +267,6 @@
       for PHP in $TRAVIS_PHP_VERSION $php_extra; do
           tfold $PHP phpinfo $PHP
       done
->>>>>>> f04745a2
 
     - |
       run_tests () {
@@ -285,7 +278,6 @@
               return
           fi
           phpenv global $PHP
-          composer self-update --2
           rm vendor/composer/package-versions-deprecated -Rf
           ([[ $deps ]] && cd src/Symfony/Component/HttpFoundation; cp composer.json composer.bak; composer config platform.ext-mongodb 1.6.99; composer require --dev --no-update mongodb/mongodb ~1.5.0)
           tfold 'composer update' $COMPOSER_UP
