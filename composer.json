{
    "name": "symfony/symfony",
    "type": "library",
    "description": "The Symfony PHP framework",
    "keywords": ["framework"],
    "homepage": "http://symfony.com",
    "license": "MIT",
    "authors": [
        {
            "name": "Fabien Potencier",
            "email": "fabien@symfony.com"
        },
        {
            "name": "Symfony Community",
            "homepage": "http://symfony.com/contributors"
        }
    ],
    "require": {
        "php": ">=5.5.9",
        "doctrine/common": "~2.3",
        "twig/twig": "~1.18",
        "psr/log": "~1.0"
    },
    "replace": {
        "symfony/asset": "self.version",
        "symfony/browser-kit": "self.version",
        "symfony/class-loader": "self.version",
        "symfony/config": "2.99.99",
        "symfony/console": "2.99.99",
        "symfony/css-selector": "self.version",
        "symfony/dependency-injection": "2.99.99",
        "symfony/debug": "self.version",
        "symfony/debug-bundle": "self.version",
        "symfony/doctrine-bridge": "2.99.99",
        "symfony/dom-crawler": "self.version",
        "symfony/event-dispatcher": "2.99.99",
        "symfony/expression-language": "2.99.99",
        "symfony/filesystem": "2.99.99",
        "symfony/finder": "self.version",
        "symfony/form": "self.version",
        "symfony/framework-bundle": "2.99.99",
        "symfony/http-foundation": "self.version",
        "symfony/http-kernel": "self.version",
        "symfony/intl": "self.version",
        "symfony/monolog-bridge": "self.version",
        "symfony/options-resolver": "self.version",
        "symfony/process": "2.99.99",
        "symfony/property-access": "self.version",
        "symfony/proxy-manager-bridge": "self.version",
        "symfony/routing": "self.version",
        "symfony/security": "2.99.99",
        "symfony/security-acl": "self.version",
        "symfony/security-core": "self.version",
        "symfony/security-csrf": "self.version",
        "symfony/security-http": "self.version",
        "symfony/security-bundle": "self.version",
        "symfony/serializer": "self.version",
        "symfony/stopwatch": "2.99.99",
        "symfony/templating": "self.version",
        "symfony/translation": "self.version",
        "symfony/twig-bridge": "self.version",
        "symfony/twig-bundle": "self.version",
        "symfony/validator": "2.99.99",
        "symfony/var-dumper": "self.version",
        "symfony/web-profiler-bundle": "self.version",
        "symfony/yaml": "2.99.99"
    },
    "require-dev": {
        "symfony/phpunit-bridge": "self.version",
        "doctrine/data-fixtures": "1.0.*",
        "doctrine/dbal": "~2.2",
        "doctrine/orm": "~2.2,>=2.2.3",
        "doctrine/doctrine-bundle": "~1.2",
        "monolog/monolog": "~1.11",
<<<<<<< HEAD
        "propel/propel1": "~1.6",
=======
        "ircmaxell/password-compat": "~1.0",
>>>>>>> f5a0ac29
        "ocramius/proxy-manager": "~0.4|~1.0",
        "egulias/email-validator": "~1.2"
    },
    "autoload": {
        "psr-4": {
            "Symfony\\Bridge\\Doctrine\\": "src/Symfony/Bridge/Doctrine/",
            "Symfony\\Bridge\\Monolog\\": "src/Symfony/Bridge/Monolog/",
            "Symfony\\Bridge\\ProxyManager\\": "src/Symfony/Bridge/ProxyManager/",
            "Symfony\\Bridge\\Swiftmailer\\": "src/Symfony/Bridge/Swiftmailer/",
            "Symfony\\Bridge\\Twig\\": "src/Symfony/Bridge/Twig/",
            "Symfony\\Bundle\\": "src/Symfony/Bundle/",
            "Symfony\\Component\\": "src/Symfony/Component/"
        },
        "classmap": [
            "src/Symfony/Component/HttpFoundation/Resources/stubs",
            "src/Symfony/Component/Intl/Resources/stubs"
        ],
        "files": [ "src/Symfony/Component/Intl/Resources/stubs/functions.php" ]
    },
    "minimum-stability": "dev",
    "extra": {
        "branch-alias": {
            "dev-master": "3.0-dev"
        }
    }
}<|MERGE_RESOLUTION|>--- conflicted
+++ resolved
@@ -72,11 +72,6 @@
         "doctrine/orm": "~2.2,>=2.2.3",
         "doctrine/doctrine-bundle": "~1.2",
         "monolog/monolog": "~1.11",
-<<<<<<< HEAD
-        "propel/propel1": "~1.6",
-=======
-        "ircmaxell/password-compat": "~1.0",
->>>>>>> f5a0ac29
         "ocramius/proxy-manager": "~0.4|~1.0",
         "egulias/email-validator": "~1.2"
     },
