--- conflicted
+++ resolved
@@ -83,12 +83,8 @@
         "doctrine/doctrine-bundle": "~1.4",
         "monolog/monolog": "~1.11",
         "ocramius/proxy-manager": "~0.4|~1.0|~2.0",
-<<<<<<< HEAD
         "predis/predis": "~1.0",
-        "egulias/email-validator": "~1.2",
-=======
         "egulias/email-validator": "~1.2,>=1.2.1"
->>>>>>> ba841600
         "symfony/polyfill-apcu": "~1.1",
         "symfony/security-acl": "~2.8|~3.0",
         "phpdocumentor/reflection-docblock": "^3.0"
